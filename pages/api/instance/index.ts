--- conflicted
+++ resolved
@@ -2,11 +2,7 @@
 import { StatusCodes } from "http-status-codes"
 
 import { loader } from "utils/server/services"
-<<<<<<< HEAD
-import { Model } from "utils/server/types"
-=======
 import type { Model } from "core/models"
->>>>>>> 295d9c0d
 
 export default async (req: NextApiRequest, res: NextApiResponse) => {
 	if (req.method !== "GET") {
@@ -18,10 +14,5 @@
 		apps[key] = { models: app.models, actionParameters: app.actionParameters }
 	}
 
-<<<<<<< HEAD
-	// console.log("returning apps", apps, loade)
-
-=======
->>>>>>> 295d9c0d
 	res.status(StatusCodes.OK).json(apps)
 }