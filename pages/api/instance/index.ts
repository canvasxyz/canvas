import { NextApiRequest, NextApiResponse } from "next"
import { StatusCodes } from "http-status-codes"

import { loader } from "utils/server/services"
<<<<<<< HEAD
import { _sessions } from "core/actions"
import type { Model } from "core/models"
=======
import type { Model } from "core"
>>>>>>> 23b905d3

export default async (req: NextApiRequest, res: NextApiResponse) => {
	if (req.method !== "GET") {
		return res.status(StatusCodes.METHOD_NOT_ALLOWED).end()
	}

	const apps: Record<string, { models: Record<string, Model>; actionParameters: Record<string, string[]> }> = {}
	for (const [key, app] of loader.apps.entries()) {
		apps[key] = { models: { ...app.models, _sessions }, actionParameters: app.actionParameters }
	}

	res.status(StatusCodes.OK).json(apps)
}<|MERGE_RESOLUTION|>--- conflicted
+++ resolved
@@ -2,12 +2,8 @@
 import { StatusCodes } from "http-status-codes"
 
 import { loader } from "utils/server/services"
-<<<<<<< HEAD
-import { _sessions } from "core/actions"
-import type { Model } from "core/models"
-=======
+import { _sessions } from "core"
 import type { Model } from "core"
->>>>>>> 23b905d3
 
 export default async (req: NextApiRequest, res: NextApiResponse) => {
 	if (req.method !== "GET") {
