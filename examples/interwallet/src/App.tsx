<<<<<<< HEAD
import React, { useEffect, useMemo, useState } from "react"
import { sha256 } from "@noble/hashes/sha256"
=======
import React, { useEffect, useLayoutEffect, useState, useCallback } from "react"

import { getEncryptionPublicKey } from "@metamask/eth-sig-util"
import { useAccount, useConnect } from "wagmi"
import { keccak256, toHex } from "viem/utils"
>>>>>>> 8b744f59

import { ChatView } from "./views/ChatView"
import { EnterPinView } from "./views/EnterPinView"
import { SelectWalletView } from "./views/SelectWalletView"
<<<<<<< HEAD
import {
	buildMagicString,
	makeKeyBundle,
	metamaskEncryptData,
	metamaskGetPublicKey,
	signKeyBundle,
} from "./cryptography"
import { useAccount, useConnect } from "wagmi"

import { Room, UserRegistration } from "./models"
import { useStore } from "./useStore"

const useUtf8Store = <T,>(url: string, apply: (key: string, value: T) => void) => {
	const { store } = useStore(url, async (key, value) => {
		const keyUtf8 = Buffer.from(key).toString("utf8")
		const valueUtf8 = JSON.parse(Buffer.from(value).toString("utf8"))
		return apply(keyUtf8, valueUtf8)
	})

	if (store === null) {
		return null
	} else {
		const insert = (key: string, value: T) => {
			const keyUint8array = Buffer.from(key, "utf8")
			const valueUint8array = Buffer.from(JSON.stringify(value), "utf8")
			store.insert(keyUint8array, valueUint8array)
		}

		return { insert }
	}
}

const toRoomKey = (address1: string, address2: string) => {
	const addresses = [address1, address2].sort()
	return addresses.join("-")
}
=======

import { makeKeyBundle, signKeyBundle, signMagicString } from "./cryptography"
import { KeyBundle, UserRegistration } from "./interfaces"

const getRegistrationKey = (address: string) => `interwallet:registration:${address}`
>>>>>>> 8b744f59

export const App: React.FC<{}> = ({}) => {
	const { connect, connectors } = useConnect()
	const { address, isConnected } = useAccount()

<<<<<<< HEAD
	const [userRegistrations, setUserRegistrations] = useState<{ [key: string]: UserRegistration }>({})

	const userStore = useUtf8Store<UserRegistration>(
		"ws://localhost:8765/userRegistrations",
		async (address, userRegistration) => {
			setUserRegistrations((existingUserRegistrations) => ({
				...existingUserRegistrations,
				[address]: userRegistration,
			}))
		}
	)

	const [rooms, setRooms] = useState<{ [key: string]: Room }>({})
	const roomsStore = useUtf8Store<Room>("ws://localhost:8765/rooms", async (roomKey, room) => {
		setRooms((existingRooms) => ({ ...existingRooms, [roomKey]: room }))
	})

	useEffect(() => {
		if (privateKey !== null && address && userStore) {
			const keyBundle = makeKeyBundle(privateKey)
			signKeyBundle(address, keyBundle).then((signature: string) => {
				userStore.insert(address, { signature, payload: keyBundle })
			})
=======
	const [registration, setRegistration] = useState<UserRegistration | null>(null)

	useLayoutEffect(() => {
		if (isConnected && address !== undefined && registration === null) {
			const key = getRegistrationKey(address)
			const value = window.localStorage.getItem(key)
			if (value !== null) {
				const registration = JSON.parse(value)
				console.log("got existing registration", registration)
				setRegistration(registration)
			}
>>>>>>> 8b744f59
		}
	}, [address, isConnected, registration])

<<<<<<< HEAD
	const startChat = useMemo(
		() => (otherAddress: string) => {
			if (!roomsStore) return
			if (!address) return

			const key = toRoomKey(address, otherAddress)
			if (!Object.keys(rooms).includes(key)) {
				roomsStore.insert(key, {
					members: [address, otherAddress],
					sharedKey: [],
					sharedKeyHash: "",
				})
			}
		},
		[address]
	)

	console.log(userRegistrations)
=======
	const handleSubmitPin = useCallback(
		async (pin: string) => {
			if (address === undefined) {
				return
			}
>>>>>>> 8b744f59

			try {
				const signature = await signMagicString(address, pin)
				const privateKey = keccak256(signature)
				const publicKeyBundle = makeKeyBundle(privateKey)
				const publicKeyBundleSignature = await signKeyBundle(address, publicKeyBundle)

				const registration: UserRegistration = {
					privateKey: toHex(privateKey),
					publicKeyBundle,
					publicKeyBundleSignature,
				}

				console.log("setting new registration", registration)
				const key = getRegistrationKey(address)
				window.localStorage.setItem(key, JSON.stringify(registration))

<<<<<<< HEAD
	return (
		<ChatView
			myAddress={address!}
			privateKey={privateKey}
			rooms={rooms}
			startChat={startChat}
			userRegistrations={userRegistrations}
		/>
	)
=======
				setRegistration(registration)
			} catch (err) {
				console.error("failed to get signature", err)
			}
		},
		[address]
	)

	if (!isConnected || address === undefined) {
		return <SelectWalletView selectWallet={(wallet) => connect({ connector: connectors[0] })} />
	} else if (registration === null) {
		return <EnterPinView submitPin={handleSubmitPin} />
	} else {
		return <ChatView user={registration} />
	}
>>>>>>> 8b744f59
}<|MERGE_RESOLUTION|>--- conflicted
+++ resolved
@@ -1,91 +1,20 @@
-<<<<<<< HEAD
-import React, { useEffect, useMemo, useState } from "react"
-import { sha256 } from "@noble/hashes/sha256"
-=======
-import React, { useEffect, useLayoutEffect, useState, useCallback } from "react"
+import React, { useLayoutEffect, useState, useCallback } from "react"
 
-import { getEncryptionPublicKey } from "@metamask/eth-sig-util"
 import { useAccount, useConnect } from "wagmi"
 import { keccak256, toHex } from "viem/utils"
->>>>>>> 8b744f59
 
 import { ChatView } from "./views/ChatView"
 import { EnterPinView } from "./views/EnterPinView"
 import { SelectWalletView } from "./views/SelectWalletView"
-<<<<<<< HEAD
-import {
-	buildMagicString,
-	makeKeyBundle,
-	metamaskEncryptData,
-	metamaskGetPublicKey,
-	signKeyBundle,
-} from "./cryptography"
-import { useAccount, useConnect } from "wagmi"
-
-import { Room, UserRegistration } from "./models"
-import { useStore } from "./useStore"
-
-const useUtf8Store = <T,>(url: string, apply: (key: string, value: T) => void) => {
-	const { store } = useStore(url, async (key, value) => {
-		const keyUtf8 = Buffer.from(key).toString("utf8")
-		const valueUtf8 = JSON.parse(Buffer.from(value).toString("utf8"))
-		return apply(keyUtf8, valueUtf8)
-	})
-
-	if (store === null) {
-		return null
-	} else {
-		const insert = (key: string, value: T) => {
-			const keyUint8array = Buffer.from(key, "utf8")
-			const valueUint8array = Buffer.from(JSON.stringify(value), "utf8")
-			store.insert(keyUint8array, valueUint8array)
-		}
-
-		return { insert }
-	}
-}
-
-const toRoomKey = (address1: string, address2: string) => {
-	const addresses = [address1, address2].sort()
-	return addresses.join("-")
-}
-=======
-
 import { makeKeyBundle, signKeyBundle, signMagicString } from "./cryptography"
-import { KeyBundle, UserRegistration } from "./interfaces"
+import { UserRegistration } from "./interfaces"
 
 const getRegistrationKey = (address: string) => `interwallet:registration:${address}`
->>>>>>> 8b744f59
 
 export const App: React.FC<{}> = ({}) => {
 	const { connect, connectors } = useConnect()
 	const { address, isConnected } = useAccount()
 
-<<<<<<< HEAD
-	const [userRegistrations, setUserRegistrations] = useState<{ [key: string]: UserRegistration }>({})
-
-	const userStore = useUtf8Store<UserRegistration>(
-		"ws://localhost:8765/userRegistrations",
-		async (address, userRegistration) => {
-			setUserRegistrations((existingUserRegistrations) => ({
-				...existingUserRegistrations,
-				[address]: userRegistration,
-			}))
-		}
-	)
-
-	const [rooms, setRooms] = useState<{ [key: string]: Room }>({})
-	const roomsStore = useUtf8Store<Room>("ws://localhost:8765/rooms", async (roomKey, room) => {
-		setRooms((existingRooms) => ({ ...existingRooms, [roomKey]: room }))
-	})
-
-	useEffect(() => {
-		if (privateKey !== null && address && userStore) {
-			const keyBundle = makeKeyBundle(privateKey)
-			signKeyBundle(address, keyBundle).then((signature: string) => {
-				userStore.insert(address, { signature, payload: keyBundle })
-			})
-=======
 	const [registration, setRegistration] = useState<UserRegistration | null>(null)
 
 	useLayoutEffect(() => {
@@ -97,36 +26,14 @@
 				console.log("got existing registration", registration)
 				setRegistration(registration)
 			}
->>>>>>> 8b744f59
 		}
 	}, [address, isConnected, registration])
 
-<<<<<<< HEAD
-	const startChat = useMemo(
-		() => (otherAddress: string) => {
-			if (!roomsStore) return
-			if (!address) return
-
-			const key = toRoomKey(address, otherAddress)
-			if (!Object.keys(rooms).includes(key)) {
-				roomsStore.insert(key, {
-					members: [address, otherAddress],
-					sharedKey: [],
-					sharedKeyHash: "",
-				})
-			}
-		},
-		[address]
-	)
-
-	console.log(userRegistrations)
-=======
 	const handleSubmitPin = useCallback(
 		async (pin: string) => {
 			if (address === undefined) {
 				return
 			}
->>>>>>> 8b744f59
 
 			try {
 				const signature = await signMagicString(address, pin)
@@ -144,17 +51,6 @@
 				const key = getRegistrationKey(address)
 				window.localStorage.setItem(key, JSON.stringify(registration))
 
-<<<<<<< HEAD
-	return (
-		<ChatView
-			myAddress={address!}
-			privateKey={privateKey}
-			rooms={rooms}
-			startChat={startChat}
-			userRegistrations={userRegistrations}
-		/>
-	)
-=======
 				setRegistration(registration)
 			} catch (err) {
 				console.error("failed to get signature", err)
@@ -170,5 +66,4 @@
 	} else {
 		return <ChatView user={registration} />
 	}
->>>>>>> 8b744f59
 }