--- conflicted
+++ resolved
@@ -16,11 +16,7 @@
 		refreshInterval: 1000,
 	})
 
-	const { data: addressCountData } = useSWR(`/api/addresses/count`, fetchAndIpldParseJson<{ count: number }>, {
-		refreshInterval: 1000,
-	})
-
-	const { data: userCountData } = useSWR(`/users/count`, fetchAndIpldParseJson<{ count: number }>, {
+	const { data: userCountData } = useSWR(`/api/users/count`, fetchAndIpldParseJson<{ count: number }>, {
 		refreshInterval: 1000,
 	})
 
@@ -47,11 +43,7 @@
 						</Flex>
 						<Flex gap="2">
 							<Text weight="bold">Unique addresses:</Text>
-<<<<<<< HEAD
-							<Text weight="medium">{addressCountData ? addressCountData.count : "-"}</Text>
-=======
 							<Text weight="medium">{userCountData ? userCountData.count : "-"}</Text>
->>>>>>> 1b590931
 						</Flex>
 					</Flex>
 				</Grid>
