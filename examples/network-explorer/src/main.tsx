import { Container, Separator, Theme } from "@radix-ui/themes"
import "@radix-ui/themes/styles.css"
import React from "react"
import ReactDOM from "react-dom/client"
import { createBrowserRouter, Route, RouterProvider, Routes } from "react-router-dom"

import "./index.css"
import HomePage from "./HomePage.js"
import Navbar from "./components/Navbar.js"

const router = createBrowserRouter([
	{
		path: "/*",
		element: (
			<Theme>
				<Container>
					<Navbar />
					<Separator size="4" />
					<Routes>
						<Route path="/" element={<HomePage />} />
<<<<<<< HEAD
=======
						<Route path="/topic/:topic/*" element={<Topic />} />
>>>>>>> 5520eeae
					</Routes>
				</Container>
			</Theme>
		),
	},
])

ReactDOM.createRoot(document.getElementById("root")!).render(
	<React.StrictMode>
		<RouterProvider router={router} />
	</React.StrictMode>,
)<|MERGE_RESOLUTION|>--- conflicted
+++ resolved
@@ -17,11 +17,7 @@
 					<Navbar />
 					<Separator size="4" />
 					<Routes>
-						<Route path="/" element={<HomePage />} />
-<<<<<<< HEAD
-=======
-						<Route path="/topic/:topic/*" element={<Topic />} />
->>>>>>> 5520eeae
+						<Route path="/*" element={<HomePage />} />
 					</Routes>
 				</Container>
 			</Theme>
