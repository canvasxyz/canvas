--- conflicted
+++ resolved
@@ -24,11 +24,6 @@
 
 	return (
 		<>
-<<<<<<< HEAD
-			<div className="text-white pt-5 text-lg font-bold">Topic Information</div>
-			<TopicStats topic={topic} />
-			<NetworkPlot topic={topic} />
-=======
 			<div className="flex flex-row bg-white rounded-lg drop-shadow p-4 gap-3">
 				<div>
 					<div className="font-bold">Topic</div>
@@ -43,7 +38,7 @@
 					<div className="font-medium">{countsData ? countsData.address_count : "..."}</div>
 				</div>
 			</div>
->>>>>>> 6d4fe6aa
+			<NetworkPlot topic={topic} />
 			<ActionsTable topic={topic} />
 			<SessionsTable topic={topic} />
 		</>
