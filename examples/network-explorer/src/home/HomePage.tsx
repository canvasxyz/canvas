import useSWR from "swr"
import { Action, Session } from "@canvas-js/interfaces"
import { Link } from "react-router-dom"

import { version } from "../../package.json"
import ArgsPopout from "../components/ArgsPopout.js"
import { BASE_URL, Result, fetchAndIpldParseJson, formatDistanceCustom } from "../utils.js"

function HomePage() {
	const { data: countsData, error: countsError } = useSWR(
		"/index_api/counts",
		fetchAndIpldParseJson<
			{
				topic: string
				address_count: number
				session_count: number
				action_count: number
				connection_count: number
				connections: string[]
			}[]
		>,
		{
			refreshInterval: 1000,
		},
	)

	const { data, error } = useSWR("/index_api/messages", fetchAndIpldParseJson<Result<Action | Session>[]>, {
		refreshInterval: 1000,
	})

	if (error || countsError) return <div>failed to load</div>
	if (!data || !countsData) return <div>loading...</div>

<<<<<<< HEAD
	const actions = data.filter((item) => item.message.payload.type === "action") as Result<Action>[]
=======
	const actions = (data?.filter((item) => item[2].payload.type === "action") || []) as Result<Action>[]
>>>>>>> 6d4fe6aa

	return (
		<>
			<div className="flex flex-row bg-white rounded-lg drop-shadow p-4 px-5 gap-3">
				<div className="w-1/2">
					<div className="font-bold">Status</div>
					<div className="font-medium">Online, running v{version}</div>
					<div className="font-medium">{BASE_URL}</div>
				</div>
			</div>
			<div className="grid grid-cols-2 gap-4">
				<div className="flex flex-col gap-2">
					<div>Topics</div>
					<div className="border rounded-lg py-1">
						<table className="table-auto w-full rounded text-left rtl:text-right">
							<thead>
								<tr className="border-b">
									<th className="px-3 font-normal">Topic</th>
									<th className="px-3 font-normal">Messages</th>
									<th className="px-3 font-normal">Connections</th>
								</tr>
							</thead>
							<tbody>
								{countsData.map((row) => (
									<tr key={row.topic}>
										<td className="break-all px-3 py-2">
											<Link to={`topic/${row.topic}`}>{row.topic}</Link>
										</td>
										<td className="break-all px-3">{row.action_count + row.session_count}</td>
										<td className="break-all px-3">
											{row.connection_count} <ArgsPopout data={JSON.stringify(row.connections)} />
										</td>
									</tr>
								))}
							</tbody>
						</table>
					</div>
				</div>
				<div className="flex flex-col gap-2">
					<div>Latest Actions</div>
					<div className="border rounded-lg py-1">
						<table className="table-auto w-full rounded text-left rtl:text-right">
							<thead>
								<tr className="border-b">
									<th className="px-3 font-normal">Address</th>
									<th className="px-3 font-normal">Action</th>
									<th className="px-1 font-normal">Args</th>
									<th className="px-3 font-normal">Timestamp</th>
								</tr>
							</thead>
							<tbody>
								{actions.map(({ id, message }) => {
									return (
										<tr key={id}>
											<td className="break-all px-3 py-2">{message.payload.did.slice(0, 20)}...</td>
											<td className="break-all px-3">{message.payload.name}</td>
											<td className="break-all px-1">
												<ArgsPopout data={JSON.stringify(message.payload.args)} />
											</td>
											<td className="break-all px-3">
												{formatDistanceCustom(message.payload.context.timestamp).replace("about ", "~")} ago
											</td>
										</tr>
									)
								})}
							</tbody>
						</table>
					</div>
				</div>
			</div>
		</>
	)
}

export default HomePage<|MERGE_RESOLUTION|>--- conflicted
+++ resolved
@@ -31,11 +31,7 @@
 	if (error || countsError) return <div>failed to load</div>
 	if (!data || !countsData) return <div>loading...</div>
 
-<<<<<<< HEAD
 	const actions = data.filter((item) => item.message.payload.type === "action") as Result<Action>[]
-=======
-	const actions = (data?.filter((item) => item[2].payload.type === "action") || []) as Result<Action>[]
->>>>>>> 6d4fe6aa
 
 	return (
 		<>
