--- conflicted
+++ resolved
@@ -29,10 +29,6 @@
 		"express": "^4.19.2",
 		"express-ipld": "^0.0.1",
 		"http-status-codes": "^2.3.0",
-<<<<<<< HEAD
-=======
-		"pg": "^8.13.0",
->>>>>>> a1451753
 		"react": "^18.3.1",
 		"react-dom": "^18.3.1",
 		"react-router-dom": "^6.20.1",
@@ -44,12 +40,7 @@
 		"@types/d3": "^7.4.3",
 		"@types/express": "^4.17.21",
 		"@types/node": "^18.11.5",
-<<<<<<< HEAD
 		"@types/react": "^18.3.3",
-=======
-		"@types/pg": "^8.11.10",
-		"@types/react": "^18.3.9",
->>>>>>> a1451753
 		"@types/react-dom": "^18.3.0"
 	}
 }