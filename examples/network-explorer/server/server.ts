--- conflicted
+++ resolved
@@ -46,6 +46,8 @@
 console.log(`initializing canvas for topic ${topic}`)
 
 const canvasApp = await Canvas.initialize({
+	topic,
+	signers: [new SIWESigner(), new ATPSigner(), new CosmosSigner(), new SubstrateSigner({}), new SolanaSigner()],
 	// do we need a separate database url for each topic?
 	// path: process.env.DATABASE_URL,
 	contract: {
@@ -53,25 +55,17 @@
 		actions: {
 			createMessage() {},
 		},
-<<<<<<< HEAD
-		signers: [new SIWESigner(), new ATPSigner(), new CosmosSigner(), new SubstrateSigner({}), new SolanaSigner()],
-		topic,
-		schema: {
-			$addresses_index: {
-				address: "primary",
-			},
-			$messages_index: {
-				id: "primary",
-				type: "string",
-			},
+	},
+	schema: {
+		$addresses_index: {
+			address: "primary",
 		},
-	})
-=======
+		$messages_index: {
+			id: "primary",
+			type: "string",
+		},
 	},
-	signers: [new SIWESigner(), new ATPSigner(), new CosmosSigner(), new SubstrateSigner({}), new SolanaSigner()],
-	topic,
-})
->>>>>>> ce7334e0
+})
 
 // await canvasApp.listen({
 // 	bootstrapList: [BOOTSTRAP_LIST],
@@ -81,34 +75,21 @@
 canvasApp.addEventListener("message", async (event) => {
 	const message = event.detail
 
-<<<<<<< HEAD
-		if (message.message.payload.type === "action") {
-			await canvasApp.messageLog.db.set("$messages_index", {
-				id: message.id,
-				type: "action",
-			})
-		} else if (message.message.payload.type === "session") {
-			await canvasApp.messageLog.db.set("$messages_index", {
-				id: message.id,
-				type: "action",
-			})
-			await canvasApp.messageLog.db.set("$addresses_index", {
-				address: message.message.payload.did,
-			})
-		}
-	})
-
-	// await canvasApp.libp2p.start()
-	// console.log(`peer id: ${canvasApp.libp2p.peerId}`)
-=======
 	if (message.message.payload.type === "action") {
-		await queries.addAction(message.id)
+		await canvasApp.messageLog.db.set("$messages_index", {
+			id: message.id,
+			type: "action",
+		})
 	} else if (message.message.payload.type === "session") {
-		await queries.addSession(message.id)
-		await queries.addAddress(message.message.payload.did)
-	}
-})
->>>>>>> ce7334e0
+		await canvasApp.messageLog.db.set("$messages_index", {
+			id: message.id,
+			type: "session",
+		})
+		await canvasApp.messageLog.db.set("$addresses_index", {
+			address: message.message.payload.did,
+		})
+	}
+})
 
 // await canvasApp.libp2p.start()
 // console.log(`peer id: ${canvasApp.libp2p.peerId}`)
@@ -117,61 +98,11 @@
 expressApp.use(`/canvas_api/${topic}`, canvasApiApp)
 
 expressApp.get("/index_api/messages", ipld(), async (req, res) => {
-<<<<<<< HEAD
-	// let numMessagesToReturn: number
-	// if (!req.query.limit) {
-	// 	numMessagesToReturn = 10
-	// } else if (typeof req.query.limit === "string") {
-	// 	numMessagesToReturn = parseInt(req.query.limit)
-	// } else {
-	// 	res.status(StatusCodes.BAD_REQUEST)
-	// 	res.end()
-	// 	return
-	// }
-
-	// let before: string
-	// if (!req.query.before) {
-	// 	before = MAX_MESSAGE_ID
-	// } else if (typeof req.query.before === "string") {
-	// 	before = req.query.before
-	// } else {
-	// 	res.status(StatusCodes.BAD_REQUEST)
-	// 	res.end()
-	// 	return
-	// }
-
-	// const messageIndexEntries = await queries.selectAllMessages(before, numMessagesToReturn)
-	// TODO: implement this
-	const messageIndexEntries = { rows: [] as any[] }
-
-	const result = []
-	for (const messageIndexEntry of messageIndexEntries.rows) {
-		const app = canvasApps[messageIndexEntry.topic]
-		// skip messages from apps that are no longer running
-		if (!app) continue
-		const signedMessage = await app.getMessage(messageIndexEntry.id)
-		// during initialization, the app may be missing messages, and
-		// we shouldn't send null signature/message values to the client
-		if (signedMessage !== null) {
-			result.push([messageIndexEntry.id, signedMessage.signature, signedMessage.message])
-		}
-	}
-
-	res.status(StatusCodes.OK)
-	res.setHeader("content-type", "application/json")
-	res.end(json.encode(result))
-})
-
-expressApp.get("/index_api/messages/:topic", ipld(), async (req, res) => {
-=======
->>>>>>> ce7334e0
 	let numMessagesToReturn: number
 	if (!req.query.limit) {
 		numMessagesToReturn = 10
 	} else if (typeof req.query.limit === "string") {
 		numMessagesToReturn = parseInt(req.query.limit)
-<<<<<<< HEAD
-=======
 	} else {
 		res.status(StatusCodes.BAD_REQUEST)
 		res.end()
@@ -189,62 +120,31 @@
 		return
 	}
 
-	let messageIndexEntries
+	let type: "action" | "session" | undefined
 	if (!req.query.type) {
-		messageIndexEntries = await queries.selectAllMessages(before, numMessagesToReturn)
+		type = undefined
 	} else if (req.query.type === "action" || req.query.type === "session") {
-		messageIndexEntries = await queries.selectMessages(before, req.query.type, numMessagesToReturn)
->>>>>>> ce7334e0
+		type = req.query.type
 	} else {
 		res.status(StatusCodes.BAD_REQUEST)
 		res.end()
 		return
 	}
 
-<<<<<<< HEAD
-	if (req.query.type !== "session" && req.query.type !== "action") {
-		console.log("invalid type", req.query.type)
-		res.status(StatusCodes.BAD_REQUEST)
-		res.end()
-		return
-	}
-	const type = req.query.type
-
-	let before: string
-	if (!req.query.before) {
-		before = MAX_MESSAGE_ID
-	} else if (typeof req.query.before === "string") {
-		before = req.query.before
-	} else {
-		res.status(StatusCodes.BAD_REQUEST)
-		res.end()
-		return
-	}
-
-	const canvasApp = canvasApps[req.params.topic]
-	const messageIds = await canvasApp.messageLog.db.query("$messages_index", {
-		select: { id: true },
-		where: {
-			type,
-			id: { lte: before },
-		},
+	const messageIndexEntries = await canvasApp.messageLog.db.query("$messages_index", {
+		where: { id: { lt: before }, type },
 		limit: numMessagesToReturn,
 		orderBy: { id: "desc" },
 	})
 
 	const result = []
-	for (const messageId of messageIds) {
-		const signedMessage = await canvasApp.getMessage(messageId.id)
-=======
-	const result = []
-	for (const messageIndexEntry of messageIndexEntries.rows) {
+	for (const messageIndexEntry of messageIndexEntries) {
 		const signedMessage = await canvasApp.getMessage(messageIndexEntry.id)
->>>>>>> ce7334e0
 		// during initialization, the app may be missing messages, and
 		// we shouldn't send null signature/message values to the client
 		if (signedMessage !== null) {
 			result.push({
-				id: signedMessage.id,
+				id: messageIndexEntry.id,
 				signature: signedMessage.signature,
 				message: signedMessage.message,
 				branch: signedMessage.branch,
@@ -258,40 +158,9 @@
 })
 
 expressApp.get("/index_api/counts", async (req, res) => {
-<<<<<<< HEAD
-	const result = []
-	for (const topic of topics) {
-		const canvasApp = canvasApps[topic]
-
-		const actionCount = await canvasApp.messageLog.db.count("$messages_index", { type: "action" })
-		const sessionCount = await canvasApp.messageLog.db.count("$messages_index", { type: "session" })
-		const addressCount = await canvasApp.messageLog.db.count("$addresses_index")
-		// TODO
-		const connections = "-"
-		// TODO
-		const connectionCount = 0
-		result.push({
-			topic,
-			action_count: actionCount,
-			session_count: sessionCount,
-			address_count: addressCount,
-			connections,
-			connection_count: connectionCount,
-		})
-	}
-=======
-	const countsQueryResult = (await queries.selectCounts()).rows
-
-	let actionCount: number = 0
-	let sessionCount: number = 0
-
-	for (const row of countsQueryResult) {
-		if (row.type === "action") actionCount = row.count
-		if (row.type === "session") sessionCount = row.count
-	}
-
-	const addressCountResult = (await queries.selectAddressCount()).rows
-	const addressCount = parseInt(addressCountResult[0].count, 10)
+	const actionCount = await canvasApp.messageLog.db.count("$messages_index", { type: "action" })
+	const sessionCount = await canvasApp.messageLog.db.count("$messages_index", { type: "session" })
+	const addressCount = await canvasApp.messageLog.db.count("$addresses_index")
 
 	// TODO: get these fields from the canvas app object
 	// const connectionCount = canvasApp.libp2p.getConnections().length
@@ -299,24 +168,9 @@
 	// 	.getConnections()
 	// 	.map((c) => c.remoteAddr.toString())
 	// 	.join(", "))
->>>>>>> ce7334e0
-
 	const connectionCount = 0
 	const connections = "-"
 
-<<<<<<< HEAD
-expressApp.get("/index_api/counts/:topic", async (req, res) => {
-	const canvasApp = canvasApps[req.params.topic]
-
-	const actionCount = await canvasApp.messageLog.db.count("$messages_index", { type: "action" })
-	const sessionCount = await canvasApp.messageLog.db.count("$messages_index", { type: "session" })
-	const addressCount = await canvasApp.messageLog.db.count("$addresses_index")
-	// TODO
-	const connections = "-"
-	// TODO
-	const connectionCount = 0
-=======
->>>>>>> ce7334e0
 	const result = {
 		topic,
 		address_count: addressCount,
@@ -324,14 +178,7 @@
 		connections,
 		action_count: actionCount,
 		session_count: sessionCount,
-<<<<<<< HEAD
-		address_count: addressCount,
-		connections,
-		connection_count: connectionCount,
-=======
->>>>>>> ce7334e0
-	}
-
+	}
 	res.json(result)
 })
 
