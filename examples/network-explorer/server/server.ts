--- conflicted
+++ resolved
@@ -133,40 +133,6 @@
 })
 
 expressApp.get("/index_api/messages/:topic", ipld(), async (req, res) => {
-<<<<<<< HEAD
-	if (req.query.type && req.query.type !== "session" && req.query.type !== "action") {
-=======
-	let numMessagesToReturn: number
-	if (!req.query.limit) {
-		numMessagesToReturn = 10
-	} else if (typeof req.query.limit === "string") {
-		numMessagesToReturn = parseInt(req.query.limit)
-	} else {
-		res.status(StatusCodes.BAD_REQUEST)
-		res.end()
-		return
-	}
-
-	if (req.query.type !== "session" && req.query.type !== "action") {
->>>>>>> c8a7edd0
-		console.log("invalid type", req.query.type)
-		res.status(StatusCodes.BAD_REQUEST)
-		res.end()
-		return
-	}
-	const type = req.query.type || null
-
-	let before: string
-	if (!req.query.before) {
-		before = MAX_MESSAGE_ID
-	} else if (typeof req.query.before === "string") {
-		before = req.query.before
-	} else {
-		res.status(StatusCodes.BAD_REQUEST)
-		res.end()
-		return
-	}
-
 	let numMessagesToReturn
 	if (req.query.limit && typeof req.query.limit == "string") {
 		if (req.query.limit === "all") {
@@ -177,6 +143,25 @@
 		}
 	} else {
 		numMessagesToReturn = 10
+	}
+
+	if (req.query.type && req.query.type !== "session" && req.query.type !== "action") {
+		console.log("invalid type", req.query.type)
+		res.status(StatusCodes.BAD_REQUEST)
+		res.end()
+		return
+	}
+	const type = req.query.type || null
+
+	let before: string
+	if (!req.query.before) {
+		before = MAX_MESSAGE_ID
+	} else if (typeof req.query.before === "string") {
+		before = req.query.before
+	} else {
+		res.status(StatusCodes.BAD_REQUEST)
+		res.end()
+		return
 	}
 
 	const messageIds =
