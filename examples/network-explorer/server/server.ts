--- conflicted
+++ resolved
@@ -56,7 +56,6 @@
 	},
 	signers: [new SIWESigner(), new ATPSigner(), new CosmosSigner(), new SubstrateSigner({}), new SolanaSigner()],
 	topic,
-<<<<<<< HEAD
 	schema: {
 		$addresses_index: {
 			address: "primary",
@@ -89,23 +88,6 @@
 		await canvasApp.messageLog.db.set("$addresses_index", {
 			address: message.message.payload.did,
 		})
-=======
-})
-
-// await canvasApp.listen({
-// 	bootstrapList: [BOOTSTRAP_LIST],
-// 	listen: [`/ip4/0.0.0.0/tcp/${LIBP2P_PORT}/ws`],
-// })
-
-canvasApp.addEventListener("message", async (event) => {
-	const message = event.detail
-
-	if (message.message.payload.type === "action") {
-		await queries.addAction(message.id)
-	} else if (message.message.payload.type === "session") {
-		await queries.addSession(message.id)
-		await queries.addAddress(message.message.payload.did)
->>>>>>> 2645569a
 	}
 })
 
@@ -138,26 +120,17 @@
 		return
 	}
 
-<<<<<<< HEAD
 	let type: "action" | "session" | undefined
 	if (!req.query.type) {
 		type = undefined
 	} else if (req.query.type === "action" || req.query.type === "session") {
 		type = req.query.type
-=======
-	let messageIndexEntries
-	if (!req.query.type) {
-		messageIndexEntries = await queries.selectAllMessages(before, numMessagesToReturn)
-	} else if (req.query.type === "action" || req.query.type === "session") {
-		messageIndexEntries = await queries.selectMessages(before, req.query.type, numMessagesToReturn)
->>>>>>> 2645569a
 	} else {
 		res.status(StatusCodes.BAD_REQUEST)
 		res.end()
 		return
 	}
 
-<<<<<<< HEAD
 	const messageIndexEntries = await canvasApp.messageLog.db.query("$messages_index", {
 		where: { id: { lt: before }, type },
 		limit: numMessagesToReturn,
@@ -166,20 +139,12 @@
 
 	const result = []
 	for (const messageIndexEntry of messageIndexEntries) {
-=======
-	const result = []
-	for (const messageIndexEntry of messageIndexEntries.rows) {
->>>>>>> 2645569a
 		const signedMessage = await canvasApp.getMessage(messageIndexEntry.id)
 		// during initialization, the app may be missing messages, and
 		// we shouldn't send null signature/message values to the client
 		if (signedMessage !== null) {
 			result.push({
-<<<<<<< HEAD
 				id: messageIndexEntry.id,
-=======
-				id: signedMessage.id,
->>>>>>> 2645569a
 				signature: signedMessage.signature,
 				message: signedMessage.message,
 				branch: signedMessage.branch,
@@ -193,7 +158,6 @@
 })
 
 expressApp.get("/index_api/counts", async (req, res) => {
-<<<<<<< HEAD
 	const actionCount = await canvasApp.messageLog.db.count("$messages_index", { type: "action" })
 	const sessionCount = await canvasApp.messageLog.db.count("$messages_index", { type: "session" })
 	const addressCount = await canvasApp.messageLog.db.count("$addresses_index")
@@ -207,31 +171,6 @@
 	const connectionCount = 0
 	const connections = "-"
 
-=======
-	const countsQueryResult = (await queries.selectCounts()).rows
-
-	let actionCount: number = 0
-	let sessionCount: number = 0
-
-	for (const row of countsQueryResult) {
-		if (row.type === "action") actionCount = row.count
-		if (row.type === "session") sessionCount = row.count
-	}
-
-	const addressCountResult = (await queries.selectAddressCount()).rows
-	const addressCount = parseInt(addressCountResult[0].count, 10)
-
-	// TODO: get these fields from the canvas app object
-	// const connectionCount = canvasApp.libp2p.getConnections().length
-	// const connections = (connectionsMap[row.topic] = canvasApps[row.topic]?.libp2p
-	// 	.getConnections()
-	// 	.map((c) => c.remoteAddr.toString())
-	// 	.join(", "))
-
-	const connectionCount = 0
-	const connections = "-"
-
->>>>>>> 2645569a
 	const result = {
 		topic,
 		address_count: addressCount,
