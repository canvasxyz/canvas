import React, { useEffect, useRef, useState } from "react"

import type { SessionSigner } from "@canvas-js/interfaces"
import { Canvas } from "@canvas-js/core"
import { SIWESigner } from "@canvas-js/chain-ethereum"
import { ATPSigner } from "@canvas-js/chain-atp"
import { CosmosSigner } from "@canvas-js/chain-cosmos"
import { SubstrateSigner } from "@canvas-js/chain-substrate"
import { SolanaSigner } from "@canvas-js/chain-solana"

import { AppContext } from "./AppContext.js"
import { Messages } from "./Chat.js"
import { MessageComposer } from "./MessageComposer.js"
import { ControlPanel } from "./ControlPanel.js"
import { SessionStatus } from "./SessionStatus.js"
import { ConnectionStatus } from "./ConnectionStatus.js"
<<<<<<< HEAD
import { ConnectCosmosKeplr } from "./ConnectCosmosKeplr.js"
import { CosmosSigner } from "@canvas-js/chain-cosmos"
import { ConnectTerra } from "./ConnectTerra.js"
import { ConnectCosmosEvmMetamask } from "./ConnectCosmosEvmMetamask.js"
import { ConnectEthereumKeplr } from "./ConnectEthereumKeplr.js"
import { ConnectPolkadot } from "./ConnectPolkadot.js"
import { SubstrateSigner } from "@canvas-js/chain-substrate"
import { ConnectSolana } from "./ConnectSolana.js"
import { SolanaSigner } from "@canvas-js/chain-solana"
import { ConnectNEAR } from "./ConnectNEAR.js"
import { NEARSigner } from "@canvas-js/chain-near"
=======
import { Connect } from "./connect/index.js"

import contract from "../contract.canvas.js?raw"
>>>>>>> 190ba852

export const App: React.FC<{}> = ({}) => {
	const [sessionSigner, setSessionSigner] = useState<SessionSigner | null>(null)
	const [address, setAddress] = useState<string | null>(null)

	const [app, setApp] = useState<Canvas | null>(null)
	;(window as any).app = app

	const initRef = useRef(false)

	useEffect(() => {
		if (initRef.current === false) {
			initRef.current = true
			Canvas.initialize({
				contract,
				signers: [
					new SIWESigner(),
					new ATPSigner(),
					new CosmosSigner(),
					new SubstrateSigner({}),
					new SolanaSigner(),
					new NEARSigner({}),
				],
			}).then(setApp, (err) => console.error(err))
		}
	}, [])

	return (
		<AppContext.Provider value={{ address, setAddress, sessionSigner, setSessionSigner, app, setApp }}>
			<main>
				<div className="flex flex-row gap-4 h-full">
					<div className="flex-1 flex flex-col justify-stretch gap-2">
						<div className="flex-1 border rounded px-2">
							<Messages />
						</div>
						<MessageComposer />
					</div>
					<div className="flex flex-col gap-4">
<<<<<<< HEAD
						<ConnectSIWE />
						<ConnectATP />
						<ConnectNEAR network="mainnet" recipient="somebody" />
						<ConnectPolkadot />
						<ConnectSolana />
						<ConnectCosmosKeplr chainId="osmosis-1" />
						<ConnectEthereumKeplr chainId="evmos_9001-2" />
						<ConnectTerra />
						<ConnectCosmosEvmMetamask chainId="osmosis-1" />
=======
						<Connect />
>>>>>>> 190ba852
						<SessionStatus />
						<ConnectionStatus />
						<ControlPanel />
					</div>
				</div>
			</main>
		</AppContext.Provider>
	)
}<|MERGE_RESOLUTION|>--- conflicted
+++ resolved
@@ -5,6 +5,7 @@
 import { SIWESigner } from "@canvas-js/chain-ethereum"
 import { ATPSigner } from "@canvas-js/chain-atp"
 import { CosmosSigner } from "@canvas-js/chain-cosmos"
+import { NEARSigner } from "@canvas-js/chain-near"
 import { SubstrateSigner } from "@canvas-js/chain-substrate"
 import { SolanaSigner } from "@canvas-js/chain-solana"
 
@@ -14,23 +15,9 @@
 import { ControlPanel } from "./ControlPanel.js"
 import { SessionStatus } from "./SessionStatus.js"
 import { ConnectionStatus } from "./ConnectionStatus.js"
-<<<<<<< HEAD
-import { ConnectCosmosKeplr } from "./ConnectCosmosKeplr.js"
-import { CosmosSigner } from "@canvas-js/chain-cosmos"
-import { ConnectTerra } from "./ConnectTerra.js"
-import { ConnectCosmosEvmMetamask } from "./ConnectCosmosEvmMetamask.js"
-import { ConnectEthereumKeplr } from "./ConnectEthereumKeplr.js"
-import { ConnectPolkadot } from "./ConnectPolkadot.js"
-import { SubstrateSigner } from "@canvas-js/chain-substrate"
-import { ConnectSolana } from "./ConnectSolana.js"
-import { SolanaSigner } from "@canvas-js/chain-solana"
-import { ConnectNEAR } from "./ConnectNEAR.js"
-import { NEARSigner } from "@canvas-js/chain-near"
-=======
 import { Connect } from "./connect/index.js"
 
 import contract from "../contract.canvas.js?raw"
->>>>>>> 190ba852
 
 export const App: React.FC<{}> = ({}) => {
 	const [sessionSigner, setSessionSigner] = useState<SessionSigner | null>(null)
@@ -69,19 +56,7 @@
 						<MessageComposer />
 					</div>
 					<div className="flex flex-col gap-4">
-<<<<<<< HEAD
-						<ConnectSIWE />
-						<ConnectATP />
-						<ConnectNEAR network="mainnet" recipient="somebody" />
-						<ConnectPolkadot />
-						<ConnectSolana />
-						<ConnectCosmosKeplr chainId="osmosis-1" />
-						<ConnectEthereumKeplr chainId="evmos_9001-2" />
-						<ConnectTerra />
-						<ConnectCosmosEvmMetamask chainId="osmosis-1" />
-=======
 						<Connect />
->>>>>>> 190ba852
 						<SessionStatus />
 						<ConnectionStatus />
 						<ControlPanel />
