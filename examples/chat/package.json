{
  "private": true,
  "name": "@canvas-js/example-chat",
  "version": "0.6.1",
  "type": "module",
  "scripts": {
    "test": "echo \"Error: no test specified\" && exit 1",
    "dev": "vite",
    "build": "vite build"
  },
  "dependencies": {
<<<<<<< HEAD
    "@canvas-js/chain-cosmos": "0.5.1",
    "@canvas-js/chain-ethereum": "0.5.1",
    "@canvas-js/chain-near": "0.5.1",
    "@canvas-js/core": "0.5.1",
    "@canvas-js/interfaces": "0.5.1",
    "@canvas-js/modeldb": "0.5.1",
=======
    "@canvas-js/chain-cosmos": "0.6.1",
    "@canvas-js/chain-ethereum": "0.6.1",
    "@canvas-js/core": "0.6.1",
    "@canvas-js/interfaces": "0.6.1",
    "@canvas-js/modeldb": "0.6.1",
>>>>>>> 190ba852
    "@keplr-wallet/types": "^0.11.64",
    "@metamask/providers": "^14.0.0",
    "@polkadot/extension-dapp": "^0.46.5",
    "@terra-money/feather.js": "^2.0.0-beta.7",
    "@types/react": "^18.2.37",
    "@types/react-dom": "^18.2.15",
    "buffer": "^6.0.3",
    "ethers": "^6.8.1",
    "idb": "^7.1.1",
    "multiformats": "^12.1.3",
    "near-api-js": "^2.1.4",
    "process": "^0.11.10",
    "react": "^18.2.0",
    "react-dom": "^18.2.0",
    "web3": "^4.2.2"
  },
  "devDependencies": {
    "@esbuild-plugins/node-globals-polyfill": "^0.2.3",
    "autoprefixer": "^10.4.16",
    "postcss": "^8.4.31",
    "tailwindcss": "^3.3.5",
    "typescript": "^5.2.2",
    "vite": "^4.5.0"
  }
}<|MERGE_RESOLUTION|>--- conflicted
+++ resolved
@@ -9,20 +9,14 @@
     "build": "vite build"
   },
   "dependencies": {
-<<<<<<< HEAD
-    "@canvas-js/chain-cosmos": "0.5.1",
-    "@canvas-js/chain-ethereum": "0.5.1",
-    "@canvas-js/chain-near": "0.5.1",
-    "@canvas-js/core": "0.5.1",
-    "@canvas-js/interfaces": "0.5.1",
-    "@canvas-js/modeldb": "0.5.1",
-=======
     "@canvas-js/chain-cosmos": "0.6.1",
     "@canvas-js/chain-ethereum": "0.6.1",
+    "@canvas-js/chain-solana": "0.6.1",
+    "@canvas-js/chain-substrate": "0.6.1",
+    "@canvas-js/chain-near": "0.6.1",
     "@canvas-js/core": "0.6.1",
     "@canvas-js/interfaces": "0.6.1",
     "@canvas-js/modeldb": "0.6.1",
->>>>>>> 190ba852
     "@keplr-wallet/types": "^0.11.64",
     "@metamask/providers": "^14.0.0",
     "@polkadot/extension-dapp": "^0.46.5",
