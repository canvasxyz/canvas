{
	"private": true,
	"name": "@canvas-js/example-chat",
<<<<<<< HEAD
	"version": "0.13.0-next.6",
=======
	"version": "0.12.0",
>>>>>>> cbfca67e
	"type": "module",
	"scripts": {
		"build": "vite build",
		"dev": "vite",
		"dev:server": "canvas run --offline --port 8080 --static dist --topic chat-example.canvas.xyz src/contract.ts"
	},
	"dependencies": {
<<<<<<< HEAD
		"@canvas-js/chain-atp": "0.13.0-next.6",
		"@canvas-js/chain-cosmos": "0.13.0-next.6",
		"@canvas-js/chain-ethereum": "0.13.0-next.6",
		"@canvas-js/chain-ethereum-viem": "0.13.0-next.6",
		"@canvas-js/chain-solana": "0.13.0-next.6",
		"@canvas-js/chain-substrate": "0.13.0-next.6",
		"@canvas-js/cli": "0.13.0-next.6",
		"@canvas-js/core": "0.13.0-next.6",
		"@canvas-js/hooks": "0.13.0-next.6",
		"@canvas-js/interfaces": "0.13.0-next.6",
		"@canvas-js/modeldb-sqlite-wasm": "0.13.0-next.6",
=======
		"@canvas-js/chain-atp": "0.12.0",
		"@canvas-js/chain-cosmos": "0.12.0",
		"@canvas-js/chain-ethereum": "0.12.0",
		"@canvas-js/chain-ethereum-viem": "0.12.0",
		"@canvas-js/chain-solana": "0.12.0",
		"@canvas-js/chain-substrate": "0.12.0",
		"@canvas-js/cli": "0.12.0",
		"@canvas-js/core": "0.12.0",
		"@canvas-js/hooks": "0.12.0",
		"@canvas-js/interfaces": "0.12.0",
		"@canvas-js/modeldb-sqlite-wasm": "0.12.0",
>>>>>>> cbfca67e
		"@cosmjs/encoding": "^0.32.3",
		"@keplr-wallet/types": "^0.11.64",
		"@libp2p/interface": "^2.1.2",
		"@magic-ext/auth": "^4.3.2",
		"@metamask/providers": "^14.0.2",
		"@multiformats/multiaddr": "^12.3.1",
		"@noble/hashes": "^1.5.0",
		"@polkadot/extension-dapp": "^0.46.9",
		"@terra-money/feather.js": "^2.0.4",
		"@types/react": "^18.3.9",
		"@types/react-dom": "^18.3.0",
		"buffer": "^6.0.3",
		"comlink": "^4.4.1",
		"ethers": "^6.13.2",
		"idb": "^8.0.0",
		"magic-sdk": "^21.5.0",
		"multiformats": "^13.3.0",
		"near-api-js": "^2.1.4",
		"process": "^0.11.10",
		"react": "^18.3.1",
		"react-dom": "^18.3.1",
		"viem": "^2.15.1",
		"vite-plugin-wasm": "^3.3.0",
		"web3": "^4.10.0"
	},
	"devDependencies": {
		"autoprefixer": "^10.4.19",
		"postcss": "^8.4.38",
		"tailwindcss": "^3.4.4",
		"typescript": "^5.4.5",
		"vite": "^5.4.8",
		"vite-plugin-node-polyfills": "^0.22.0"
	}
}<|MERGE_RESOLUTION|>--- conflicted
+++ resolved
@@ -1,11 +1,7 @@
 {
 	"private": true,
 	"name": "@canvas-js/example-chat",
-<<<<<<< HEAD
-	"version": "0.13.0-next.6",
-=======
-	"version": "0.12.0",
->>>>>>> cbfca67e
+	"version": "0.13.0-next.8",
 	"type": "module",
 	"scripts": {
 		"build": "vite build",
@@ -13,31 +9,17 @@
 		"dev:server": "canvas run --offline --port 8080 --static dist --topic chat-example.canvas.xyz src/contract.ts"
 	},
 	"dependencies": {
-<<<<<<< HEAD
-		"@canvas-js/chain-atp": "0.13.0-next.6",
-		"@canvas-js/chain-cosmos": "0.13.0-next.6",
-		"@canvas-js/chain-ethereum": "0.13.0-next.6",
-		"@canvas-js/chain-ethereum-viem": "0.13.0-next.6",
-		"@canvas-js/chain-solana": "0.13.0-next.6",
-		"@canvas-js/chain-substrate": "0.13.0-next.6",
-		"@canvas-js/cli": "0.13.0-next.6",
-		"@canvas-js/core": "0.13.0-next.6",
-		"@canvas-js/hooks": "0.13.0-next.6",
-		"@canvas-js/interfaces": "0.13.0-next.6",
-		"@canvas-js/modeldb-sqlite-wasm": "0.13.0-next.6",
-=======
-		"@canvas-js/chain-atp": "0.12.0",
-		"@canvas-js/chain-cosmos": "0.12.0",
-		"@canvas-js/chain-ethereum": "0.12.0",
-		"@canvas-js/chain-ethereum-viem": "0.12.0",
-		"@canvas-js/chain-solana": "0.12.0",
-		"@canvas-js/chain-substrate": "0.12.0",
-		"@canvas-js/cli": "0.12.0",
-		"@canvas-js/core": "0.12.0",
-		"@canvas-js/hooks": "0.12.0",
-		"@canvas-js/interfaces": "0.12.0",
-		"@canvas-js/modeldb-sqlite-wasm": "0.12.0",
->>>>>>> cbfca67e
+		"@canvas-js/chain-atp": "0.13.0-next.8",
+		"@canvas-js/chain-cosmos": "0.13.0-next.8",
+		"@canvas-js/chain-ethereum": "0.13.0-next.8",
+		"@canvas-js/chain-ethereum-viem": "0.13.0-next.8",
+		"@canvas-js/chain-solana": "0.13.0-next.8",
+		"@canvas-js/chain-substrate": "0.13.0-next.8",
+		"@canvas-js/cli": "0.13.0-next.8",
+		"@canvas-js/core": "0.13.0-next.8",
+		"@canvas-js/hooks": "0.13.0-next.8",
+		"@canvas-js/interfaces": "0.13.0-next.8",
+		"@canvas-js/modeldb-sqlite-wasm": "0.13.0-next.8",
 		"@cosmjs/encoding": "^0.32.3",
 		"@keplr-wallet/types": "^0.11.64",
 		"@libp2p/interface": "^2.1.2",
