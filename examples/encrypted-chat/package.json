--- conflicted
+++ resolved
@@ -1,11 +1,7 @@
 {
 	"private": true,
 	"name": "@canvas-js/example-chat-encrypted",
-<<<<<<< HEAD
-	"version": "0.13.0-next.6",
-=======
-	"version": "0.12.0",
->>>>>>> cbfca67e
+	"version": "0.13.0-next.8",
 	"type": "module",
 	"scripts": {
 		"build": "vite build",
@@ -13,17 +9,10 @@
 		"dev:server": "canvas run --offline --port 8080 --static dist --topic chat-encrypted.canvas.xyz src/contract.ts"
 	},
 	"dependencies": {
-<<<<<<< HEAD
-		"@canvas-js/chain-ethereum": "0.13.0-next.6",
-		"@canvas-js/cli": "0.13.0-next.6",
-		"@canvas-js/core": "0.13.0-next.6",
-		"@canvas-js/hooks": "0.13.0-next.6",
-=======
-		"@canvas-js/chain-ethereum": "0.12.0",
-		"@canvas-js/cli": "0.12.0",
-		"@canvas-js/core": "0.12.0",
-		"@canvas-js/hooks": "0.12.0",
->>>>>>> cbfca67e
+		"@canvas-js/chain-ethereum": "0.13.0-next.8",
+		"@canvas-js/cli": "0.13.0-next.8",
+		"@canvas-js/core": "0.13.0-next.8",
+		"@canvas-js/hooks": "0.13.0-next.8",
 		"@metamask/eth-sig-util": "^7.0.1",
 		"ethers": "^6.13.2",
 		"react": "^18.3.1",
