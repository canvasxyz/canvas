import React, { useEffect, useMemo, useState } from "react"

import { useConnect, useDisconnect, useSession, useSigner } from "@canvas-js/hooks"

import { ErrorMessage } from "./ErrorMessage"
import { Signer } from "@canvas-js/signers"

export const Connect: React.FC<{}> = ({}) => {
	// TODO: Implement the error handling from wagmi
	const { address, isConnected, connect, connectors } = useConnect()
	const { disconnect } = useDisconnect()

	return (
		<div className="window">
			<div className="title-bar">
				<div className="title-bar-text">Connect</div>
			</div>
			<div className="window-body">
				{isConnected ? (
					<>
						<p>Connected to {address}.</p>
						<button disabled={!isConnected} onClick={() => disconnect()}>
							Disconnect
						</button>
					</>
				) : (
					<>
						{connectors ? (
							<>
								<p>Connect to a provider:</p>
								{connectors
									.filter((connector) => connector.available)
									.map((connector) => (
										<button
											key={connector.id}
											disabled={isConnected}
											onClick={() => connect(connector)}
											style={{ marginRight: 5 }}
										>
											{connector.label}
										</button>
									))}
							</>
						) : (
							<p>No providers are available</p>
						)}
					</>
				)}

				{/* <ErrorMessage error={connectionError} /> */}

				<Login />
			</div>
		</div>
	)
}

const Login: React.FC<{}> = ({}) => {
<<<<<<< HEAD
	const { error: signerError, data } = useSigner<ethers.providers.JsonRpcSigner>()
	const [signer, setSigner] = useState<Signer | null>(null)

	useEffect(() => {
		if (data) {
			setSigner(new Signer(data))
		} else {
			setSigner(null)
		}
	}, [data])

=======
	const { signer } = useSigner()
>>>>>>> fce8755f
	const {
		error: sessionError,
		sessionAddress,
		sessionExpiration,
		login,
		logout,
		isLoading,
		isPending,
	} = useSession(signer)

	const [expirationDate, expirationTime] = useMemo(() => {
		if (sessionExpiration === null) {
			return [null, null]
		}

		const date = new Date(sessionExpiration)
		return [date.toLocaleDateString(), date.toLocaleTimeString()]
	}, [sessionExpiration])

	if (signer === undefined || signer === null) {
		return null
	}

	return (
		<>
			{sessionAddress === null ? (
				<>
					{isLoading ? <p>Loading...</p> : <p>Click Login to begin a new session.</p>}
					<button disabled={isLoading || isPending} onClick={login}>
						Login
					</button>
				</>
			) : (
				<>
					<p>
						Using session {sessionAddress}, which expires on {expirationDate} at {expirationTime}.
					</p>
					<button disabled={isLoading} onClick={logout}>
						Logout
					</button>
				</>
			)}

			{/* <ErrorMessage error={signerError} /> */}
			<ErrorMessage error={sessionError} />
		</>
	)
}<|MERGE_RESOLUTION|>--- conflicted
+++ resolved
@@ -3,7 +3,6 @@
 import { useConnect, useDisconnect, useSession, useSigner } from "@canvas-js/hooks"
 
 import { ErrorMessage } from "./ErrorMessage"
-import { Signer } from "@canvas-js/signers"
 
 export const Connect: React.FC<{}> = ({}) => {
 	// TODO: Implement the error handling from wagmi
@@ -56,21 +55,7 @@
 }
 
 const Login: React.FC<{}> = ({}) => {
-<<<<<<< HEAD
-	const { error: signerError, data } = useSigner<ethers.providers.JsonRpcSigner>()
-	const [signer, setSigner] = useState<Signer | null>(null)
-
-	useEffect(() => {
-		if (data) {
-			setSigner(new Signer(data))
-		} else {
-			setSigner(null)
-		}
-	}, [data])
-
-=======
 	const { signer } = useSigner()
->>>>>>> fce8755f
 	const {
 		error: sessionError,
 		sessionAddress,
