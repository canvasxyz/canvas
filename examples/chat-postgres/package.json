--- conflicted
+++ resolved
@@ -1,10 +1,6 @@
 {
 	"name": "@canvas-js/chat-postgres",
-<<<<<<< HEAD
-	"version": "0.13.0-next.6",
-=======
-	"version": "0.12.0",
->>>>>>> cbfca67e
+	"version": "0.13.0-next.8",
 	"type": "module",
 	"private": true,
 	"scripts": {
@@ -14,17 +10,10 @@
 		"lint": "eslint . --ext ts,tsx --report-unused-disable-directives --max-warnings 0"
 	},
 	"dependencies": {
-<<<<<<< HEAD
-		"@canvas-js/chain-ethereum": "0.13.0-next.6",
-		"@canvas-js/client": "0.13.0-next.6",
-		"@canvas-js/core": "0.13.0-next.6",
-		"@canvas-js/utils": "0.13.0-next.6",
-=======
-		"@canvas-js/chain-ethereum": "0.12.0",
-		"@canvas-js/client": "0.12.0",
-		"@canvas-js/core": "0.12.0",
-		"@canvas-js/utils": "0.12.0",
->>>>>>> cbfca67e
+		"@canvas-js/chain-ethereum": "0.13.0-next.8",
+		"@canvas-js/client": "0.13.0-next.8",
+		"@canvas-js/core": "0.13.0-next.8",
+		"@canvas-js/utils": "0.13.0-next.8",
 		"@ipld/dag-json": "^10.2.2",
 		"express": "^4.19.2",
 		"next": "14.1.4",
