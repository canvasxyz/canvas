{
  "private": true,
  "name": "@canvas-js/example-chat-webpack",
<<<<<<< HEAD
  "version": "0.0.30",
  "description": "",
=======
  "version": "0.0.29",
>>>>>>> 29ae9950
  "main": "index.js",
  "scripts": {
    "test": "echo \"Error: no test specified\" && exit 1",
    "build": "HOST=/api webpack build",
    "start": "canvas run spec.canvas.js --install --unchecked --static dist",
    "dev": "HOST='http://localhost:8000' concurrently --kill-others -n backend,frontend 'canvas run spec.canvas.js --unchecked' 'webpack server --port 3000'"
  },
  "dependencies": {
    "@canvas-js/hooks": "0.0.30",
    "@types/react": "^18.0.9",
    "@types/react-dom": "^18.0.5",
    "98.css": "^0.1.18",
    "react": "^18.1.0",
    "react-dom": "^18.1.0",
    "wagmi": "^0.7.7"
  },
  "devDependencies": {
    "@canvas-js/cli": "0.0.30",
    "concurrently": "^7.5.0",
    "css-loader": "^6.7.1",
    "style-loader": "^3.3.1",
    "ts-loader": "^9.3.0",
    "webpack-cli": "^5.0.0",
    "webpack-dev-server": "^4.9.0",
    "copy-webpack-plugin": "^11.0.0"
  }
}<|MERGE_RESOLUTION|>--- conflicted
+++ resolved
@@ -1,12 +1,8 @@
 {
   "private": true,
   "name": "@canvas-js/example-chat-webpack",
-<<<<<<< HEAD
   "version": "0.0.30",
   "description": "",
-=======
-  "version": "0.0.29",
->>>>>>> 29ae9950
   "main": "index.js",
   "scripts": {
     "test": "echo \"Error: no test specified\" && exit 1",
