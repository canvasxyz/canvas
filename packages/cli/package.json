{
  "name": "@canvas-js/cli",
  "version": "0.0.30",
  "author": "Canvas Technology Corporation (https://canvas.xyz)",
  "type": "module",
  "main": "dist/index.js",
  "files": [
    "dist"
  ],
  "bin": {
    "canvas": "dist/index.js"
  },
  "dependencies": {
<<<<<<< HEAD
    "@canvas-js/core": "0.0.30",
    "@canvas-js/interfaces": "0.0.30",
    "better-sqlite3": "^7.6.2",
=======
    "@canvas-js/core": "0.0.29",
    "@canvas-js/interfaces": "0.0.29",
    "better-sqlite3": "^8.0.0",
>>>>>>> 29ae9950
    "chalk": "^5.0.1",
    "cors": "^2.8.5",
    "ethers": "^5.7.0",
    "express": "^4.18.1",
    "express-winston": "^4.2.0",
    "fp-ts": "^2.11.9",
    "http-status-codes": "^2.2.0",
    "io-ts": "^2.2.16",
    "ipfs-only-hash": "^4.0.0",
    "libp2p": "^0.40.0",
    "multiformats": "^10.0.2",
    "p-queue": "^7.3.0",
    "prompts": "^2.4.2",
    "stoppable": "^1.1.0",
    "undici": "^5.11.0",
    "winston": "^3.8.2",
    "yargs": "^17.5.1"
  },
  "devDependencies": {
    "@types/cors": "^2.8.12",
    "@types/express": "^4.17.13",
    "@types/prompts": "^2.0.14",
    "@types/stoppable": "^1.1.1",
    "@types/yargs": "^17.0.11",
    "typescript": "^4.7.4"
  }
}<|MERGE_RESOLUTION|>--- conflicted
+++ resolved
@@ -11,15 +11,9 @@
     "canvas": "dist/index.js"
   },
   "dependencies": {
-<<<<<<< HEAD
     "@canvas-js/core": "0.0.30",
     "@canvas-js/interfaces": "0.0.30",
-    "better-sqlite3": "^7.6.2",
-=======
-    "@canvas-js/core": "0.0.29",
-    "@canvas-js/interfaces": "0.0.29",
     "better-sqlite3": "^8.0.0",
->>>>>>> 29ae9950
     "chalk": "^5.0.1",
     "cors": "^2.8.5",
     "ethers": "^5.7.0",
