--- conflicted
+++ resolved
@@ -119,15 +119,9 @@
 			type: "boolean",
 			desc: "Serve the network explorer web interface",
 		})
-<<<<<<< HEAD
-		.option("ws-url", {
-			type: "string",
-			desc: "WebSocket URL for GossipLog to connect to directly",
-=======
 		.option("connect", {
 			type: "string",
 			desc: "Connect GossipLog directly to this WebSocket URL. If this is enabled, libp2p is disabled.",
->>>>>>> c855f8d4
 		})
 
 type Args = ReturnType<typeof builder> extends Argv<infer T> ? T : never
@@ -350,8 +344,4 @@
 		console.log("")
 		startActionPrompt(app)
 	}
-
-	if (args["ws-url"]) {
-		await app.connect(args["ws-url"])
-	}
 }