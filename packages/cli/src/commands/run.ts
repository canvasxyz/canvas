import process from "node:process"
import type { Argv } from "yargs"
import dotenv from "dotenv"
import crypto from "node:crypto"
import { SiweMessage } from "siwe"
import { verifyMessage } from "ethers"

dotenv.config()

import { MAX_CONNECTIONS } from "@canvas-js/core/constants"
import { Snapshot } from "@canvas-js/core"
import { AppInstance } from "../AppInstance.js"
import { getContractLocation } from "../utils.js"

export const command = "run <path>"
export const desc = "Run a Canvas application"

const { ANNOUNCE, LISTEN, PORT } = process.env

export const builder = (yargs: Argv) =>
	yargs
		.positional("path", {
			desc: "Path to application directory or *.js/*.ts contract",
			type: "string",
			demandOption: true,
		})
		.option("topic", {
			desc: "Application topic",
			type: "string",
		})
		.option("init", {
			desc: "Path to a contract to copy if the application directory does not exist",
			type: "string",
		})
		.option("port", {
			desc: "HTTP API port",
			type: "number",
			default: parseInt(PORT ?? "8000"),
		})
		.option("offline", {
			type: "boolean",
			desc: "Disable libp2p",
			default: false,
		})
		.option("listen", {
			type: "array",
			desc: "Internal /ws multiaddr",
			default: LISTEN?.split(" ") ?? ["/ip4/0.0.0.0/tcp/4444/ws"],
			string: true,
		})
		.option("announce", {
			type: "array",
			desc: "External /ws multiaddr, e.g. /dns4/myapp.com/tcp/4444/ws",
			default: ANNOUNCE?.split(" ") ?? [],
			string: true,
		})
		// .option("replay", {
		// 	type: "boolean",
		// 	desc: "Erase and rebuild the database by replaying the action log",
		// 	default: false,
		// })
		// .option("memory", {
		// 	type: "boolean",
		// 	desc: "Run in-memory",
		// 	default: false,
		// })
		// .option("metrics", {
		// 	type: "boolean",
		// 	desc: "Expose Prometheus endpoint at /metrics",
		// 	default: false,
		// })
		.option("static", {
			type: "string",
			desc: "Serve a static directory from the root path /",
		})
		.option("bootstrap", {
			type: "array",
			desc: "Initial application peers, e.g. /dns4/myapp.com/tcp/4444/ws/p2p/12D3KooWnzt...",
			string: true,
		})
		.option("max-connections", {
			type: "number",
			desc: "Stop accepting connections above a limit",
			default: MAX_CONNECTIONS,
		})
		.option("verbose", {
			type: "boolean",
			desc: "Log messages to stdout",
		})
		.option("disable-http-api", {
			type: "boolean",
			desc: "Disable HTTP API server",
		})
		.option("repl", {
			type: "boolean",
			desc: "Start an action REPL",
			default: false,
		})
		.option("network-explorer", {
			type: "boolean",
			desc: "Serve the network explorer web interface",
		})
		.option("admin", {
			type: "string",
			desc: "Allow an admin address (Ethereum address or 'any') to update the running application",
		})
		.option("connect", {
			type: "string",
			desc: "Connect GossipLog directly to this WebSocket URL. If this is enabled, libp2p is disabled.",
		})

type Args = ReturnType<typeof builder> extends Argv<infer T> ? T : never

export async function handler(args: Args) {
	const { topic, contract, location } = await getContractLocation(args)

	// Validate admin address if provided
	if (args.admin && args.admin !== "any") {
		// Ethereum address validation (0x followed by 40 hex characters)
		const ethAddressRegex = /^0x[a-fA-F0-9]{40}$/
		if (!ethAddressRegex.test(args.admin)) {
			console.error("Error: --admin must be a valid Ethereum address or 'any'")
			process.exit(1)
		}
	}

	const bindInstanceAPIs = (instance: AppInstance) => {
		// AppInstance should always have an api unless it was initialized with --disable-http-api
		if (!instance.api) return

		const nonce = crypto.randomBytes(32).toString("hex")

		instance.api.get("/api/contract", async (req, res) => {
			res.json({
				contract: instance.app.getContract().toString(),
				admin: args.admin || false,
				nonce: nonce,
			})
		})

		if (args.admin) {
			instance.api.post("/api/migrate", async (req, res) => {
				const { contract, changesets, address, signature, siweMessage } = req.body ?? {}

				// Verify the admin address if not set to "any"
				if (args.admin !== "any" && address !== args.admin) {
					return res.status(403).json({
						error: "Unauthorized: Only the configured admin address can perform migrations",
					})
				}

				// Verify SIWE signature
				try {
					if (!signature || !siweMessage) {
						return res.status(400).json({
							error: "Missing signature or SIWE message",
						})
					}

					// Parse and verify the SIWE message
					const message = new SiweMessage(siweMessage)

					// Verify that the message contains the nonce
					if (!message.nonce || message.nonce !== nonce) {
						return res.status(403).json({
							error: "Invalid nonce in SIWE message",
						})
					}

					// Verify the signature matches the claimed address
					const recoveredAddress = verifyMessage(message.prepareMessage(), signature)
					if (recoveredAddress.toLowerCase() !== address.toLowerCase()) {
						return res.status(403).json({
							error: "Signature verification failed",
						})
					}

					console.log("migrating app with changesets:", contract, changesets)

					instance.app
						.createSnapshot()
						.then(async (snapshot: Snapshot) => {
							res.json({ status: "Success" })
							console.log("[canvas] Restarting...")
							await instance.stop()

							/** Restart the application, running the "new" contract */
							setTimeout(async () => {
								const instance = await AppInstance.initialize(topic, contract, location, args)
								bindInstanceAPIs(instance)
							}, 0)
						})
						.catch((error) => {
							res.status(500).end()
						})
				} catch (error) {
					console.error("Signature verification error:", error)
					return res.status(403).json({
						error: "Signature verification failed",
					})
				}
			})
		}
	}

	const instance = await AppInstance.initialize(topic, contract, location, args)

<<<<<<< HEAD
	bindInstanceAPIs(instance)
=======
	if (args.replay) {
		console.log("[canvas] Replaying message log...")
		await app.replay().then((complete) => {
			if (complete) {
				console.log("[canvas] Replay complete!")
			} else {
				console.log("[canvas] Replay aborted before completing and will resume the next time the app is opened.")
			}
		})
	}

	if (args["repl"]) {
		console.log("")
		startActionPrompt(app)
	}
}

export async function handler(args: Args) {
	const { topic, contract, location } = await getContractLocation(args)
	setupApp(topic, contract, location, args)
>>>>>>> a11ec5a4
}<|MERGE_RESOLUTION|>--- conflicted
+++ resolved
@@ -11,6 +11,7 @@
 import { Snapshot } from "@canvas-js/core"
 import { AppInstance } from "../AppInstance.js"
 import { getContractLocation } from "../utils.js"
+import { startActionPrompt } from "../prompt.js"
 
 export const command = "run <path>"
 export const desc = "Run a Canvas application"
@@ -54,11 +55,11 @@
 			default: ANNOUNCE?.split(" ") ?? [],
 			string: true,
 		})
-		// .option("replay", {
-		// 	type: "boolean",
-		// 	desc: "Erase and rebuild the database by replaying the action log",
-		// 	default: false,
-		// })
+		.option("replay", {
+			type: "boolean",
+			desc: "Erase and rebuild the database by replaying the action log",
+			default: false,
+		})
 		// .option("memory", {
 		// 	type: "boolean",
 		// 	desc: "Run in-memory",
@@ -124,12 +125,17 @@
 		}
 	}
 
+	// TODO: Move this into commands/run.ts?
 	const bindInstanceAPIs = (instance: AppInstance) => {
 		// AppInstance should always have an api unless it was initialized with --disable-http-api
 		if (!instance.api) return
 
 		const nonce = crypto.randomBytes(32).toString("hex")
 
+		// Serve the contract info, used to create the AppInstance.
+		// This is outside the Canvas createAPI method because it includes admin data
+		// which wouldn't make sense to pass into the Canvas object... maybe it should be
+		// named something /api/instance?
 		instance.api.get("/api/contract", async (req, res) => {
 			res.json({
 				contract: instance.app.getContract().toString(),
@@ -205,12 +211,11 @@
 
 	const instance = await AppInstance.initialize(topic, contract, location, args)
 
-<<<<<<< HEAD
 	bindInstanceAPIs(instance)
-=======
+
 	if (args.replay) {
 		console.log("[canvas] Replaying message log...")
-		await app.replay().then((complete) => {
+		await instance.app.replay().then((complete) => {
 			if (complete) {
 				console.log("[canvas] Replay complete!")
 			} else {
@@ -219,14 +224,7 @@
 		})
 	}
 
-	if (args["repl"]) {
-		console.log("")
-		startActionPrompt(app)
-	}
-}
-
-export async function handler(args: Args) {
-	const { topic, contract, location } = await getContractLocation(args)
-	setupApp(topic, contract, location, args)
->>>>>>> a11ec5a4
+	if (args.repl) {
+		await startActionPrompt(instance.app)
+	}
 }