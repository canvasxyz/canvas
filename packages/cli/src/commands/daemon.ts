--- conflicted
+++ resolved
@@ -16,11 +16,7 @@
 import PQueue from "p-queue"
 import { ethers } from "ethers"
 
-<<<<<<< HEAD
-import { BlockCache, Core, getLibp2pInit, constants, BlockResolver, CoreOptions } from "@canvas-js/core"
-=======
-import { BlockCache, Core, getLibp2pInit, constants, BlockResolver, getAPI } from "@canvas-js/core"
->>>>>>> 04b9bd14
+import { BlockCache, Core, getLibp2pInit, constants, BlockResolver, getAPI, CoreOptions } from "@canvas-js/core"
 
 import { CANVAS_HOME, getPeerId, getProviders, SOCKET_FILENAME, SOCKET_PATH } from "../utils.js"
 import { installSpec } from "./install.js"
@@ -146,12 +142,8 @@
 	public readonly app = express()
 
 	private readonly queue = new PQueue({ concurrency: 1 })
-<<<<<<< HEAD
-	private readonly cores = new Map<string, Core>()
 	private readonly options: CoreOptions
-=======
 	private readonly apps = new Map<string, { core: Core; api: express.Express }>()
->>>>>>> 04b9bd14
 
 	constructor(
 		libp2p: Libp2p | undefined,
@@ -159,16 +151,10 @@
 		blockResolver: BlockResolver,
 		options: CoreOptions
 	) {
-<<<<<<< HEAD
-		this.api.set("query parser", "simple")
 		this.options = options
-
-		this.api.use(
-=======
 		this.app.use(express.json())
 		this.app.use(cors())
 		this.app.use(
->>>>>>> 04b9bd14
 			expressWinston.logger({
 				transports: [new winston.transports.Console()],
 				format: winston.format.simple(),
@@ -297,7 +283,6 @@
 				const uri = `ipfs://${hash}`
 
 				try {
-<<<<<<< HEAD
 					const core = await Core.initialize({
 						directory,
 						uri,
@@ -307,12 +292,8 @@
 						blockResolver,
 						...this.options,
 					})
-					this.cores.set(name, core)
-=======
-					const core = await Core.initialize({ directory, uri, spec, libp2p, providers, blockResolver })
 					const api = getAPI(core, { exposeModels: true, exposeActions: true, exposeSessions: true })
 					this.apps.set(name, { core, api })
->>>>>>> 04b9bd14
 					console.log(`[canvas-cli] Started ${core.uri}`)
 					res.status(StatusCodes.OK).end()
 				} catch (err) {
