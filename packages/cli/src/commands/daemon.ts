--- conflicted
+++ resolved
@@ -14,11 +14,7 @@
 import stoppable from "stoppable"
 import Hash from "ipfs-only-hash"
 import PQueue from "p-queue"
-<<<<<<< HEAD
-import { ethers } from "ethers"
-import { BlockCache, Core, getLibp2pInit, constants, BlockResolver, getAPI, CoreOptions, VM } from "@canvas-js/core"
-
-=======
+
 import client from "prom-client"
 
 import {
@@ -30,8 +26,8 @@
 	getAPI,
 	CoreOptions,
 	startPingService,
+	VM,
 } from "@canvas-js/core"
->>>>>>> 306ba8ca
 import { BlockProvider, Model } from "@canvas-js/interfaces"
 
 import { CANVAS_HOME, SOCKET_FILENAME, SOCKET_PATH, getPeerId, getProviders, installSpec } from "../utils.js"
@@ -373,7 +369,6 @@
 			})
 		})
 
-<<<<<<< HEAD
 		this.app.post("/check", (req, res) => {
 			if (typeof req.body.spec !== "string") {
 				return res.status(StatusCodes.BAD_REQUEST).end()
@@ -397,7 +392,7 @@
 				}
 			})
 		})
-=======
+
 		if (this.options.exposeMetrics) {
 			this.app.get("/metrics", async (req, res) => {
 				try {
@@ -409,7 +404,6 @@
 				}
 			})
 		}
->>>>>>> 306ba8ca
 	}
 
 	public async close() {
