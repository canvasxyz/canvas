--- conflicted
+++ resolved
@@ -5,10 +5,7 @@
 
 import { SIWESigner } from "@canvas-js/chain-ethereum"
 import { SolanaSigner } from "@canvas-js/chain-solana"
-<<<<<<< HEAD
-=======
 // import { ATPSigner } from "@canvas-js/chain-atp"
->>>>>>> 5d55385d
 
 type SignerImplementation = { createSigner: () => Promise<Signer>; name: string }
 
