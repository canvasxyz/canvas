<<<<<<< HEAD
import type { Block } from "./actions.js"
=======
>>>>>>> b78445cf
import { Chain, ChainId } from "./contracts.js"

/**
 * A `SessionPayload` is the data signed by the user to initiate a session.
 *
 * The session timestamp may be expressed as a number or blockhash. We use
 * `Block` for this. The message processor may choose to check `timestamp`
 * and/or `block` depending on which is provided.
 */
export type SessionPayload = {
	from: string
	spec: string
	timestamp: number
	address: string
	duration: number
<<<<<<< HEAD
	block?: Block
=======
	blockhash: string | null
>>>>>>> b78445cf
	chain: Chain
	chainId: ChainId
}

/**
 * A `Session` is a `SessionPayload` and a signature
 */
export type Session = {
	payload: SessionPayload
	signature: string
}<|MERGE_RESOLUTION|>--- conflicted
+++ resolved
@@ -1,7 +1,3 @@
-<<<<<<< HEAD
-import type { Block } from "./actions.js"
-=======
->>>>>>> b78445cf
 import { Chain, ChainId } from "./contracts.js"
 
 /**
@@ -17,11 +13,7 @@
 	timestamp: number
 	address: string
 	duration: number
-<<<<<<< HEAD
-	block?: Block
-=======
 	blockhash: string | null
->>>>>>> b78445cf
 	chain: Chain
 	chainId: ChainId
 }
