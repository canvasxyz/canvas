{
  "name": "@canvas-js/interfaces",
  "version": "0.8.19",
  "type": "module",
  "author": "Canvas Technologies, Inc. (https://canvas.xyz)",
  "main": "lib/index.js",
  "types": "lib/index.d.ts",
  "files": [
    "lib"
  ],
  "scripts": {
    "test": "ava"
  },
  "dependencies": {
    "multiformats": "^12.1.3"
  },
  "devDependencies": {
<<<<<<< HEAD
    "@canvas-js/chain-cosmos": "0.8.17",
    "@canvas-js/chain-ethereum": "0.8.17",
    "@canvas-js/chain-ethereum-viem": "0.8.17",
    "@canvas-js/chain-near": "0.8.17",
    "@canvas-js/chain-solana": "0.8.17",
    "@canvas-js/chain-substrate": "0.8.17",
    "@canvas-js/interfaces": "0.8.17",
    "@canvas-js/signed-cid": "0.8.17",
    "ava": "^6.0.1"
=======
    "@canvas-js/chain-cosmos": "0.8.19",
    "@canvas-js/chain-ethereum": "0.8.19",
    "@canvas-js/chain-near": "0.8.19",
    "@canvas-js/chain-solana": "0.8.19",
    "@canvas-js/chain-substrate": "0.8.19",
    "@canvas-js/interfaces": "0.8.19",
    "@canvas-js/signed-cid": "0.8.19"
>>>>>>> 181a91da
  }
}<|MERGE_RESOLUTION|>--- conflicted
+++ resolved
@@ -15,24 +15,14 @@
     "multiformats": "^12.1.3"
   },
   "devDependencies": {
-<<<<<<< HEAD
-    "@canvas-js/chain-cosmos": "0.8.17",
-    "@canvas-js/chain-ethereum": "0.8.17",
-    "@canvas-js/chain-ethereum-viem": "0.8.17",
-    "@canvas-js/chain-near": "0.8.17",
-    "@canvas-js/chain-solana": "0.8.17",
-    "@canvas-js/chain-substrate": "0.8.17",
-    "@canvas-js/interfaces": "0.8.17",
-    "@canvas-js/signed-cid": "0.8.17",
-    "ava": "^6.0.1"
-=======
     "@canvas-js/chain-cosmos": "0.8.19",
     "@canvas-js/chain-ethereum": "0.8.19",
+    "@canvas-js/chain-ethereum-viem": "0.8.19",
     "@canvas-js/chain-near": "0.8.19",
     "@canvas-js/chain-solana": "0.8.19",
     "@canvas-js/chain-substrate": "0.8.19",
     "@canvas-js/interfaces": "0.8.19",
-    "@canvas-js/signed-cid": "0.8.19"
->>>>>>> 181a91da
+    "@canvas-js/signed-cid": "0.8.19",
+    "ava": "^6.0.1"
   }
 }