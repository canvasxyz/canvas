{
  "name": "@canvas-js/interfaces",
  "version": "0.8.26",
  "type": "module",
  "author": "Canvas Technologies, Inc. (https://canvas.xyz)",
  "main": "lib/index.js",
  "types": "lib/index.d.ts",
  "files": [
    "lib"
  ],
  "scripts": {
    "test": "ava"
  },
  "dependencies": {
    "multiformats": "^13.0.1"
  },
  "devDependencies": {
<<<<<<< HEAD
    "@canvas-js/chain-cosmos": "0.8.21",
    "@canvas-js/chain-ethereum": "0.8.21",
    "@canvas-js/chain-ethereum-eip712": "0.8.21",
    "@canvas-js/chain-ethereum-viem": "0.8.21",
    "@canvas-js/chain-near": "0.8.21",
    "@canvas-js/chain-solana": "0.8.21",
    "@canvas-js/chain-substrate": "0.8.21",
    "@canvas-js/interfaces": "0.8.21",
    "@canvas-js/signed-cid": "0.8.21"
=======
    "@canvas-js/chain-cosmos": "0.8.26",
    "@canvas-js/chain-ethereum": "0.8.26",
    "@canvas-js/chain-ethereum-viem": "0.8.26",
    "@canvas-js/chain-near": "0.8.26",
    "@canvas-js/chain-solana": "0.8.26",
    "@canvas-js/chain-substrate": "0.8.26",
    "@canvas-js/interfaces": "0.8.26",
    "@canvas-js/signed-cid": "0.8.26"
>>>>>>> e06aa618
  }
}<|MERGE_RESOLUTION|>--- conflicted
+++ resolved
@@ -15,17 +15,6 @@
     "multiformats": "^13.0.1"
   },
   "devDependencies": {
-<<<<<<< HEAD
-    "@canvas-js/chain-cosmos": "0.8.21",
-    "@canvas-js/chain-ethereum": "0.8.21",
-    "@canvas-js/chain-ethereum-eip712": "0.8.21",
-    "@canvas-js/chain-ethereum-viem": "0.8.21",
-    "@canvas-js/chain-near": "0.8.21",
-    "@canvas-js/chain-solana": "0.8.21",
-    "@canvas-js/chain-substrate": "0.8.21",
-    "@canvas-js/interfaces": "0.8.21",
-    "@canvas-js/signed-cid": "0.8.21"
-=======
     "@canvas-js/chain-cosmos": "0.8.26",
     "@canvas-js/chain-ethereum": "0.8.26",
     "@canvas-js/chain-ethereum-viem": "0.8.26",
@@ -34,6 +23,5 @@
     "@canvas-js/chain-substrate": "0.8.26",
     "@canvas-js/interfaces": "0.8.26",
     "@canvas-js/signed-cid": "0.8.26"
->>>>>>> e06aa618
   }
 }