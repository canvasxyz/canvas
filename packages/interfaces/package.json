--- conflicted
+++ resolved
@@ -1,10 +1,6 @@
 {
 	"name": "@canvas-js/interfaces",
-<<<<<<< HEAD
-	"version": "0.13.0-next.16",
-=======
 	"version": "0.12.5",
->>>>>>> 3d177516
 	"type": "module",
 	"author": "Canvas Technologies, Inc. (https://canvas.xyz)",
 	"main": "lib/index.js",
