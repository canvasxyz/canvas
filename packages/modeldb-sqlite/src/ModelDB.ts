--- conflicted
+++ resolved
@@ -43,19 +43,11 @@
 			initializeRelation(relation, (sql) => this.db.exec(sql))
 		}
 
-<<<<<<< HEAD
 		for (const model of Object.values(this.models)) {
 			if (model.kind == "immutable") {
 				this.immutableDbContexts[model.name] = createIdbImmutableModelDBContext(this.db, model)
 			} else if (model.kind == "mutable") {
 				this.mutableDbContexts[model.name] = createIdbMutableModelDBContext(this.db, model, options.resolve)
-=======
-		for (const model of this.config.models) {
-			if (model.kind === "immutable") {
-				this.apis[model.name] = createSqliteImmutableModelAPI(this.db, model)
-			} else if (model.kind === "mutable") {
-				this.apis[model.name] = createSqliteMutableModelAPI(this.db, model, options)
->>>>>>> 0e6fe9db
 			} else {
 				signalInvalidType(model.kind)
 			}
@@ -67,36 +59,17 @@
 				assert(model !== undefined, `model ${effect.model} not found`)
 
 				if (effect.operation === "add") {
-<<<<<<< HEAD
 					assert(model.kind == "immutable", "cannot call .add on a mutable model")
 					await ImmutableModelAPI.add(effect.value, { namespace }, this.immutableDbContexts[model.name])
-=======
-					const api = this.apis[effect.model]
-					assert(api !== undefined, `model ${effect.model} not found`)
-					assert(api instanceof ImmutableModelAPI, "cannot call .add on a mutable model")
-					await api.add(effect.value, { namespace })
->>>>>>> 0e6fe9db
 				} else if (effect.operation === "remove") {
 					assert(model.kind == "immutable", "cannot call .remove on a mutable model")
 					await ImmutableModelAPI.remove(effect.key, this.immutableDbContexts[model.name])
 				} else if (effect.operation === "set") {
-<<<<<<< HEAD
 					assert(model.kind == "mutable", "cannot call .set on an immutable model")
 					await MutableModelAPI.set(effect.key, effect.value, { version }, this.mutableDbContexts[model.name])
 				} else if (effect.operation === "delete") {
 					assert(model.kind == "mutable", "cannot call .delete on an immutable model")
 					await MutableModelAPI.delete(effect.key, { version }, this.mutableDbContexts[model.name])
-=======
-					const api = this.apis[effect.model]
-					assert(api !== undefined, `model ${effect.model} not found`)
-					assert(api instanceof MutableModelAPI, "cannot call .set on an immutable model")
-					await api.set(effect.key, effect.value, { version })
-				} else if (effect.operation === "delete") {
-					const api = this.apis[effect.model]
-					assert(api !== undefined, `model ${effect.model} not found`)
-					assert(api instanceof MutableModelAPI, "cannot call .delete on an immutable model")
-					await api.delete(effect.key, { version })
->>>>>>> 0e6fe9db
 				} else {
 					signalInvalidType(effect)
 				}
@@ -104,7 +77,6 @@
 		})
 	}
 
-<<<<<<< HEAD
 	public async get(modelName: string, key: string) {
 		const model = this.models[modelName]
 		assert(model !== undefined, `model ${modelName} not found`)
@@ -159,11 +131,8 @@
 
 	public async apply(
 		effects: Effect[],
-		options: { namespace?: string | undefined; version?: string | undefined; metadata?: string | undefined }
+		options: { namespace?: string | undefined; version?: string | undefined }
 	): Promise<void> {
-=======
-	public async apply(effects: Effect[], options: { namespace?: string; version?: string }): Promise<void> {
->>>>>>> 0e6fe9db
 		await this.#transaction(effects, options)
 	}
 
