import * as sqlite from "better-sqlite3"

import {
	ImmutableRecordAPI,
	Model,
	ModelValue,
	MutableRecordAPI,
	QueryParams,
	RecordValue,
	RelationAPI,
	Resolve,
	TombstoneAPI,
} from "@canvas-js/modeldb-interface"
import { getRecordTableName, getRelationTableName, getTombstoneTableName } from "./initialize.js"
import { decodeRecord, encodeRecordParams } from "./encoding.js"
import { Method, Query, signalInvalidType, zip } from "./utils.js"

// The code here is designed so the SQL queries have type annotations alongside them.
// Operations are organized into "APIs", one for each underlying SQLite table.
// An "API" is just a plain JavaScript object with `Query` and `Method` values.

async function query(db: sqlite.Database, queryParams: QueryParams, model: Model): Promise<ModelValue[]> {
	const recordTableName = getRecordTableName(model.name)

	// SELECT

	let columnNames: string[] = []

	if (queryParams.select) {
		if (Object.keys(queryParams.select).length > 0) {
			columnNames = Object.keys(queryParams.select)

			for (const column of Object.keys(queryParams.select)) {
				if (!model.properties.find((property) => property.name === column)) {
					throw new Error(`select field '${column}' does not exist`)
				}
			}
		} else {
			throw new Error("select must have at least one field")
		}
	}

	const columnsToSelect: string[] =
		columnNames.length === 0 ? model.properties.map((property) => property.name) : columnNames

	const columnNamesSelector = columnsToSelect.join(", ")

	let queryString = `SELECT ${columnNamesSelector} FROM "${recordTableName}"`
	const queryParamsList = []

	// WHERE

	if (queryParams.where && Object.keys(queryParams.where).length > 0) {
		const where = queryParams.where
		const whereFields = Object.keys(where).sort()
		const whereValues = whereFields.map((field) => where[field])
		const whereClause = whereFields.map((field) => `${field} = ?`).join(" AND ")

		queryString += ` WHERE ${whereClause}`
		queryParamsList.push(...whereValues)
	}

	// ORDER BY
	if (queryParams.orderBy) {
		if (Object.keys(queryParams.orderBy).length !== 1) {
			throw new Error("orderBy must have exactly one field")
		}
		const orderByKey = Object.keys(queryParams.orderBy)[0]
		const orderByValue = queryParams.orderBy[orderByKey]
		if (orderByValue !== "asc" && orderByValue !== "desc") {
			throw new Error("orderBy must be either 'asc' or 'desc'")
		}
		queryString += ` ORDER BY ${orderByKey} ${orderByValue.toUpperCase()}`
	}

	const records = db.prepare(queryString).all(queryParamsList) as RecordValue[]

	// only call decodeRecord on the selected columns
	const selectedModel = {
		...model,
		properties:
			columnNames.length > 0
				? model.properties.filter((property) => columnNames.includes(property.name))
				: model.properties,
	}

	return records.map((record) => decodeRecord(selectedModel, record)).filter((x) => x !== null)
}

function prepareTombstoneAPI(db: sqlite.Database, model: Model): TombstoneAPI {
	const tombstoneTableName = getTombstoneTableName(model.name)

	const selectTombstone = new Query<{ _key: string }, { _version: string }>(
		db,
		`SELECT  _version FROM "${tombstoneTableName}" WHERE _key = :_key`
	)

	const deleteTombstone = new Method<{ _key: string }>(db, `DELETE FROM "${tombstoneTableName}" WHERE _key = :_key`)

	const insertTombstone = new Method<{ _key: string; _version: string }>(
		db,
		`INSERT INTO "${tombstoneTableName}" (_key, _version) VALUES (:_key, :_version)`
	)

	const updateTombstone = new Method<{ _key: string; _version: string }>(
		db,
		`UPDATE "${tombstoneTableName}" SET _version = :_version WHERE _key = :_key`
	)

	return {
		select: async (args) => selectTombstone.get(args),
		delete: async (args) => deleteTombstone.run(args),
		insert: async (args) => insertTombstone.run(args),
		update: async (args) => updateTombstone.run(args),
	}
}

function prepareMutableRecordAPI(db: sqlite.Database, model: Model): MutableRecordAPI {
	const recordTableName = getRecordTableName(model.name)

	const selectVersion = new Query<{ _key: string }, { _version: string | null }>(
		db,
		`SELECT _version FROM  "${recordTableName}" WHERE _key = :_key`
	)

	// in SQLite, query params can't have quoted names, so we name them
	// p0, p1, p2... using the index of the model.properties array.

	const params: Record<string, string> = {} // maps property names to query parameter names
	const columnNames: `"${string}"`[] = [] // quoted column names for non-relation properties
	const columnParams: `:p${string}`[] = [] // query params for non-relation properties

	for (const [i, property] of model.properties.entries()) {
		if (property.kind === "primitive" || property.kind === "reference") {
			params[property.name] = `p${i}`
			columnParams.push(`:p${i}`)
			columnNames.push(`"${property.name}"`)
		} else if (property.kind === "relation") {
			continue
		} else {
			signalInvalidType(property)
		}
	}

	const selectAll = new Query<{}, RecordValue>(db, `SELECT ${columnNames.join(", ")} FROM "${recordTableName}"`)

	const selectRecord = new Query<{ _key: string }, RecordValue>(
		db,
		`SELECT ${columnNames.join(", ")} FROM "${recordTableName}" WHERE _key = :_key`
	)

	const insertRecordParams = `_key, _version, ${columnNames.join(", ")}`
	const insertRecordValues = `:_key, :_version, ${columnParams.join(", ")}`
	const insertRecord = new Method<{ _key: string; _version: string | null } & ModelValue>(
		db,
		`INSERT INTO "${recordTableName}" (${insertRecordParams}) VALUES (${insertRecordValues})`
	)

	const updateRecordProperties = zip(columnNames, columnParams).map(([name, param]) => `${name} = ${param}`)
	const updateRecordEntries = `_version = :_version, ${updateRecordProperties.join(", ")}`
	const updateRecord = new Method<{ _key: string; _version: string | null } & ModelValue>(
		db,
		`UPDATE "${recordTableName}" SET ${updateRecordEntries} WHERE _key = :_key`
	)

	const deleteRecord = new Method<{ _key: string }>(db, `DELETE FROM "${recordTableName}" WHERE _key = :_key`)

	// @ts-ignore
	return {
		params,
		selectVersion: async (args) => selectVersion.get(args),
		iterate: async function* (args) {
			for (let record of selectAll.iterate(args)) {
				yield decodeRecord(model, record)
			}
		},
		selectAll: async (args) => selectAll.all(args).map((record) => decodeRecord(model, record)),
		select: async (args) => {
			const record = selectRecord.get(args)
			return record === null ? null : decodeRecord(model, record)
		},
		insert: async (args) => {
			const encodedParams = encodeRecordParams(model, args.value, params || {})
			insertRecord.run({ _key: args._key, _version: args._version, ...encodedParams })
		},
		update: async (args) => {
			const encodedParams = encodeRecordParams(model, args.value, params || {})
			updateRecord.run({ _key: args._key, _version: args._version, ...encodedParams })
		},
		delete: async (args) => deleteRecord.run(args),
		query: async (queryParams) => query(db, queryParams, model),
	}
}

function prepareImmutableRecordAPI(db: sqlite.Database, model: Model): ImmutableRecordAPI {
	const recordTableName = getRecordTableName(model.name)

	const params: Record<string, string> = {}
	const columnNames: `"${string}"`[] = [] // quoted column names for non-relation properties
	const columnParams: `:${string}`[] = [] // query params for non-relation properties

	for (const [i, property] of model.properties.entries()) {
		if (property.kind === "primitive" || property.kind === "reference") {
			params[property.name] = `p${i}`
			columnParams.push(`:p${i}`)
			columnNames.push(`"${property.name}"`)
		} else if (property.kind === "relation") {
			continue
		} else {
			signalInvalidType(property)
		}
	}

	if (columnNames.length === 0) {
		throw new Error(`Model "${model.name}" has no columns`)
	}

	const selectAll = new Query<{}, RecordValue>(db, `SELECT ${columnNames.join(", ")} FROM "${recordTableName}"`)

	const selectRecord = new Query<{ _key: string }, RecordValue | null>(
		db,
		`SELECT ${columnNames.join(", ")} FROM "${recordTableName}" WHERE _key = :_key`
	)

	const insertRecordParams = `_key, ${columnNames.join(", ")}`
	const insertRecordValues = `:_key, ${columnParams.join(", ")}`
	const insertRecord = new Method<{ _key: string } & RecordValue>(
		db,
		`INSERT OR IGNORE INTO "${recordTableName}" (${insertRecordParams}) VALUES (${insertRecordValues})`
	)

	const updateRecordProperties = zip(columnNames, columnParams).map(([name, param]) => `${name} = ${param}`)
	const updateRecordEntries = updateRecordProperties.join(", ")
	const updateRecord = new Method<{ _key: string } & RecordValue>(
		db,
		`UPDATE "${recordTableName}" SET ${updateRecordEntries} WHERE _key = :_key`
	)

	const deleteRecord = new Method<{ _key: string }>(db, `DELETE FROM "${recordTableName}" WHERE _key = :_key`)

	return {
		params,
		iterate: async function* (args) {
			for (let record of selectAll.iterate(args)) {
				yield decodeRecord(model, record)
			}
		},
		selectAll: async (args) => selectAll.all(args).map((record) => decodeRecord(model, record)),
		select: async (args) => {
			const record = selectRecord.get(args)
			return record === null ? null : decodeRecord(model, record)
		},
		insert: async (args) => {
			const encodedParams = encodeRecordParams(model, args.value, params || {})
			insertRecord.run({ _key: args._key, ...encodedParams })
		},
		update: async (args) => {
			const encodedParams = encodeRecordParams(model, args.value, params || {})
			updateRecord.run({ _key: args._key, _version: args._version, ...encodedParams })
		},
		delete: async (args) => deleteRecord.run(args),
		query: async (queryParams) => query(db, queryParams, model),
	}
}

function prepareRelationAPI(db: sqlite.Database, modelName: string, propertyName: string): RelationAPI {
	const tableName = getRelationTableName(modelName, propertyName)

	const selectAll = new Query<{ _source: string }, { _target: string }>(
		db,
		`SELECT _target FROM "${tableName}" WHERE _source = :_source`
	)

	const deleteAll = new Method<{ _source: string }>(db, `DELETE FROM "${tableName}" WHERE _source = :_source`)

	const create = new Method<{ _source: string; _target: string }>(
		db,
		`INSERT INTO "${tableName}" (_source, _target) VALUES (:_source, :_target)`
	)

	return {
		selectAll: async (args) => selectAll.all(args),
		deleteAll: async (args) => deleteAll.run(args),
		create: async (args) => create.run(args),
	}
}

function prepareRelationAPIs(db: sqlite.Database, model: Model) {
	const relations: Record<string, RelationAPI> = {}
	for (const property of model.properties) {
		if (property.kind === "relation") {
			relations[property.name] = prepareRelationAPI(db, model.name, property.name)
		}
	}

	return relations
}

export function createIdbMutableModelDBContext(db: sqlite.Database, model: Model, resolve: Resolve | undefined) {
	return {
		tombstones: prepareTombstoneAPI(db, model),
		relations: prepareRelationAPIs(db, model),
		records: prepareMutableRecordAPI(db, model),
		resolve: resolve,
		model,
	}
}

<<<<<<< HEAD
export function createIdbImmutableModelDBContext(db: sqlite.Database, model: Model) {
	return {
		relations: prepareRelationAPIs(db, model),
		records: prepareImmutableRecordAPI(db, model),
		model,
	}
=======
export function createSqliteImmutableModelAPI(db: sqlite.Database, model: Model) {
	const relationAPIs = prepareRelationAPIs(db, model)
	const immutableRecordAPI = prepareImmutableRecordAPI(db, model)

	return new ImmutableModelAPI(relationAPIs, immutableRecordAPI, model)
>>>>>>> 0e6fe9db
}<|MERGE_RESOLUTION|>--- conflicted
+++ resolved
@@ -306,18 +306,10 @@
 	}
 }
 
-<<<<<<< HEAD
 export function createIdbImmutableModelDBContext(db: sqlite.Database, model: Model) {
 	return {
 		relations: prepareRelationAPIs(db, model),
 		records: prepareImmutableRecordAPI(db, model),
 		model,
 	}
-=======
-export function createSqliteImmutableModelAPI(db: sqlite.Database, model: Model) {
-	const relationAPIs = prepareRelationAPIs(db, model)
-	const immutableRecordAPI = prepareImmutableRecordAPI(db, model)
-
-	return new ImmutableModelAPI(relationAPIs, immutableRecordAPI, model)
->>>>>>> 0e6fe9db
 }