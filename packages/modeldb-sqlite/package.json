{
	"name": "@canvas-js/modeldb-sqlite",
<<<<<<< HEAD
	"version": "0.13.0-next.16",
=======
	"version": "0.12.5",
>>>>>>> 3d177516
	"author": "Canvas Technologies, Inc. (https://canvas.xyz)",
	"type": "module",
	"engines": {
		"node": ">=20.0.0"
	},
	"files": [
		"lib"
	],
	"main": "./lib/index.js",
	"types": "./lib/index.d.ts",
	"sideEffects": false,
	"scripts": {
		"test": "ava --serial"
	},
	"dependencies": {
<<<<<<< HEAD
		"@canvas-js/modeldb": "0.13.0-next.16",
		"@canvas-js/utils": "0.13.0-next.16",
=======
		"@canvas-js/modeldb": "0.12.5",
		"@canvas-js/utils": "0.12.5",
>>>>>>> 3d177516
		"@ipld/dag-json": "^10.2.2",
		"@types/better-sqlite3": "^7.6.10",
		"better-sqlite3": "^11.0.0"
	}
}<|MERGE_RESOLUTION|>--- conflicted
+++ resolved
@@ -1,10 +1,6 @@
 {
 	"name": "@canvas-js/modeldb-sqlite",
-<<<<<<< HEAD
-	"version": "0.13.0-next.16",
-=======
 	"version": "0.12.5",
->>>>>>> 3d177516
 	"author": "Canvas Technologies, Inc. (https://canvas.xyz)",
 	"type": "module",
 	"engines": {
@@ -20,13 +16,8 @@
 		"test": "ava --serial"
 	},
 	"dependencies": {
-<<<<<<< HEAD
-		"@canvas-js/modeldb": "0.13.0-next.16",
-		"@canvas-js/utils": "0.13.0-next.16",
-=======
 		"@canvas-js/modeldb": "0.12.5",
 		"@canvas-js/utils": "0.12.5",
->>>>>>> 3d177516
 		"@ipld/dag-json": "^10.2.2",
 		"@types/better-sqlite3": "^7.6.10",
 		"better-sqlite3": "^11.0.0"
