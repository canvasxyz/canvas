--- conflicted
+++ resolved
@@ -16,14 +16,8 @@
 		"test": "ava --serial"
 	},
 	"dependencies": {
-<<<<<<< HEAD
-		"@canvas-js/modeldb": "0.11.0",
-		"@canvas-js/utils": "0.11.0",
-=======
 		"@canvas-js/modeldb": "0.12.0",
 		"@canvas-js/utils": "0.12.0",
-		"@ipld/dag-json": "^10.2.2",
->>>>>>> d0428e8d
 		"@types/better-sqlite3": "^7.6.10",
 		"better-sqlite3": "^11.0.0"
 	}
