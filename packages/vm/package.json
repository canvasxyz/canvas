{
	"name": "@canvas-js/vm",
<<<<<<< HEAD
	"version": "0.13.0-next.6",
=======
	"version": "0.12.0",
>>>>>>> cbfca67e
	"author": "Canvas Technologies, Inc. (https://canvas.xyz)",
	"type": "module",
	"engines": {
		"node": ">=20.0.0"
	},
	"files": [
		"lib"
	],
	"main": "./lib/index.js",
	"types": "./lib/index.d.ts",
	"exports": {
		".": "./lib/index.js"
	},
	"sideEffects": false,
	"scripts": {
		"test": "ava"
	},
	"dependencies": {
<<<<<<< HEAD
		"@canvas-js/utils": "0.13.0-next.6",
=======
		"@canvas-js/utils": "0.12.0",
>>>>>>> cbfca67e
		"@libp2p/logger": "^5.1.0",
		"@noble/hashes": "^1.5.0",
		"quickjs-emscripten": "^0.29.2"
	}
}<|MERGE_RESOLUTION|>--- conflicted
+++ resolved
@@ -1,10 +1,6 @@
 {
 	"name": "@canvas-js/vm",
-<<<<<<< HEAD
-	"version": "0.13.0-next.6",
-=======
-	"version": "0.12.0",
->>>>>>> cbfca67e
+	"version": "0.13.0-next.8",
 	"author": "Canvas Technologies, Inc. (https://canvas.xyz)",
 	"type": "module",
 	"engines": {
@@ -23,11 +19,7 @@
 		"test": "ava"
 	},
 	"dependencies": {
-<<<<<<< HEAD
-		"@canvas-js/utils": "0.13.0-next.6",
-=======
-		"@canvas-js/utils": "0.12.0",
->>>>>>> cbfca67e
+		"@canvas-js/utils": "0.13.0-next.8",
 		"@libp2p/logger": "^5.1.0",
 		"@noble/hashes": "^1.5.0",
 		"quickjs-emscripten": "^0.29.2"
