--- conflicted
+++ resolved
@@ -24,10 +24,7 @@
     "hyperbee": "^1.8.0",
     "hypercore": "^9.12.0",
     "io-ts": "^2.2.16",
-<<<<<<< HEAD
     "ipfs-http-client": "^57.0.1",
-=======
->>>>>>> c2587de7
     "ipfs-only-hash": "^4.0.0",
     "prompt": "^1.3.0",
     "stoppable": "^1.1.0",
