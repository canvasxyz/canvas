--- conflicted
+++ resolved
@@ -12,13 +12,8 @@
 import { AbiCoder } from "ethers/abi"
 
 import type { Message, Signature, SignatureScheme, Signer, MessageType } from "@canvas-js/interfaces"
-<<<<<<< HEAD
-import { decodeURI, encodeURI } from "@canvas-js/signatures"
-import { assert, prepareMessage, signalInvalidType } from "@canvas-js/utils"
-=======
 import { decodeURI, encodeURI, prepareMessage } from "@canvas-js/signatures"
 import { assert, signalInvalidType } from "@canvas-js/utils"
->>>>>>> af5efc43
 
 import { Eip712SessionData } from "./types.js"
 import { parseAddress } from "./utils.js"
