--- conflicted
+++ resolved
@@ -1,13 +1,8 @@
 import { Wallet, verifyMessage, hexlify, getBytes } from "ethers"
 import * as siwe from "siwe"
 
-<<<<<<< HEAD
-import type { Session, AbstractSessionData } from "@canvas-js/interfaces"
+import type { Awaitable, Session, AbstractSessionData } from "@canvas-js/interfaces"
 import { AbstractSessionSigner, ed25519 } from "@canvas-js/signatures"
-=======
-import type { Awaitable, Session } from "@canvas-js/interfaces"
-import { AbstractSessionData, AbstractSessionSigner, Ed25519DelegateSigner } from "@canvas-js/signatures"
->>>>>>> 3b4f6a92
 import { assert } from "@canvas-js/utils"
 
 import type { SIWESessionData, SIWEMessage } from "./types.js"
