--- conflicted
+++ resolved
@@ -43,11 +43,8 @@
 		"pg-promise": "^10.11.1",
 		"protobufjs": "~7.1.2",
 		"quickjs-emscripten": "^0.21.0",
-<<<<<<< HEAD
 		"uint8arraylist": "^2.3.2",
-=======
 		"sucrase": "^3.28.0",
->>>>>>> eb302a63
 		"undici": "^5.11.0"
 	},
 	"devDependencies": {
