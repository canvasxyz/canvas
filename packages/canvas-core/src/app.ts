--- conflicted
+++ resolved
@@ -94,7 +94,6 @@
 			fs.unlinkSync(apiPath)
 		}
 
-<<<<<<< HEAD
 		// Set up VM and spec loader
 		const quickJS: any = await getQuickJS()
 		const runtime = quickJS.newRuntime()
@@ -106,41 +105,6 @@
 		const logHandle = vm.newFunction("log", (...args: any) => {
 			const nativeArgs = args.map(vm.dump)
 			console.log("[worker]", ...nativeArgs)
-=======
-		const worker = new Worker(workerPath)
-		const actionChannel = new MessageChannel()
-		const modelChannel = new MessageChannel()
-
-		const { routes, models, actionParameters } = await new Promise<{
-			routes: Record<string, string>
-			models: Record<string, Model>
-			actionParameters: Record<string, string[]>
-		}>((resolve, reject) => {
-			// The order of these next two blocks (attaching the message handler
-			// and posting the initial message) is logically important.
-			worker.once("message", (message) => {
-				console.log("received initialization response from worker", options.multihash, message.status)
-				if (!initializationResponseMessage.is(message)) {
-					console.error(message)
-					reject(new Error("received invalid response from worker"))
-				} else if (message.status === "success") {
-					const { routes, models, actionParameters } = message
-					resolve({ routes, models, actionParameters })
-				} else {
-					reject(new Error(message.error))
-				}
-			})
-
-			console.log("posting initialization message", options.multihash)
-			worker.postMessage(
-				{
-					path: specPath,
-					actionPort: actionChannel.port1,
-					modelPort: modelChannel.port1,
-				},
-				[actionChannel.port1, modelChannel.port1]
-			)
->>>>>>> a28a443a
 		})
 		const consoleHandle = vm.newObject()
 		vm.setProp(consoleHandle, "log", logHandle)
