--- conflicted
+++ resolved
@@ -102,43 +102,11 @@
 				console.log(`[canvas-core] Replaying action log...`)
 			}
 
-<<<<<<< HEAD
-		// parse and validate contracts
-		this.contractParameters = {}
-		this.contractRpcProviders = {}
-		if (contractsHandle !== undefined) {
-			const contractHandles = contractsHandle.consume(this.unwrapObject)
-			const contracts = mapEntries(contractHandles, (contract, contractHandle) => {
-				return contractHandle.consume(this.unwrapObject) // TODO: could be number?
-			})
-
-			const contractNamePattern = /^[a-zA-Z]+$/
-			for (const name of Object.keys(contracts)) {
-				assertPattern(name, contractNamePattern, "invalid contract name")
-				const chain = contracts[name].chain.consume(this.context.getString)
-				const chainId = contracts[name].chainId.consume(this.context.getNumber)
-				const address = contracts[name].address.consume(this.context.getString)
-				const abi = contracts[name].abi.consume(this.unwrapArray).map((item) => item.consume(this.context.getString))
-
-				assert(chainType.is(chain), "invalid chain")
-				assert(chainIdType.is(chainId), "invalid chain id")
-
-				let rpcUrl
-				if (!this.rpc[chain] || !this.rpc[chain][chainId]) {
-					if (!this.unchecked)
-						throw new Error(
-							`This spec needs an rpc endpoint for on-chain data (${chain}, chain id ${chainId}). Specify one with "canvas run --chain-rpc eth 1 https://mainnet.infura.io/v3/[APPID]".`
-						)
-					rpcUrl = ""
-				} else {
-					rpcUrl = this.rpc[chain][chainId]
-=======
 			let i = 0
 			for await (const [id, action] of log.getActionStream()) {
 				if (!actionType.is(action)) {
 					console.error("[canvas-core]", action)
 					throw new Error("Invalid action value in action log")
->>>>>>> ca118ee3
 				}
 
 				const effects = await vm.execute(id, action.payload)
@@ -362,15 +330,9 @@
 	/**
 	 * Executes an action.
 	 */
-<<<<<<< HEAD
-	public apply(action: Action): Promise<ActionResult> {
-		if (this.verbose) {
-			console.log("[canvas-core] applying action:", JSON.stringify(action))
-=======
 	public apply(action: Action): Promise<{ hash: string }> {
 		if (this.options.verbose) {
 			console.log("[canvas-core] apply action:", JSON.stringify(action))
->>>>>>> ca118ee3
 		}
 
 		return this.queue.add(async () => {
@@ -397,8 +359,6 @@
 			await this.store.applyEffects(action.payload, effects)
 
 			this.dispatchEvent(new CustomEvent("action", { detail: action.payload }))
-
-			console.log("[canvas-core] applied action:", action.signature)
 
 			return { hash }
 		})
@@ -504,15 +464,9 @@
 	/**
 	 * Create a new session.
 	 */
-<<<<<<< HEAD
-	public session(session: Session): Promise<void> {
-		if (this.verbose) {
-			console.log("[canvas-core] applying session:", JSON.stringify(session))
-=======
 	public session(session: Session): Promise<{ hash: string }> {
 		if (this.options.verbose) {
 			console.log("[canvas-core] apply session:", JSON.stringify(session))
->>>>>>> ca118ee3
 		}
 
 		return this.queue.add(async () => {
@@ -525,21 +479,7 @@
 				return { hash }
 			}
 
-<<<<<<< HEAD
-			// add the session to store
-			const sessionKey = Core.getSessionKey(session.payload.session_public_key)
-			const existingRecord = await this.store.getSession(sessionKey)
-			if (existingRecord === null) {
-				await this.store.insertSession(sessionKey, session)
-				this.dispatchEvent(new CustomEvent("session", { detail: session.payload }))
-
-				console.log("[canvas-core] applied session:", session.signature)
-			}
-		})
-	}
-=======
 			await this.validateSession(session)
->>>>>>> ca118ee3
 
 			await this.log.insertSession(hash, session)
 
