--- conflicted
+++ resolved
@@ -30,16 +30,12 @@
 		return record
 	}
 
-<<<<<<< HEAD
 	static async set(
 		key: string,
 		value: ModelValue,
-		options: { version?: string | null; metadata?: string | null } = {},
+		options: { version?: string | null } = {},
 		dbContext: MutableModelDBContext
 	) {
-=======
-	public async set(key: string, value: ModelValue, options: { version?: string | null } = {}) {
->>>>>>> 0e6fe9db
 		let version: string | null = null
 
 		const existingVersion = await dbContext.records.selectVersion({ _key: key })
@@ -74,17 +70,10 @@
 		}
 
 		if (existingVersion === null) {
-<<<<<<< HEAD
-			await dbContext.records.insert({ _key: key, _version: version, _metadata: metadata, value })
+			await dbContext.records.insert({ _key: key, _version: version, value })
 		} else {
-			await dbContext.records.update({ _key: key, _version: version, _metadata: metadata, value })
+			await dbContext.records.update({ _key: key, _version: version, value })
 			for (const relation of Object.values(dbContext.relations)) {
-=======
-			await this.#records.insert({ _key: key, _version: version, value })
-		} else {
-			await this.#records.update({ _key: key, _version: version, value })
-			for (const relation of Object.values(this.#relations)) {
->>>>>>> 0e6fe9db
 				await relation.deleteAll({ _source: key })
 			}
 		}
@@ -106,15 +95,7 @@
 		}
 	}
 
-<<<<<<< HEAD
-	static async delete(
-		key: string,
-		options: { version?: string | null; metadata?: string | null } = {},
-		dbContext: MutableModelDBContext
-	) {
-=======
-	public async delete(key: string, options: { version?: string | null } = {}) {
->>>>>>> 0e6fe9db
+	static async delete(key: string, options: { version?: string | null } = {}, dbContext: MutableModelDBContext) {
 		let version: string | null = null
 
 		const previous = await dbContext.records.selectVersion({ _key: key })
@@ -146,15 +127,9 @@
 
 		if (dbContext.resolve !== undefined && version !== null) {
 			if (tombstone === null) {
-<<<<<<< HEAD
-				await dbContext.tombstones.insert({ _key: key, _metadata: metadata, _version: version })
+				await dbContext.tombstones.insert({ _key: key, _version: version })
 			} else {
-				await dbContext.tombstones.update({ _key: key, _metadata: metadata, _version: version })
-=======
-				await this.#tombstones.insert({ _key: key, _version: version })
-			} else {
-				await this.#tombstones.update({ _key: key, _version: version })
->>>>>>> 0e6fe9db
+				await dbContext.tombstones.update({ _key: key, _version: version })
 			}
 		}
 	}
@@ -173,34 +148,15 @@
 }
 
 export class ImmutableModelAPI {
-<<<<<<< HEAD
 	static async add(
 		value: ModelValue,
-		{ namespace, metadata }: { namespace?: string; metadata?: string } = {},
+		{ namespace }: { namespace?: string } = {},
 		dbContext: ImmutableModelDBContext
 	): Promise<string> {
-=======
-	readonly #relations: Record<string, RelationAPI> = {}
-	readonly #records: ImmutableRecordAPI
-
-	public readonly model: Model
-
-	constructor(relations: Record<string, RelationAPI>, records: ImmutableRecordAPI, model: Model) {
-		this.#relations = relations
-		this.#records = records
-		this.model = model
-	}
-
-	public async add(value: ModelValue, { namespace }: { namespace?: string } = {}): Promise<string> {
->>>>>>> 0e6fe9db
 		const key = getImmutableRecordKey(value, { namespace })
 		const existingRecord = await dbContext.records.select({ _key: key })
 		if (!existingRecord) {
-<<<<<<< HEAD
-			await dbContext.records.insert({ _key: key, _metadata: metadata ?? null, value })
-=======
-			await this.#records.insert({ _key: key, value })
->>>>>>> 0e6fe9db
+			await dbContext.records.insert({ _key: key, value })
 
 			for (const [propertyName, relation] of Object.entries(dbContext.relations)) {
 				const targets = value[propertyName]
