--- conflicted
+++ resolved
@@ -1,99 +1,10 @@
 import { useCallback, useContext, useEffect, useMemo, useState } from "react"
 
-<<<<<<< HEAD
-import { Block, SessionPayload } from "@canvas-js/interfaces"
-import type { SessionSigner } from "@canvas-js/signers/lib/interfaces"
-=======
 import { ActionArgument, ChainImplementation } from "@canvas-js/interfaces"
->>>>>>> 7ca5dd1f
 
 import { ApplicationData, CanvasContext } from "./CanvasContext.js"
 import { getSessionObject, setSessionObject, removeSessionObject, SessionObject } from "./sessionKeyStorage.js"
 
-<<<<<<< HEAD
-type UseSessionState = "logged_out" | "pending" | "logged_in"
-
-function getSessionPrivateKeyFromLocalStorage(host: string, data: { uri: string }, signerAddress: string) {
-	const sessionKey = getCanvasSessionKey(signerAddress)
-	const item = localStorage.getItem(sessionKey)
-	if (item === null) {
-		return
-	}
-
-	let sessionObject: any
-	try {
-		sessionObject = JSON.parse(item)
-	} catch (err) {
-		localStorage.removeItem(sessionKey)
-		return
-	}
-
-	if (!isSessionObject(sessionObject)) {
-		localStorage.removeItem(sessionKey)
-		return
-	}
-
-	const { spec, sessionPrivateKey, expiration } = sessionObject
-	if (data.uri !== spec || expiration < Date.now()) {
-		localStorage.removeItem(sessionKey)
-		return
-	}
-
-	return { sessionPrivateKey, expiration }
-}
-
-async function getSessionObject(signer: SessionSigner, signerAddress: string, data: { uri: string }, host: string) {
-	const timestamp = Date.now()
-	const sessionDuration = 86400 * 1000
-	const actionSigner = await signer.createActionSigner()
-
-	const sessionObject: SessionObject = {
-		spec: data.uri,
-		sessionPrivateKey: actionSigner.privateKey,
-		expiration: timestamp + sessionDuration,
-	}
-
-	const chain = await signer.getChain()
-	const chainId = await signer.getChainId()
-
-	let block: Block
-	try {
-		block = await getRecentBlock(host, chain, chainId)
-	} catch (err) {
-		block = await signer.getRecentBlock()
-	}
-
-	const payload: SessionPayload = {
-		from: signerAddress,
-		spec: data.uri,
-		address: actionSigner.address,
-		duration: sessionDuration,
-		timestamp,
-		blockhash: block.blockhash,
-		chain: block.chain,
-		chainId: block.chainId,
-	}
-
-	const session = await signer.signSessionPayload(payload)
-
-	const res = await fetch(urlJoin(host, "sessions"), {
-		method: "POST",
-		headers: { "Content-Type": "application/json" },
-		body: JSON.stringify(session),
-	})
-
-	if (!res.ok) {
-		const message = await res.text()
-		throw new Error(message)
-	}
-
-	return sessionObject
-}
-
-export function useSession(signer: SessionSigner | null): {
-	error: Error | null
-	state: UseSessionState
-=======
 const second = 1000
 const minute = 60 * second
 const hour = 60 * minute
@@ -115,7 +26,6 @@
 ): {
 	isLoading: boolean
 	isPending: boolean
->>>>>>> 7ca5dd1f
 	sessionAddress: string | null
 	sessionExpiration: number | null
 	login: () => void
@@ -126,38 +36,6 @@
 
 	const { host, data } = useContext(CanvasContext)
 
-<<<<<<< HEAD
-	const [state, setState] = useState<UseSessionState>("logged_out")
-	const [error, setError] = useState<null | Error>(null)
-
-	useEffect(() => {
-		setSigner(signer)
-		setActionSigner(null)
-		setSessionExpiration(null)
-	}, [signer])
-
-	// Try to log in by loading data from localStorage
-	useEffect(() => {
-		if (state !== "logged_out") {
-			return
-		}
-
-		if (host === null || data === null || signer === null) {
-			return
-		}
-
-		signer.getAddress().then((signerAddress) => {
-			const res = getSessionPrivateKeyFromLocalStorage(host, data, signerAddress)
-			if (res) {
-				const { sessionPrivateKey, expiration } = res
-				signer!.createActionSigner(sessionPrivateKey).then((actionSigner) => {
-					setActionSigner(actionSigner)
-					setSessionExpiration(expiration)
-					setState("logged_in")
-				})
-			}
-		})
-=======
 	const [isLoading, setIsLoading] = useState(true)
 	const [isPending, setIsPending] = useState(false)
 
@@ -203,26 +81,20 @@
 		setIsLoading(false)
 	}, [])
 
+	// Try to log in by loading data from localStorage
 	useEffect(() => {
 		if (host === null || data === null || signer === null || signer === undefined) {
 			return
 		}
 
 		loadSavedSession(data, signer)
->>>>>>> 7ca5dd1f
 	}, [host, data, signer])
 
 	// Log in by clicking the log in button
 	const login = useCallback(async () => {
 		console.log("login function called...")
 		if (host === null) {
-<<<<<<< HEAD
-			return setError(new Error("no host configured"))
-		} else if (signer === null) {
-			return setError(new Error("login() called without a signer"))
-=======
 			throw new Error("no host configured")
->>>>>>> 7ca5dd1f
 		} else if (data === null) {
 			throw new Error("login() called before a connection to the Canvas node was established")
 		} else if (signer === null || signer === undefined) {
@@ -231,41 +103,6 @@
 			throw new Error("another login() call is already pending")
 		}
 
-<<<<<<< HEAD
-		setState("pending")
-
-		try {
-			const signerAddress = await signer.getAddress()
-			const sessionObject = await getSessionObject(signer, signerAddress, data, host)
-			const sessionKey = getCanvasSessionKey(signerAddress)
-			localStorage.setItem(sessionKey, JSON.stringify(sessionObject))
-			setActionSigner(actionSigner)
-			setSessionExpiration(sessionObject.expiration)
-			setError(null)
-			setState("logged_in")
-		} catch (err) {
-			console.error(err)
-			setState("logged_out")
-			if (err instanceof Error) {
-				setError(err)
-			} else {
-				throw err
-			}
-		}
-	}, [host, data, signer])
-
-	const logout = async () => {
-		setActionSigner(null)
-		setSessionExpiration(null)
-		setState("logged_out")
-
-		if (signer !== null) {
-			const signerAddress = await signer?.getAddress()
-			const sessionKey = getCanvasSessionKey(signerAddress)
-			localStorage.removeItem(sessionKey)
-		}
-	}
-=======
 		try {
 			setIsPending(true)
 
@@ -322,7 +159,6 @@
 			const signerAddress = await chainImplementation.getSignerAddress(signer)
 			removeSessionObject(chain, chainId, signerAddress)
 		}
->>>>>>> 7ca5dd1f
 
 		setSessionSigner(null)
 		setSessionAddress(null)
@@ -389,13 +225,8 @@
 	)
 
 	return {
-<<<<<<< HEAD
-		error,
-		state,
-=======
 		isLoading,
 		isPending,
->>>>>>> 7ca5dd1f
 		sessionAddress,
 		sessionExpiration,
 		login,
