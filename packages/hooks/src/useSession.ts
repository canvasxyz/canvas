--- conflicted
+++ resolved
@@ -6,11 +6,8 @@
 import { CanvasContext } from "./CanvasContext.js"
 import { getRecentBlock, urlJoin } from "./utils.js"
 import { getSessionObject, setSessionObject, removeSessionObject, SessionObject } from "./sessionKeyStorage.js"
-<<<<<<< HEAD
 
 type UseSessionState = "logged_out" | "pending" | "logged_in"
-=======
->>>>>>> 895b53a0
 
 export function useSession(signer: SessionSigner | null): {
 	error: Error | null
@@ -34,7 +31,6 @@
 
 	// Try to log in by loading data from localStorage
 	useEffect(() => {
-<<<<<<< HEAD
 		if (state !== "logged_out") {
 			return
 		}
@@ -55,23 +51,6 @@
 			}
 		})
 	}, [host, data, signer])
-=======
-		if (host === null || data === null || signerAddress === null) {
-			return
-		}
-
-		setIsLoading(false)
-
-		const sessionObject = getSessionObject(data, signerAddress)
-		if (sessionObject) {
-			const { sessionPrivateKey, expiration } = sessionObject
-			signer!.createActionSigner(sessionPrivateKey).then((actionSigner) => {
-				setActionSigner(actionSigner)
-			})
-			setSessionExpiration(expiration)
-		}
-	}, [host, data, signerAddress])
->>>>>>> 895b53a0
 
 	// Log in by clicking the log in button
 	const login = useCallback(async () => {
@@ -134,7 +113,6 @@
 			}
 
 			setSessionObject(signerAddress, sessionObject)
-
 			setActionSigner(actionSigner)
 			setSessionExpiration(sessionObject.expiration)
 			setError(null)
@@ -153,14 +131,10 @@
 	const logout = async () => {
 		setActionSigner(null)
 		setSessionExpiration(null)
-<<<<<<< HEAD
 		setState("logged_out")
 
 		if (signer !== null) {
 			const signerAddress = await signer?.getAddress()
-=======
-		if (signerAddress !== null) {
->>>>>>> 895b53a0
 			removeSessionObject(signerAddress)
 		}
 	}
