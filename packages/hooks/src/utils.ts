--- conflicted
+++ resolved
@@ -1,9 +1,4 @@
-<<<<<<< HEAD
-import { ActionArgument } from "@canvas-js/interfaces"
-=======
-import { ethers } from "ethers"
-import { ActionArgument, Block, ModelValue } from "@canvas-js/interfaces"
->>>>>>> 2b8cd5ec
+import { ActionArgument, ModelValue } from "@canvas-js/interfaces"
 
 export const getCanvasSessionKey = (address: string) => `CANVAS_SESSION:${address}`
 
