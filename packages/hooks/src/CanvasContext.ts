--- conflicted
+++ resolved
@@ -22,18 +22,11 @@
 	data: ApplicationData | null
 
 	// private (not returned from useCanvas hook)
-<<<<<<< HEAD
+	ws: WebSocket | null
 	signer: SessionSigner | null
 	setSigner: (signer: SessionSigner | null) => void
 	actionSigner: ActionSigner | null
 	setActionSigner: (actionSigner: ActionSigner | null) => void
-=======
-	ws: WebSocket | null
-	signer: ethers.providers.JsonRpcSigner | null
-	setSigner: (signer: ethers.providers.JsonRpcSigner | null) => void
-	sessionWallet: ethers.Wallet | null
-	setSessionWallet: (sessionWallet: ethers.Wallet | null) => void
->>>>>>> 2b8cd5ec
 	sessionExpiration: number | null
 	setSessionExpiration: (sessionExpiration: number | null) => void
 }
