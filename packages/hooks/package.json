{
  "name": "@canvas-js/hooks",
  "version": "0.0.34-alpha4",
  "type": "module",
  "author": "Canvas Technology Corporation (https://canvas.xyz)",
  "main": "lib/index.js",
  "types": "lib/index.d.ts",
  "files": [
    "lib"
  ],
  "peerDependencies": {
    "@types/react": "^17 || ^18",
    "react": "^17 || ^18"
  },
  "devDependencies": {
    "typescript": "^4.7.2"
  },
  "dependencies": {
<<<<<<< HEAD
    "@canvas-js/interfaces": "0.0.33",
    "@canvas-js/signers": "0.0.33"
=======
    "@canvas-js/interfaces": "0.0.34-alpha4",
    "ethers": "^5.7.0",
    "socket.io-client": "^4.5.4"
>>>>>>> 2b8cd5ec
  }
}<|MERGE_RESOLUTION|>--- conflicted
+++ resolved
@@ -16,13 +16,9 @@
     "typescript": "^4.7.2"
   },
   "dependencies": {
-<<<<<<< HEAD
-    "@canvas-js/interfaces": "0.0.33",
-    "@canvas-js/signers": "0.0.33"
-=======
     "@canvas-js/interfaces": "0.0.34-alpha4",
+    "@canvas-js/signers": "0.0.33",
     "ethers": "^5.7.0",
     "socket.io-client": "^4.5.4"
->>>>>>> 2b8cd5ec
   }
 }