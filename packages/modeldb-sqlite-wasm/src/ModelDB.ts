/// <reference lib="webworker" />

import sqlite3InitModule, { Database, Sqlite3Static } from "@sqlite.org/sqlite-wasm"
import { logger } from "@libp2p/logger"
import {
	AbstractModelDB,
	Config,
	Effect,
	ModelDBBackend,
	ModelSchema,
	ModelValue,
	QueryParams,
	WhereCondition,
} from "@canvas-js/modeldb"
import { assert, signalInvalidType } from "@canvas-js/utils"

import { ModelAPI } from "./ModelAPI.js"

export interface ModelDBOptions {
	sqlite3?: Sqlite3Static
	path?: string | null
	models: ModelSchema
}

const isWorker = typeof WorkerGlobalScope !== "undefined" && self instanceof WorkerGlobalScope

export class ModelDB extends AbstractModelDB {
<<<<<<< HEAD
	private readonly worker: Worker | null
	private readonly wrappedDB: Comlink.Remote<InnerModelDB> | InnerModelDB

	public static async open({ path, models }: ModelDBOptions) {
		const config = Config.parse(models)
		let worker, wrappedDB
		if (path) {
			worker = new Worker(new URL("./worker.js", import.meta.url), { type: "module" })
			const initializeDB = Comlink.wrap(worker) as any
			const logProxy = Comlink.proxy(logger("canvas:modeldb:worker"))
			wrappedDB = (await initializeDB(path, config, logProxy)) as Comlink.Remote<InnerModelDB>
		} else {
			worker = null
			const sqlite3 = await sqlite3InitModule({ print: console.log, printErr: console.error })
			const db = new sqlite3.oo1.DB()
			const log = logger("canvas:modeldb:transient")
			wrappedDB = new InnerModelDB(db, config, log)
=======
	#models: Record<string, ModelAPI> = {}
	protected readonly log = logger("canvas:modeldb")

	public static async initialize({ sqlite3, path, models }: ModelDBOptions) {
		if (sqlite3 === undefined) {
			sqlite3 = await sqlite3InitModule({
				print: console.log,
				printErr: console.error,
			})
>>>>>>> fa43d88b
		}

		return new ModelDB(sqlite3, path ?? null, models)
	}

<<<<<<< HEAD
	private constructor({
		worker,
		wrappedDB,
		config,
	}: {
		worker: Worker | null
		wrappedDB: Comlink.Remote<InnerModelDB> | InnerModelDB
		config: Config
	}) {
		super(config, {
			[AbstractModelDB.namespace]: AbstractModelDB.version,
		})
		this.worker = worker
		this.wrappedDB = wrappedDB
=======
	public readonly db: Database

	public constructor(public readonly sqlite3: Sqlite3Static, public readonly path: string | null, models: ModelSchema) {
		super(Config.parse(models))
		this.log("Running SQLite3 version %s", sqlite3.version.libVersion)

		if (path === null) {
			this.db = new sqlite3.oo1.DB(":memory:")
		} else if (isWorker) {
			if ("opfs" in sqlite3) {
				this.db = new sqlite3.oo1.OpfsDb(path, "c")
			} else {
				throw new Error("cannot open persistent database: missing OPFS API support")
			}
		} else {
			throw new Error("cannot open persistent database: persistent databases are only available in worker threads")
		}

		for (const model of Object.values(this.config.models)) {
			this.#models[model.name] = new ModelAPI(this.db, this.config, model)
		}
>>>>>>> fa43d88b
	}

	public getType(): ModelDBBackend {
		return "sqlite-wasm"
	}

	public close() {
		this.db.close()
	}

	public apply(effects: Effect[]) {
		this.db.transaction(() => {
			for (const effect of effects) {
				const model = this.#models[effect.model]
				assert(model !== undefined, `model ${effect.model} not found`)
				if (effect.operation === "set") {
					this.#models[effect.model].set(effect.value)
				} else if (effect.operation === "delete") {
					this.#models[effect.model].delete(effect.key)
				} else {
					signalInvalidType(effect)
				}
			}

			for (const { model, query, filter, callback } of this.subscriptions.values()) {
				if (effects.some(filter)) {
					const api = this.#models[model]
					assert(api !== undefined, `model ${model} not found`)
					try {
						const results = api.query(query)
						Promise.resolve(callback(results)).catch((err) => this.log.error(err))
					} catch (err) {
						this.log.error(err)
					}
				}
			}
		})
	}

	public async get<T extends ModelValue>(modelName: string, key: string): Promise<T | null> {
		const api = this.#models[modelName]
		assert(api !== undefined, `model ${modelName} not found`)
		return api.get(key) as T | null
	}

	public async getAll<T extends ModelValue>(modelName: string): Promise<T[]> {
		const api = this.#models[modelName]
		assert(api !== undefined, `model ${modelName} not found`)
		return api.getAll() as T[]
	}

	public async getMany<T extends ModelValue>(modelName: string, keys: string[]): Promise<(T | null)[]> {
		const api = this.#models[modelName]
		assert(api !== undefined, `model ${modelName} not found`)
		return api.getMany(keys) as (T | null)[]
	}

	public async count(modelName: string, where?: WhereCondition): Promise<number> {
		const api = this.#models[modelName]
		assert(api !== undefined, `model ${modelName} not found`)
		return api.count(where)
	}

	public async clear(modelName: string): Promise<void> {
		const api = this.#models[modelName]
		assert(api !== undefined, `model ${modelName} not found`)
		return api.clear()
	}

	public async query<T extends ModelValue = ModelValue>(modelName: string, query: QueryParams = {}): Promise<T[]> {
		const api = this.#models[modelName]
		assert(api !== undefined, `model ${modelName} not found`)
		return api.query(query) as T[]
	}

	public async *iterate<T extends ModelValue = ModelValue>(
		modelName: string,
		query: QueryParams = {},
	): AsyncIterable<T> {
		const api = this.#models[modelName]
		if (api === undefined) {
			throw new Error(`model ${modelName} not found`)
		}

		for await (const value of api.iterate(query)) {
			yield value as T
		}
	}
}<|MERGE_RESOLUTION|>--- conflicted
+++ resolved
@@ -25,60 +25,27 @@
 const isWorker = typeof WorkerGlobalScope !== "undefined" && self instanceof WorkerGlobalScope
 
 export class ModelDB extends AbstractModelDB {
-<<<<<<< HEAD
-	private readonly worker: Worker | null
-	private readonly wrappedDB: Comlink.Remote<InnerModelDB> | InnerModelDB
-
-	public static async open({ path, models }: ModelDBOptions) {
-		const config = Config.parse(models)
-		let worker, wrappedDB
-		if (path) {
-			worker = new Worker(new URL("./worker.js", import.meta.url), { type: "module" })
-			const initializeDB = Comlink.wrap(worker) as any
-			const logProxy = Comlink.proxy(logger("canvas:modeldb:worker"))
-			wrappedDB = (await initializeDB(path, config, logProxy)) as Comlink.Remote<InnerModelDB>
-		} else {
-			worker = null
-			const sqlite3 = await sqlite3InitModule({ print: console.log, printErr: console.error })
-			const db = new sqlite3.oo1.DB()
-			const log = logger("canvas:modeldb:transient")
-			wrappedDB = new InnerModelDB(db, config, log)
-=======
 	#models: Record<string, ModelAPI> = {}
 	protected readonly log = logger("canvas:modeldb")
 
-	public static async initialize({ sqlite3, path, models }: ModelDBOptions) {
+	public static async open({ sqlite3, path, models }: ModelDBOptions) {
 		if (sqlite3 === undefined) {
 			sqlite3 = await sqlite3InitModule({
 				print: console.log,
 				printErr: console.error,
 			})
->>>>>>> fa43d88b
 		}
 
 		return new ModelDB(sqlite3, path ?? null, models)
 	}
 
-<<<<<<< HEAD
-	private constructor({
-		worker,
-		wrappedDB,
-		config,
-	}: {
-		worker: Worker | null
-		wrappedDB: Comlink.Remote<InnerModelDB> | InnerModelDB
-		config: Config
-	}) {
-		super(config, {
-			[AbstractModelDB.namespace]: AbstractModelDB.version,
-		})
-		this.worker = worker
-		this.wrappedDB = wrappedDB
-=======
 	public readonly db: Database
 
 	public constructor(public readonly sqlite3: Sqlite3Static, public readonly path: string | null, models: ModelSchema) {
-		super(Config.parse(models))
+		super(Config.parse(models), {
+			[AbstractModelDB.namespace]: AbstractModelDB.version,
+		})
+
 		this.log("Running SQLite3 version %s", sqlite3.version.libVersion)
 
 		if (path === null) {
@@ -96,7 +63,6 @@
 		for (const model of Object.values(this.config.models)) {
 			this.#models[model.name] = new ModelAPI(this.db, this.config, model)
 		}
->>>>>>> fa43d88b
 	}
 
 	public getType(): ModelDBBackend {
