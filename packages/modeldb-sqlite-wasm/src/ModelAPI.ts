--- conflicted
+++ resolved
@@ -357,15 +357,7 @@
 
 		const stmt = new Query(this.db, sql)
 		try {
-<<<<<<< HEAD
-			for (const row of stmt.iterate(params)) {
-				results.push(this.parseRecord(row, properties, relations))
-			}
-
-			return results
-=======
 			return stmt.all(params).map((row) => this.parseRecord(row, properties, relations))
->>>>>>> 52cd4832
 		} finally {
 			stmt.finalize()
 		}
@@ -481,7 +473,7 @@
 	): [selectExpression: string, properties: string[], relations: string[]] {
 		const properties: string[] = []
 		const relations: string[] = []
-		const columns = []
+		const columns: string[] = []
 
 		for (const [name, value] of Object.entries(select)) {
 			if (value === false) {
