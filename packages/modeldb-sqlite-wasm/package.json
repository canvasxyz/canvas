{
	"name": "@canvas-js/modeldb-sqlite-wasm",
<<<<<<< HEAD
	"version": "0.13.0-next.6",
=======
	"version": "0.12.0",
>>>>>>> cbfca67e
	"author": "Canvas Technologies, Inc. (https://canvas.xyz)",
	"type": "module",
	"engines": {
		"node": ">=20.0.0"
	},
	"files": [
		"lib"
	],
	"main": "./lib/index.js",
	"types": "./lib/index.d.ts",
	"sideEffects": false,
	"scripts": {
		"test": "ava"
	},
	"dependencies": {
<<<<<<< HEAD
		"@canvas-js/interfaces": "0.13.0-next.6",
		"@canvas-js/modeldb": "0.13.0-next.6",
		"@canvas-js/utils": "0.13.0-next.6",
=======
		"@canvas-js/interfaces": "0.12.0",
		"@canvas-js/modeldb": "0.12.0",
		"@canvas-js/utils": "0.12.0",
>>>>>>> cbfca67e
		"@ipld/dag-json": "^10.2.2",
		"@libp2p/logger": "^5.1.0",
		"@sqlite.org/sqlite-wasm": "^3.46.0-build2",
		"comlink": "^4.4.1"
	},
	"devDependencies": {
		"nanoid": "^5.0.7"
	}
}<|MERGE_RESOLUTION|>--- conflicted
+++ resolved
@@ -1,10 +1,6 @@
 {
 	"name": "@canvas-js/modeldb-sqlite-wasm",
-<<<<<<< HEAD
-	"version": "0.13.0-next.6",
-=======
-	"version": "0.12.0",
->>>>>>> cbfca67e
+	"version": "0.13.0-next.8",
 	"author": "Canvas Technologies, Inc. (https://canvas.xyz)",
 	"type": "module",
 	"engines": {
@@ -20,15 +16,9 @@
 		"test": "ava"
 	},
 	"dependencies": {
-<<<<<<< HEAD
-		"@canvas-js/interfaces": "0.13.0-next.6",
-		"@canvas-js/modeldb": "0.13.0-next.6",
-		"@canvas-js/utils": "0.13.0-next.6",
-=======
-		"@canvas-js/interfaces": "0.12.0",
-		"@canvas-js/modeldb": "0.12.0",
-		"@canvas-js/utils": "0.12.0",
->>>>>>> cbfca67e
+		"@canvas-js/interfaces": "0.13.0-next.8",
+		"@canvas-js/modeldb": "0.13.0-next.8",
+		"@canvas-js/utils": "0.13.0-next.8",
 		"@ipld/dag-json": "^10.2.2",
 		"@libp2p/logger": "^5.1.0",
 		"@sqlite.org/sqlite-wasm": "^3.46.0-build2",
