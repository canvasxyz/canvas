--- conflicted
+++ resolved
@@ -1,7 +1,6 @@
 {
-<<<<<<< HEAD
 	"name": "@canvas-js/client",
-	"version": "0.9.1",
+	"version": "0.10.0-alpha.1",
 	"author": "Canvas Technologies, Inc. (https://canvas.xyz)",
 	"type": "module",
 	"engines": {
@@ -20,39 +19,10 @@
 		"test": "ava"
 	},
 	"dependencies": {
-		"@canvas-js/interfaces": "0.9.1",
-		"@canvas-js/utils": "0.9.1",
+		"@canvas-js/interfaces": "0.10.0-alpha.1",
+		"@canvas-js/utils": "0.10.0-alpha.1",
 		"@ipld/dag-json": "^10.2.0",
 		"@noble/hashes": "^1.3.3",
 		"http-status-codes": "^2.3.0"
 	}
-=======
-  "name": "@canvas-js/client",
-  "version": "0.10.0-alpha.1",
-  "author": "Canvas Technologies, Inc. (https://canvas.xyz)",
-  "type": "module",
-  "engines": {
-    "node": ">=18.0.0"
-  },
-  "files": [
-    "lib"
-  ],
-  "main": "./lib/index.js",
-  "types": "./lib/index.d.ts",
-  "exports": {
-    ".": "./lib/index.js"
-  },
-  "sideEffects": false,
-  "scripts": {
-    "test": "ava"
-  },
-  "dependencies": {
-    "@canvas-js/interfaces": "0.10.0-alpha.1",
-    "@canvas-js/utils": "0.10.0-alpha.1",
-    "@ipld/dag-json": "^10.2.0",
-    "@libp2p/logger": "^4.0.2",
-    "@noble/hashes": "^1.3.3",
-    "http-status-codes": "^2.3.0"
-  }
->>>>>>> 81ea4a45
 }