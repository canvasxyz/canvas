import * as json from "@ipld/dag-json"
import { Logger, logger } from "@libp2p/logger"
import { randomBytes, bytesToHex } from "@noble/hashes/utils"

import type {
	Action,
	Session,
	Snapshot,
	Signer,
	Awaitable,
	SignatureScheme,
	AbstractSessionData,
	SessionSigner,
	DidIdentifier,
	MessageType,
} from "@canvas-js/interfaces"

import target from "#target"

export interface AbstractSessionSignerOptions {
	sessionDuration?: number | null
}

export abstract class AbstractSessionSigner<
	AuthorizationData,
	WalletAddress extends string = string,
	AuthorizationContext = never,
> implements SessionSigner<AuthorizationData>
{
	public readonly target = target
	public readonly sessionDuration: number | null

	protected readonly log: Logger
	protected readonly privkeySeed: string

	#cache = new Map<string, { session: Session; signer: Signer<MessageType<AuthorizationData>> }>()

	public constructor(
		public readonly key: string,
		public readonly scheme: SignatureScheme<MessageType<AuthorizationData>>,
		options: AbstractSessionSignerOptions = {},
	) {
		this.log = logger(`canvas:signer:${key}`)
		this.sessionDuration = options.sessionDuration ?? null

		let seed = target.get(`canvas:signers/${key}/seed`)
		if (seed === null || seed.length !== 64 || !seed.match(/^[0-9a-f]+$/i)) {
			seed = bytesToHex(randomBytes(32))
			target.set(`canvas:signers/${key}/seed`, seed)
		}
		this.privkeySeed = seed
	}

	public abstract match: (address: string) => boolean
	public abstract verifySession(topic: string, session: Session<AuthorizationData>): Awaitable<void>

	public abstract getDid(): Awaitable<DidIdentifier>
	public abstract getDidParts(): number
	public abstract getAddressFromDid(did: DidIdentifier): WalletAddress
	public async getWalletAddress() {
		return this.getAddressFromDid(await this.getDid())
	}

	/**
	 * Get a new Session<AuthorizationData> by asking the signer's wallet to
	 * produce an authorization signature.
	 */
	public abstract authorize(data: AbstractSessionData): Awaitable<Session<AuthorizationData>>

	public getCurrentTimestamp() {
		return Date.now()
	}

	/**
	 * Start a new session, either by requesting a signature from a wallet right now,
	 * or by using a provided AuthorizationData and timestamp (for services like Farcaster).
	 */
	public async newSession(
		topic: string,
<<<<<<< HEAD
	): Promise<{ payload: Session<AuthorizationData>; signer: Signer<MessageType<AuthorizationData>> }> {
=======
	): Promise<{ payload: Session<AuthorizationData>; signer: Signer<Action | Session<AuthorizationData> | Snapshot> }> {
>>>>>>> da06e3f2
		const signer = this.scheme.create()
		const did = await this.getDid()

		const sessionData = {
			topic,
			did,
			publicKey: signer.publicKey,
			context: {
				timestamp: this.getCurrentTimestamp(),
				duration: this.sessionDuration,
			},
		}
		const session = await this.authorize(sessionData)

		const key = `canvas/${topic}/${did}`
		this.#cache.set(key, { session, signer })
		target.set(key, json.stringify({ session, ...signer.export() }))

		return { payload: session, signer }
	}

	/**
	 * Create and validate a Session<AuthorizationData> from a preexisting, externally
	 * provided AuthorizationData.
	 */
	public async getSessionFromAuthorizationData(
		data: AbstractSessionData,
		authorizationData: AuthorizationData,
	): Promise<Session<AuthorizationData>> {
		const {
			did,
			publicKey,
			topic,
			context: { duration, timestamp },
		} = data

		const session: Session<AuthorizationData> = {
			type: "session",
			did: did,
			publicKey: publicKey,
			authorizationData,
			context: duration ? { duration, timestamp } : { timestamp },
		}

		await this.verifySession(topic, session)

		return session
	}

	/*
	 * Get an existing session for `topic`. You may also provide a specific DID to check
	 * if a session exists for that specific address.
	 */
	public async getSession(
		topic: string,
		options: { did?: string; address?: string } = {},
	): Promise<{
		payload: Session<AuthorizationData>
		signer: Signer<MessageType<AuthorizationData>>
	} | null> {
		let did
		if (options.address) {
			const dids = this.listSessions(topic).filter((did) => did.endsWith(":" + options.address))
			if (dids.length === 0) return null
			did = dids[0]
		} else {
			did = await Promise.resolve(options.did ?? this.getDid())
		}
		const key = `canvas/${topic}/${did}`

		this.log("getting session for topic %s and DID %s", topic, did)

		if (this.#cache.has(key)) {
			const { session, signer } = this.#cache.get(key)!
			this.log("found session and signer in cache")
			return { payload: session, signer }
		}

		const value = target.get(key)
		if (value !== null) {
			this.log("found session and signer in storage")
			const entry = json.parse<{ type: string; privateKey: Uint8Array; session: Session }>(value)
			const { type, privateKey, session } = entry

			const signer = this.scheme.create({ type, privateKey })
			return { payload: session, signer }
		}

		this.log("session and signer not found")
		return null
	}

	public listSessions(topic: string): string[] {
		// TODO: look at target
		const prefix = `canvas/${topic}/`
		const result = []

		for (const key of this.#cache.keys()) {
			if (key.startsWith(prefix)) {
				result.push(key)
			}
		}
		return result
	}

	public hasSession(topic: string, did: DidIdentifier): boolean {
		const key = `canvas/${topic}/${did}`
		return this.#cache.has(key) || target.get(key) !== null
	}

	public async clear(topic: string) {
		// TODO: delete from target
		const prefix = `canvas/${topic}/`

		for (const key of this.#cache.keys()) {
			if (key.startsWith(prefix)) {
				this.#cache.delete(key)
			}
		}
	}
}<|MERGE_RESOLUTION|>--- conflicted
+++ resolved
@@ -77,11 +77,7 @@
 	 */
 	public async newSession(
 		topic: string,
-<<<<<<< HEAD
 	): Promise<{ payload: Session<AuthorizationData>; signer: Signer<MessageType<AuthorizationData>> }> {
-=======
-	): Promise<{ payload: Session<AuthorizationData>; signer: Signer<Action | Session<AuthorizationData> | Snapshot> }> {
->>>>>>> da06e3f2
 		const signer = this.scheme.create()
 		const did = await this.getDid()
 
