--- conflicted
+++ resolved
@@ -1,12 +1,7 @@
 import { randomUUID } from "node:crypto"
 import type { Signature, Message } from "@canvas-js/interfaces"
-<<<<<<< HEAD
 import { Ed25519Signer } from "@canvas-js/signatures"
-import { decodeId } from "@canvas-js/gossiplog"
-=======
-import { Ed25519Signer } from "@canvas-js/signed-cid"
 import { AbstractGossipLog, decodeId } from "@canvas-js/gossiplog"
->>>>>>> b2efd969
 
 import { testPlatforms } from "./utils.js"
 import { ExecutionContext } from "ava"
