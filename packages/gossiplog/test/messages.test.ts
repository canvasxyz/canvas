import assert from "node:assert"
import { randomUUID } from "node:crypto"
import { nanoid } from "nanoid"

import { Message } from "@canvas-js/interfaces"
import { ed25519 } from "@canvas-js/signatures"

import type { GossipLogConsumer } from "@canvas-js/gossiplog"
import { testPlatforms, expectLogEntries } from "./utils.js"
import { prepareMessage } from "@canvas-js/utils"

const apply: GossipLogConsumer<string> = ({}) => {}

testPlatforms("append messages", async (t, openGossipLog) => {
	const topic = randomUUID()
	const log = await openGossipLog(t, { topic, apply })

	const signer = ed25519.create()
	const { id: idA } = await log.append("foo", { signer })
	const { id: idB } = await log.append("bar", { signer })
	const { id: idC } = await log.append("baz", { signer })

	await expectLogEntries(t, log, [
		[idA, signer.publicKey, { topic, clock: 1, parents: [], payload: "foo" }],
		[idB, signer.publicKey, { topic, clock: 2, parents: [idA], payload: "bar" }],
		[idC, signer.publicKey, { topic, clock: 3, parents: [idB], payload: "baz" }],
	])
})

testPlatforms("insert concurrent messages", async (t, openGossipLog) => {
	const topic = randomUUID()
	const log = await openGossipLog(t, { topic, apply })

	const signer = ed25519.create()
	const a = { topic, clock: 1, parents: [], payload: nanoid() }
	const b = { topic, clock: 1, parents: [], payload: nanoid() }
	const c = { topic, clock: 1, parents: [], payload: nanoid() }

	const { id: idA } = await log.insert(log.encode(signer.sign(a), a))
	const { id: idB } = await log.insert(log.encode(signer.sign(b), b))
	const { id: idC } = await log.insert(log.encode(signer.sign(c), c))

	const entries: [string, string, Message<string>][] = [
		[idA, signer.publicKey, a],
		[idB, signer.publicKey, b],
		[idC, signer.publicKey, c],
	]

	entries.sort(([a], [b]) => (a < b ? -1 : b < a ? 1 : 0))

	t.deepEqual(
		await log
			.getMessages()
			.then((results) => results.map(({ id, signature: { publicKey }, message }) => [id, publicKey, message])),
		entries,
	)
})

testPlatforms("append to multiple parents", async (t, openGossipLog) => {
	const topic = randomUUID()
	const log = await openGossipLog(t, { topic, apply })

	const signer = ed25519.create()
	const a = { topic, clock: 1, parents: [], payload: nanoid() }
	const b = { topic, clock: 1, parents: [], payload: nanoid() }
	const c = { topic, clock: 1, parents: [], payload: nanoid() }

	const { id: idA } = await log.insert(log.encode(signer.sign(a), a))
	const { id: idB } = await log.insert(log.encode(signer.sign(b), b))
	const { id: idC } = await log.insert(log.encode(signer.sign(c), c))

	const entries: [string, string, Message<string>][] = [
		[idA, signer.publicKey, a],
		[idB, signer.publicKey, b],
		[idC, signer.publicKey, c],
	]

	entries.sort(([a], [b]) => (a < b ? -1 : b < a ? 1 : 0))

	const payload = nanoid()
	const { id } = await log.append(payload, { signer })
<<<<<<< HEAD
	const messageRecord = await log.get(id)
	t.assert(messageRecord !== null)
	t.deepEqual(messageRecord!.message, { topic, clock: 2, parents: entries.map(([id]) => id), payload })

	await expectLogEntries(t, log, [...entries, [id, signer.publicKey, messageRecord!.message]])
=======
	const signedMessage = await log.get(id)
	t.deepEqual(signedMessage?.message, { topic, clock: 2, parents: entries.map(([id]) => id), payload })

	await expectLogEntries(t, log, [...entries, [id, signer.publicKey, signedMessage!.message]])
>>>>>>> f7a777ce
})

testPlatforms("reject invalid message", async (t, openGossipLog) => {
	const topic = randomUUID()
	const log = await openGossipLog(t, {
		topic,
		apply: ({ message }) => {
			assert(typeof message.payload === "string")
		},
	})

	await t.notThrowsAsync(() => log.append(nanoid()))
	await t.throwsAsync(() => log.append(4))
})

testPlatforms("handle undefined message", async (t, openGossipLog) => {
	const topic = randomUUID()
	const log = await openGossipLog(t, {
		topic,
		apply: ({ message }) => {},
	})

	const signer = ed25519.create()
	const { id: idA } = await log.append(null, { signer })
	const { id: idB } = await log.append({ key1: 1, key2: undefined }, { signer })
	const { id: idC } = await log.append(undefined, { signer })

	await expectLogEntries(t, log, [
		[idA, signer.publicKey, { topic, clock: 1, parents: [], payload: null }],
		[idB, signer.publicKey, { topic, clock: 2, parents: [idA], payload: { key1: 1 } }],
		[idC, signer.publicKey, { topic, clock: 3, parents: [idB], payload: null }],
	])
})

testPlatforms("handle undefined message when using log.encode() and signer.sign()", async (t, openGossipLog) => {
	const topic = randomUUID()
	const log = await openGossipLog(t, {
		topic,
		apply: ({ message }) => {},
	})

	const signer = ed25519.create()

	const a = { topic, clock: 1, parents: [], payload: { a: [null] } }
	const { id: idA } = await log.insert(log.encode(signer.sign(a), a))

	const b = { topic, clock: 2, parents: [idA], payload: { b: [undefined] } }
	const { id: idB } = await log.insert(log.encode(signer.sign(b), b))

	const c = { topic, clock: 3, parents: [idB], payload: { foo: null, bar: undefined } }
	const { id: idC } = await log.insert(log.encode(signer.sign(c), c))

	await expectLogEntries(t, log, [
		[idA, signer.publicKey, prepareMessage({ topic, clock: 1, parents: [], payload: { a: [null] } })],
		[idB, signer.publicKey, prepareMessage({ topic, clock: 2, parents: [idA], payload: { b: [null] } })],
		[idC, signer.publicKey, prepareMessage({ topic, clock: 3, parents: [idB], payload: { foo: null } })],
	])
})<|MERGE_RESOLUTION|>--- conflicted
+++ resolved
@@ -79,18 +79,10 @@
 
 	const payload = nanoid()
 	const { id } = await log.append(payload, { signer })
-<<<<<<< HEAD
-	const messageRecord = await log.get(id)
-	t.assert(messageRecord !== null)
-	t.deepEqual(messageRecord!.message, { topic, clock: 2, parents: entries.map(([id]) => id), payload })
-
-	await expectLogEntries(t, log, [...entries, [id, signer.publicKey, messageRecord!.message]])
-=======
 	const signedMessage = await log.get(id)
 	t.deepEqual(signedMessage?.message, { topic, clock: 2, parents: entries.map(([id]) => id), payload })
 
 	await expectLogEntries(t, log, [...entries, [id, signer.publicKey, signedMessage!.message]])
->>>>>>> f7a777ce
 })
 
 testPlatforms("reject invalid message", async (t, openGossipLog) => {
