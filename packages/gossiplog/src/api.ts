import assert from "node:assert"

import express from "express"
import ipld from "express-ipld"
import { StatusCodes } from "http-status-codes"
import * as json from "@ipld/dag-json"

import type { Signature, Message } from "@canvas-js/interfaces"
import type { RangeExpression } from "@canvas-js/modeldb"
import type { AbstractGossipLog } from "@canvas-js/gossiplog"

export function createAPI<Payload>(gossipLog: AbstractGossipLog<Payload>): express.Express {
	const api = express()

	api.set("query parser", "simple")

	api.get("/clock", async (req, res) => {
		const [clock, parents] = await gossipLog.getClock()
		return void res.json({ clock, parents })
	})

	api.get("/messages/count", async (req, res) => {
		const range = getRange(req)
		const count = await gossipLog.db.count("$messages", { id: range })
		return void res.json({ count })
	})

	api.get("/messages/:id", async (req, res) => {
		const { id } = req.params

		const signedMessage = await gossipLog.get(id)
		if (signedMessage === null) {
			return void res.status(StatusCodes.NOT_FOUND).end()
		}

		const { signature, message } = signedMessage
		res.writeHead(StatusCodes.OK, { "content-type": "application/json" })
		return void res.end(json.encode({ id, signature, message }))
	})

	api.get("/messages", async (req, res) => {
		const [range, order, limit] = [getRange(req), getOrder(req), getLimit(req)]

		type MessageRecord = { id: string; signature: Signature; message: Message<Payload> }

<<<<<<< HEAD
		assert(Number.isSafeInteger(limit) && 0 < limit && limit <= 64, "invalid `limit` query parameter")
		assert(order === undefined || order === "asc" || order === "desc", "invalid `order` query parameter")
		const reverse = order === "desc"

		const results: { id: string; signature: Signature; message: Message; branch: number }[] = []

		for (const { id, signature, message, branch } of await gossipLog.getMessages({
			gt,
			gte,
			lt,
			lte,
			reverse,
			limit,
		})) {
			results.push({ id, signature, message, branch })
		}
=======
		const results = await gossipLog.db.query<MessageRecord>("$messages", {
			select: { id: true, signature: true, message: true },
			where: { id: range },
			orderBy: { id: order },
			limit,
		})
>>>>>>> f4dce266

		res.writeHead(StatusCodes.OK, { "content-type": "application/json" })
		return void res.end(json.encode(results))
	})

	api.post("/messages", ipld(), async (req, res) => {
		try {
			const { signature, message }: { signature: Signature; message: Message<Payload> } = req.body
			const signedMessage = gossipLog.encode(signature, message)
			await gossipLog.insert(signedMessage)
			res.status(StatusCodes.CREATED)
			res.setHeader("Location", `messages/${signedMessage.id}`)
			return void res.end()
		} catch (e) {
			console.error(e)
			return void res.status(StatusCodes.BAD_REQUEST).end(`${e}`)
		}
	})

	return api
}

export function getLimit(req: express.Request, max = 64): number {
	let limit = max
	if (typeof req.query.limit === "string") {
		limit = parseInt(req.query.limit)
	}

	assert(Number.isSafeInteger(limit) && 0 < limit && limit <= max, "invalid `limit` query parameter")
	return limit
}

export function getRange(req: express.Request): RangeExpression {
	const { gt, gte, lt, lte } = req.query
	assert(gt === undefined || typeof gt === "string", "invalid `gt` query parameter")
	assert(gte === undefined || typeof gte === "string", "invalid `gte` query parameter")
	assert(lt === undefined || typeof lt === "string", "invalid `lt` query parameter")
	assert(lte === undefined || typeof lte === "string", "invalid `lte` query parameter")

	return { gt, gte, lt, lte }
}

export function getOrder(req: express.Request): "asc" | "desc" {
	const { order } = req.query
	assert(order === undefined || order === "asc" || order === "desc", "invalid `order` query parameter")
	return order ?? "asc"
}<|MERGE_RESOLUTION|>--- conflicted
+++ resolved
@@ -43,31 +43,12 @@
 
 		type MessageRecord = { id: string; signature: Signature; message: Message<Payload> }
 
-<<<<<<< HEAD
-		assert(Number.isSafeInteger(limit) && 0 < limit && limit <= 64, "invalid `limit` query parameter")
-		assert(order === undefined || order === "asc" || order === "desc", "invalid `order` query parameter")
-		const reverse = order === "desc"
-
-		const results: { id: string; signature: Signature; message: Message; branch: number }[] = []
-
-		for (const { id, signature, message, branch } of await gossipLog.getMessages({
-			gt,
-			gte,
-			lt,
-			lte,
-			reverse,
-			limit,
-		})) {
-			results.push({ id, signature, message, branch })
-		}
-=======
 		const results = await gossipLog.db.query<MessageRecord>("$messages", {
 			select: { id: true, signature: true, message: true },
 			where: { id: range },
 			orderBy: { id: order },
 			limit,
 		})
->>>>>>> f4dce266
 
 		res.writeHead(StatusCodes.OK, { "content-type": "application/json" })
 		return void res.end(json.encode(results))
