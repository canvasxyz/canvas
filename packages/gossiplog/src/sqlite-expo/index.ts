import { Tree, Mode } from "@canvas-js/okra"
import { Tree as MemoryTree } from "@canvas-js/okra-memory"
import { ModelDB } from "@canvas-js/modeldb-sqlite-expo"

import { AbstractGossipLog, GossipLogInit } from "../AbstractGossipLog.js"

export class GossipLog<Payload> extends AbstractGossipLog<Payload> {
	public static async open<Payload>({
		directory = null,
		...init
	}: { directory?: string | null; clear?: boolean } & GossipLogInit<Payload>) {
		const tree = new MemoryTree({ mode: Mode.Index })
		const db = await ModelDB.open(null, {
			models: { ...init.schema, ...AbstractGossipLog.schema },
<<<<<<< HEAD
			version: Object.assign(init.version ?? {}, {
				[AbstractGossipLog.namespace]: AbstractGossipLog.version,
			}),

=======
			version: Object.assign(init.version ?? {}, AbstractGossipLog.baseVersion),
>>>>>>> c6a5420b
			upgrade: async (upgradeAPI, oldVersion, newVersion) => {
				await AbstractGossipLog.upgrade(upgradeAPI, oldVersion, newVersion)
				await init.upgrade?.(upgradeAPI, oldVersion, newVersion)
			},
<<<<<<< HEAD
=======
			initialUpgradeSchema: Object.assign(init.initialUpgradeSchema ?? {}, AbstractGossipLog.schema),
			initialUpgradeVersion: Object.assign(init.initialUpgradeVersion ?? {}, AbstractGossipLog.baseVersion),
>>>>>>> c6a5420b
		})

		return new GossipLog(db, tree, init)
	}

	private constructor(public readonly db: ModelDB, public readonly tree: Tree, init: GossipLogInit<Payload>) {
		super(init)
	}

	protected async rebuildMerkleIndex(): Promise<void> {
		if (this.tree instanceof MemoryTree) {
			// ...
		}
	}
}<|MERGE_RESOLUTION|>--- conflicted
+++ resolved
@@ -12,23 +12,13 @@
 		const tree = new MemoryTree({ mode: Mode.Index })
 		const db = await ModelDB.open(null, {
 			models: { ...init.schema, ...AbstractGossipLog.schema },
-<<<<<<< HEAD
-			version: Object.assign(init.version ?? {}, {
-				[AbstractGossipLog.namespace]: AbstractGossipLog.version,
-			}),
-
-=======
 			version: Object.assign(init.version ?? {}, AbstractGossipLog.baseVersion),
->>>>>>> c6a5420b
 			upgrade: async (upgradeAPI, oldVersion, newVersion) => {
 				await AbstractGossipLog.upgrade(upgradeAPI, oldVersion, newVersion)
 				await init.upgrade?.(upgradeAPI, oldVersion, newVersion)
 			},
-<<<<<<< HEAD
-=======
 			initialUpgradeSchema: Object.assign(init.initialUpgradeSchema ?? {}, AbstractGossipLog.schema),
 			initialUpgradeVersion: Object.assign(init.initialUpgradeVersion ?? {}, AbstractGossipLog.baseVersion),
->>>>>>> c6a5420b
 		})
 
 		return new GossipLog(db, tree, init)
