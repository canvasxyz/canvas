--- conflicted
+++ resolved
@@ -114,8 +114,6 @@
 			await upgradeAPI.removeIndex("$messages", "branch")
 			await upgradeAPI.removeProperty("$messages", "branch")
 			await upgradeAPI.deleteModel("$branch_merges")
-<<<<<<< HEAD
-=======
 		}
 
 		if (version <= 2) {
@@ -124,7 +122,6 @@
 				cursor: "string?",
 				$indexes: ["cursor"],
 			})
->>>>>>> a992f92e
 		}
 	}
 
@@ -198,15 +195,9 @@
 				where: { id: lowerBound },
 				limit: pageSize,
 			})
-<<<<<<< HEAD
 
 			this.log("got new page of %d records", results.length)
 
-=======
-
-			this.log("got new page of %d records", results.length)
-
->>>>>>> a992f92e
 			if (results.length === 0) {
 				break
 			}
