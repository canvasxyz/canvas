--- conflicted
+++ resolved
@@ -166,23 +166,14 @@
 		return records.length > 0
 	}
 
-<<<<<<< HEAD
-	public async get(id: string) {
-		const record = await this.db.get<MessageRecord<Payload>>("$messages", id)
-		if (record === null) {
-			return null
-		} else {
-			return { signature: record.signature, message: record.message, branch: record.branch }
-=======
 	public async get(id: string): Promise<SignedMessage<Payload> | null> {
 		const record = await this.db.get<MessageRecord<Payload>>("$messages", id)
 		if (record === null) {
 			return null
->>>>>>> f7a777ce
 		}
 
 		const { signature, message, branch } = record
-		return this.encode(signature, message, {})
+		return this.encode(signature, message, { branch })
 	}
 
 	public getMessages(
@@ -471,21 +462,12 @@
 					// TODO: txn.getMany
 					for (const key of keys) {
 						const id = decodeId(key)
-<<<<<<< HEAD
-						const messageRecord = await this.get(id)
-						if (messageRecord === null) {
-							throw new CodeError("message not found", "NOT_FOUND", { id })
-						}
-
-						const signedMessage = SignedMessage.encode(messageRecord.signature, messageRecord.message)
-=======
 
 						const signedMessage = await this.get(id)
 						if (signedMessage === null) {
 							throw new CodeError("message not found", "NOT_FOUND", { id })
 						}
 
->>>>>>> f7a777ce
 						assert(equals(signedMessage.key, key), "invalid message key")
 						values.push(signedMessage.value)
 					}
