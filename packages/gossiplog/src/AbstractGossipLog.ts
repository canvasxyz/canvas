--- conflicted
+++ resolved
@@ -11,14 +11,8 @@
 import { Driver } from "./sync/driver.js"
 
 import type { SyncServer } from "./interface.js"
-<<<<<<< HEAD
 import { BranchIndex } from "./BranchIndex.js"
 import { BranchMergeRecord, BranchMergeIndex } from "./BranchMergeIndex.js"
-=======
-import { AncestorIndex } from "./AncestorIndex.js"
-import { BranchIndex } from "./BranchIndex.js"
-import { BranchMergeIndex } from "./BranchMergeIndex.js"
->>>>>>> 521d8f8b
 import { SignedMessage } from "./SignedMessage.js"
 import { decodeId, encodeId, messageIdPattern } from "./ids.js"
 import { getNextClock } from "./schema.js"
@@ -70,10 +64,6 @@
 		$heads: { id: "primary" },
 		...BranchIndex.schema,
 		...BranchMergeIndex.schema,
-<<<<<<< HEAD
-=======
-		...AncestorIndex.schema,
->>>>>>> 521d8f8b
 	} satisfies ModelsInit
 
 	public readonly topic: string
@@ -278,7 +268,6 @@
 
 		const hash = toString(hashEntry(key, value), "hex")
 
-<<<<<<< HEAD
 		const parentMessageRecords: MessageRecord<Payload>[] = []
 		for (const parentId of message.parents) {
 			const parentMessageRecord = await this.db.get<MessageRecord<Payload>>("$messages", parentId)
@@ -297,25 +286,6 @@
 					source_branch: parentMessageRecord.branch,
 					source_clock: parentMessageRecord.clock,
 					source_message_id: parentMessageRecord.id,
-=======
-		const branch = await this.getBranch(id, message.clock, message.parents)
-		const clock = message.clock
-
-		const branchMergeIndex = new BranchMergeIndex(this.db)
-		for (const parentId of message.parents) {
-			const parentMessageResult = await this.db.get("$messages", parentId)
-			if (!parentMessageResult) {
-				throw new Error(`missing parent ${parentId} of message ${id}`)
-			}
-
-			const parentBranch = parentMessageResult.branch
-			const parentClock = parentMessageResult.message.clock
-			if (parentBranch !== branch) {
-				await branchMergeIndex.insertBranchMerge({
-					source_branch: parentBranch,
-					source_clock: parentClock,
-					source_message_id: parentId,
->>>>>>> 521d8f8b
 					target_branch: branch,
 					target_clock: message.clock,
 					target_message_id: id,
@@ -323,15 +293,11 @@
 			}
 		}
 
-<<<<<<< HEAD
 		await this.db.set("$messages", { id, signature, message, hash, branch, clock: message.clock })
-=======
-		await this.db.set("$messages", { id, signature, message, hash, branch, clock })
-
-		const heads = await this.db
+
+		const heads: { id: string }[] = await this.db
 			.query<{ id: string }>("$heads")
 			.then((heads) => heads.filter((head) => message.parents.includes(head.id)))
->>>>>>> 521d8f8b
 
 		await this.db.apply([
 			...heads.map<Effect>((head) => ({ model: "$heads", operation: "delete", key: head.id })),
@@ -340,53 +306,10 @@
 
 		txn.set(key, value)
 
-<<<<<<< HEAD
-		// const root = await txn.getRoot()
-		// await new MerkleIndex(this.db).commit(root)
-=======
-		await new AncestorIndex(this.db).indexAncestors(id, message.parents)
->>>>>>> 521d8f8b
-
 		this.dispatchEvent(new CustomEvent("message", { detail: { id, signature, message } }))
 
 		const root = txn.getRoot()
 		return { root, heads: heads.map((head) => head.id) }
-	}
-
-	private async getBranch(messageId: string, clock: number, parentIds: string[]) {
-		if (parentIds.length == 0) {
-			return await new BranchIndex(this.db).createNewBranch()
-		}
-
-		let maxBranch = -1
-		let parentMessageWithMaxClock: any = null
-		for (const parentId of parentIds) {
-			const parentMessage = await this.db.get("$messages", parentId)
-			if (parentMessage == null) {
-				throw new Error(`Parent message ${parentId} not found`)
-			}
-			if (parentMessage.branch > maxBranch) {
-				parentMessageWithMaxClock = parentMessage
-				maxBranch = parentMessage.branch
-			}
-		}
-		const branch = maxBranch
-
-		const messagesAtBranchClockPosition = await this.db.query("$messages", {
-			where: {
-				branch,
-				clock: {
-					gt: parentMessageWithMaxClock.clock,
-				},
-				id: { neq: messageId },
-			},
-		})
-
-		if (messagesAtBranchClockPosition.length > 0) {
-			return await new BranchIndex(this.db).createNewBranch()
-		} else {
-			return branch
-		}
 	}
 
 	private async getBranch(messageId: string, parentMessages: MessageRecord<Payload>[]) {
