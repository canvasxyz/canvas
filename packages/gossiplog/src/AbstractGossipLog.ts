import { TypedEventEmitter, Libp2p } from "@libp2p/interface"
import { Logger, logger } from "@libp2p/logger"
import { equals, toString } from "uint8arrays"

import { Node, Tree, ReadWriteTransaction, hashEntry } from "@canvas-js/okra"
import type { Signature, Signer, Message, Awaitable } from "@canvas-js/interfaces"
import type {
	AbstractModelDB,
	ModelSchema,
	Effect,
	DatabaseUpgradeAPI,
	Config,
	RangeExpression,
} from "@canvas-js/modeldb"
import { ed25519, prepareMessage } from "@canvas-js/signatures"
import { assert, zip } from "@canvas-js/utils"

import { NetworkConfig, ServiceMap } from "@canvas-js/gossiplog/libp2p"
import { NetworkClient } from "@canvas-js/gossiplog/client"
import { AbortError, MessageNotFoundError, MissingParentError } from "@canvas-js/gossiplog/errors"
import * as sync from "@canvas-js/gossiplog/sync"

import target from "#target"
import { baseVersion, namespace, upgrade, version } from "#migrations"

import { SyncSnapshot } from "./interface.js"
import { AncestorIndex } from "./AncestorIndex.js"
import { MessageSource, SignedMessage } from "./SignedMessage.js"
import { MessageSet } from "./MessageSet.js"
import { MessageId, decodeId, encodeId, messageIdPattern } from "./MessageId.js"
import { getNextClock } from "./schema.js"
import { gossiplogTopicPattern } from "./utils.js"

export type GossipLogConsumer<Payload = unknown, Result = any> = (
	this: AbstractGossipLog<Payload, Result>,
	signedMessage: SignedMessage<Payload, Result>,
) => Awaitable<Result>

export interface GossipLogInit<Payload = unknown, Result = any> {
	topic: string
	apply: GossipLogConsumer<Payload, Result>
	signer?: Signer<Payload>

	/** validate that the IPLD `payload` is a `Payload` type */
	validatePayload?: (payload: unknown) => payload is Payload
	verifySignature?: (signature: Signature, message: Message<Payload>) => Awaitable<void>

	/** add extra tables to the local database for private use */
	schema?: ModelSchema
	version?: Record<string, number>
	upgrade?: (
		upgradeAPI: DatabaseUpgradeAPI,
		oldConfig: Config,
		oldVersion: Record<string, number>,
		newVersion: Record<string, number>,
	) => Promise<boolean>
	initialUpgradeSchema?: ModelSchema
	initialUpgradeVersion?: Record<string, number>
}

export type GossipLogEvents<Payload = unknown, Result = any> = {
	message: CustomEvent<SignedMessage<Payload>>
	commit: CustomEvent<{ root: Node; heads: string[] }>
	sync: CustomEvent<{ duration: number; messageCount: number; peer?: string }>
	connect: CustomEvent<{ peer: string }>
	disconnect: CustomEvent<{ peer: string }>
}

export type MessageRecord<Payload> = {
	id: string
	signature: Signature
	message: Message<Payload>
	hash: string
	clock: number
}

export type ReplayRecord = {
	timestamp: string
	cursor: string | null
}

export abstract class AbstractGossipLog<Payload = unknown, Result = any> extends TypedEventEmitter<
	GossipLogEvents<Payload, Result>
> {
	public static namespace = namespace
	public static version = version

	public static schema = {
		$messages: {
			id: "primary",
			signature: "json",
			message: "json",
			hash: "string",
			clock: "integer",
			$indexes: ["clock"],
		},
		$heads: { id: "primary" },
		$replays: {
			timestamp: "primary",
			cursor: "string?",
			$indexes: ["cursor"],
		},
		...AncestorIndex.schema,
	} satisfies ModelSchema

<<<<<<< HEAD
	protected static baseVersion = { [AbstractGossipLog.namespace]: AbstractGossipLog.version }
	protected static async upgrade(
		upgradeAPI: DatabaseUpgradeAPI,
		oldConfig: Config,
		oldVersion: Record<string, number>,
		newVersion: Record<string, number>,
	): Promise<boolean> {
		let replayRequired = false
		const log = logger("canvas:gossiplog:upgrade")

		const version = oldVersion[AbstractGossipLog.namespace] ?? 0
		log("found gossiplog version %d", version)

		if (version <= 1) {
			log("removing index 'branch' from $messages")
			await upgradeAPI.removeIndex("$messages", "branch")
			log("removing index 'property' from $messages")
			await upgradeAPI.removeProperty("$messages", "branch")
			log("deleting model $branch_merges")
			await upgradeAPI.deleteModel("$branch_merges")
		}

		if (version <= 2) {
			log("creating model $replays")
			await upgradeAPI.createModel("$replays", {
				timestamp: "primary",
				cursor: "string?",
				$indexes: ["cursor"],
			})
		}

		if (version <= 3) {
			log("deleting model $ancestors")
			await upgradeAPI.deleteModel("$ancestors")
			log("creating model $ancestors")
			await upgradeAPI.createModel("$ancestors", {
				$primary: "key/clock",
				key: "bytes",
				clock: "integer",
				links: "bytes",
			})

			replayRequired = true
		}

		return replayRequired
	}

=======
>>>>>>> dadb3eb3
	public readonly topic: string
	public readonly signer: Signer<Payload>
	public readonly controller = new AbortController()

	public abstract db: AbstractModelDB
	public abstract tree: Tree

	protected readonly log: Logger

	public readonly validatePayload: (payload: unknown) => payload is Payload
	public readonly verifySignature: (signature: Signature, message: Message<Payload>) => Awaitable<void>

	readonly #apply: GossipLogConsumer<Payload, Result>

	protected constructor(init: GossipLogInit<Payload, Result>) {
		super()
		assert(
			gossiplogTopicPattern.test(init.topic),
			"invalid topic (must be of the form 'topic' or 'topic#hash', where topic matches [a-zA-Z0-9\\.\\-])",
		)

		this.topic = init.topic
		this.signer = init.signer ?? ed25519.create()

		this.#apply = init.apply
		this.validatePayload = init.validatePayload ?? ((payload: unknown): payload is Payload => true)
		this.verifySignature = init.verifySignature ?? this.signer.scheme.verify

		this.log = logger(`canvas:gossiplog:[${this.topic}]`)
	}

	protected async initialize() {
		const replays = await this.db.query<ReplayRecord>("$replays", {
			where: { cursor: { neq: null } },
			orderBy: { timestamp: "desc" },
		})

		if (replays.length > 0) {
			const [{ timestamp, cursor }, ...rest] = replays
			assert(cursor !== null, "internal error - expected cursor !== null")

			this.log("found incomplete replay from %s at cursor %s", timestamp, cursor)

			// clear existing replay records
			await this.db.apply(
				rest.map<Effect>(({ timestamp }) => ({
					model: "$replays",
					operation: "set",
					value: { timestamp, cursor: null },
				})),
			)

			await this.#replay(timestamp, cursor)
		}
	}

	public async close() {
		this.log("closing")
		this.controller.abort()
		await this.tree.close()
		await this.db.close()
	}

	public async replay(): Promise<boolean> {
		this.log("beginning replay")

		// clear existing replay records
		await this.db.query<ReplayRecord>("$replays", { where: { cursor: { neq: null } } }).then(async (replays) => {
			const effects = replays.map<Effect>((replay) => ({
				model: "$replays",
				operation: "set",
				value: { ...replay, cursor: null },
			}))

			await this.db.apply(effects)
		})

		const timestamp = new Date().toISOString()
		await this.db.set("$replays", { timestamp, cursor: null })

		for (const name of ["$heads", ...Object.keys(AncestorIndex.schema)]) {
			this.log("clearing model %s", name)
			await this.db.clear(name)
		}

		await this.tree.clear()
		return await this.#replay(timestamp)
	}

	async #replay(timestamp: string, cursor?: string) {
		const pageSize = 128

		const lowerBound: RangeExpression = { gt: cursor }
		while (!this.controller.signal.aborted) {
			this.log("fetching new page")
			const results = await this.db.query<MessageRecord<Payload>>("$messages", {
				orderBy: { id: "asc" },
				where: { id: lowerBound },
				limit: pageSize,
			})

			this.log("got new page of %d records", results.length)

			if (results.length === 0) {
				this.log("finished replaying")
				await this.db.set("$replays", { timestamp, cursor: null })
				return true
			}

			let [{ id: cursor }] = results
			await this.tree.write(async (txn) => {
				for (const { id, signature, message } of results) {
					this.log("replaying message %s", id)
					const signedMessage = this.encode(signature, message)
					assert(signedMessage.id === id, "internal error - expected signedMessage.id === id")
					await this.apply(txn, signedMessage)
					cursor = id
					if (this.controller.signal.aborted) {
						break
					}
				}
			})

			lowerBound.gt = cursor
			await this.db.set("$replays", { timestamp, cursor })
		}

		this.log("replay incomplete")
		return false
	}

	public async connect(url: string, options: { signal?: AbortSignal } = {}): Promise<NetworkClient<any>> {
		return await target.connect(this, url, options)
	}

	public async listen(port: number, options: { signal?: AbortSignal } = {}): Promise<void> {
		await target.listen(this, port, options)
	}

	public async startLibp2p(config: NetworkConfig): Promise<Libp2p<ServiceMap<Payload>>> {
		const libp2p = await target.startLibp2p(this, config)

		this.controller.signal.addEventListener("abort", () => libp2p.stop())

		return libp2p
	}

	public encode<T extends Payload = Payload>(
		signature: Signature,
		message: Message<T>,
		context: { source?: MessageSource } = {},
	): SignedMessage<T, Result> {
		if (this.topic !== message.topic) {
			this.log.error("invalid message: %O", message)
			throw new Error(`cannot encode message: expected topic ${this.topic}, found topic ${message.topic}`)
		}

		const preparedMessage = prepareMessage(message)

		if (!this.validatePayload(preparedMessage.payload)) {
			this.log.error("invalid message: %O", preparedMessage)
			throw new Error(`error encoding message: invalid payload`)
		}

		return SignedMessage.encode(signature, preparedMessage, context)
	}

	public decode(value: Uint8Array, context: { source?: MessageSource } = {}): SignedMessage<Payload, Result> {
		const signedMessage = SignedMessage.decode<Payload, Result>(value, context)
		const { topic, payload } = signedMessage.message
		if (this.topic !== topic) {
			this.log.error("invalid message: %O", signedMessage.message)
			throw new Error(`cannot decode message: expected topic ${this.topic}, found topic ${topic}`)
		}

		if (!this.validatePayload(payload)) {
			this.log.error("invalid message: %O", signedMessage.message)
			throw new Error(`error decoding message: invalid payload`)
		}

		return signedMessage
	}

	public async getClock(): Promise<[clock: number, heads: string[]]> {
		const heads = await this.db.getAll<{ id: string }>("$heads")
		const ids = heads.map(({ id }) => id)
		const clock = getNextClock(ids.map(encodeId))
		return [clock, ids]
	}

	public async has(id: string): Promise<boolean> {
		assert(messageIdPattern.test(id), "invalid message ID")
		const records = await this.db.query<{ id: string }>("$messages", { select: { id: true }, where: { id } })
		return records.length > 0
	}

	public async get(id: string): Promise<SignedMessage<Payload, Result> | null> {
		const record = await this.db.get<MessageRecord<Payload>>("$messages", id)
		if (record === null) {
			return null
		}

		const { signature, message } = record
		return this.encode(signature, message)
	}

	public async getMessages(
		range: { lt?: string; lte?: string; gt?: string; gte?: string; reverse?: boolean; limit?: number } = {},
	): Promise<{ id: string; signature: Signature; message: Message<Payload> }[]> {
		const { reverse = false, limit, ...where } = range
		return await this.db.query<{ id: string; signature: Signature; message: Message<Payload> }>("$messages", {
			where: { id: where },
			select: { id: true, signature: true, message: true },
			orderBy: { id: reverse ? "desc" : "asc" },
			limit,
		})
	}

	public async *iterate(
		range: { lt?: string; lte?: string; gt?: string; gte?: string; reverse?: boolean; limit?: number } = {},
	): AsyncIterable<SignedMessage<Payload, Result>> {
		const { reverse = false, limit, ...where } = range
		for await (const row of this.db.iterate<{ id: string; signature: Signature; message: Message<Payload> }>(
			"$messages",
			{
				where: { id: where },
				select: { id: true, signature: true, message: true },
				orderBy: { id: reverse ? "desc" : "asc" },
				limit,
			},
		)) {
			yield this.encode(row.signature, row.message)
		}
	}

	/**
	 * Sign and append a new *unsigned* message to the end of the log.
	 * The current concurrent heads of the local log are used as parents.
	 */
	public async append<T extends Payload = Payload>(
		payload: T,
		{ signer = this.signer }: { signer?: Signer<Payload> } = {},
	): Promise<SignedMessage<T, Result> & { result: Result }> {
		let root: Node | null = null
		let heads: string[] | null = null
		let result: Result | undefined = undefined

		const signedMessage = await this.tree.write(async (txn) => {
			const [clock, parents] = await this.getClock()

			const message = prepareMessage<T>({ topic: this.topic, clock, parents, payload })
			const signature = await signer.sign(message)
			const signedMessage = this.encode(signature, message)
			this.log("appending message %s at clock %d with parents %o", signedMessage.id, clock, parents)

			const applyResult = await this.apply(txn, signedMessage)

			root = applyResult.root
			heads = applyResult.heads
			result = applyResult.result

			return signedMessage
		})

		assert(root !== null && heads !== null, "failed to commit transaction")
		this.dispatchEvent(new CustomEvent("commit", { detail: { root, heads } }))

		signedMessage.result = result
		return signedMessage as SignedMessage<T, Result> & { result: Result }
	}

	/**
	 * Insert an existing signed message into the log (ie received via HTTP API).
	 * If any of the parents are not present, throw an error.
	 */
	public async insert(signedMessage: SignedMessage<Payload, Result>): Promise<{ id: string }> {
		const { message, signature } = signedMessage

		assert(message.topic === this.topic, `expected message.topic === this.topic`)

		await this.verifySignature(signature, message)

		const { clock, parents } = signedMessage.message

		const id = signedMessage.id

		this.log("inserting message %s at clock %d with parents %o", id, clock, parents)

		const result = await this.tree.write(async (txn) => {
			if (txn.has(signedMessage.key)) {
				return null
			}

			return await this.apply(txn, signedMessage)
		})

		if (result !== null) {
			this.dispatchEvent(new CustomEvent("commit", { detail: result }))
		}

		return { id }
	}

	private async apply(
		txn: ReadWriteTransaction,
		signedMessage: SignedMessage<Payload>,
	): Promise<{ root: Node; heads: string[]; result: Result }> {
		const { id, signature, message, key, value } = signedMessage
		this.log.trace("applying %s %O", id, message)

		const messageId = new MessageId(id, key, message.clock)
		const parentIds = new MessageSet(message.parents.map(MessageId.encode))

		for (const parentId of parentIds) {
			if (!txn.has(parentId.key)) {
				throw new MissingParentError(parentId.id, id)
			}
		}

		const result = await this.#apply.apply(this, [signedMessage])

		const hash = toString(hashEntry(key, value), "hex")

		const messageRecord: MessageRecord<Payload> = { id, signature, message, hash, clock: message.clock }

		const effects: Effect[] = [
			{ model: "$heads", operation: "set", value: { id } },
			{ model: "$messages", operation: "set", value: messageRecord },
		]

		const newHeads = [id]
		const oldHeads = await this.db.getAll<{ id: string }>("$heads")
		for (const head of oldHeads) {
			if (message.parents.includes(head.id)) {
				effects.push({ model: "$heads", operation: "delete", key: head.id })
			} else {
				newHeads.push(head.id)
			}
		}

		newHeads.sort()

		await new AncestorIndex(this.db).indexAncestors(messageId, parentIds, effects)
		await this.db.apply(effects)
		txn.set(key, value)

		this.dispatchEvent(new CustomEvent("message", { detail: signedMessage }))

		const root = txn.getRoot()
		return { root, heads: newHeads, result }
	}

	public async isAncestor(
		root: string | string[] | MessageId | MessageId[],
		ancestor: string | MessageId,
	): Promise<boolean> {
		const ids = Array.isArray(root) ? root : [root]
		const visited = new MessageSet()
		const ancestorIndex = new AncestorIndex(this.db)
		for (const id of ids) {
			const isAncestor = await ancestorIndex.isAncestor(
				typeof id === "string" ? MessageId.encode(id) : id,
				typeof ancestor === "string" ? MessageId.encode(ancestor) : ancestor,
				visited,
			)

			if (isAncestor) {
				return true
			}
		}

		return false
	}

	/**
	 * Sync with a remote source, applying and inserting all missing messages into the local log
	 */
	public async sync(
		snapshot: SyncSnapshot,
		options: { peer?: string } = {},
	): Promise<{ complete: boolean; messageCount: number }> {
		const start = performance.now()

		let messageCount = 0
		let complete = true
		let source: MessageSource | undefined = undefined
		if (options.peer !== undefined) {
			source = { type: "sync", peer: options.peer }
		}

		let executionDuration = 0

		await this.tree.read(async (txn) => {
			const driver = new sync.Driver(this.topic, snapshot, txn)
			try {
				for await (const keys of driver.sync()) {
					const values = await snapshot.getValues(keys)

					for (const [key, value] of zip(keys, values)) {
						const signedMessage = this.decode(value, { source })
						assert(equals(key, signedMessage.key), "invalid message key")
						const executionStart = performance.now()
						await this.insert(signedMessage)
						executionDuration += performance.now() - executionStart
						messageCount++
					}
				}
			} catch (err) {
				if (err instanceof AbortError) {
					complete = false
				} else {
					throw err
				}
			}
		})

		const duration = Math.ceil(performance.now() - start)
		const peer = options.peer ?? "unknown"
		if (complete) {
			this.log("completed sync with %s (%dms total)", peer, duration)
		} else {
			this.log("aborted sync with %s (%dms total)", peer, duration)
		}

		this.log("applied %d messages in %dms", messageCount, Math.ceil(executionDuration))

		this.dispatchEvent(new CustomEvent("sync", { detail: { peer: options.peer, messageCount, duration } }))

		return { complete, messageCount }
	}

	public serve<T>(callback: (snapshot: SyncSnapshot) => Awaitable<T>): Promise<T> {
		return this.tree.read((txn) =>
			callback({
				getRoot: () => txn.getRoot(),
				getNode: (level, key) => txn.getNode(level, key),
				getChildren: (level, key) => txn.getChildren(level, key),
				getValues: async (keys) => {
					const values: Uint8Array[] = []
					const ids = keys.map(decodeId)

					const messageRecords = await this.db.getMany<MessageRecord<Payload>>("$messages", ids)

					for (let i = 0; i < messageRecords.length; i++) {
						const messageRecord = messageRecords[i]
						if (messageRecord === null) {
							throw new MessageNotFoundError(ids[i])
						}

						const { signature, message } = messageRecord
						const signedMessage = this.encode(signature, message)

						assert(equals(signedMessage.key, keys[i]), "invalid message key")
						values.push(signedMessage.value)
					}

					return values
				},
			}),
		)
	}
}<|MERGE_RESOLUTION|>--- conflicted
+++ resolved
@@ -103,57 +103,6 @@
 		...AncestorIndex.schema,
 	} satisfies ModelSchema
 
-<<<<<<< HEAD
-	protected static baseVersion = { [AbstractGossipLog.namespace]: AbstractGossipLog.version }
-	protected static async upgrade(
-		upgradeAPI: DatabaseUpgradeAPI,
-		oldConfig: Config,
-		oldVersion: Record<string, number>,
-		newVersion: Record<string, number>,
-	): Promise<boolean> {
-		let replayRequired = false
-		const log = logger("canvas:gossiplog:upgrade")
-
-		const version = oldVersion[AbstractGossipLog.namespace] ?? 0
-		log("found gossiplog version %d", version)
-
-		if (version <= 1) {
-			log("removing index 'branch' from $messages")
-			await upgradeAPI.removeIndex("$messages", "branch")
-			log("removing index 'property' from $messages")
-			await upgradeAPI.removeProperty("$messages", "branch")
-			log("deleting model $branch_merges")
-			await upgradeAPI.deleteModel("$branch_merges")
-		}
-
-		if (version <= 2) {
-			log("creating model $replays")
-			await upgradeAPI.createModel("$replays", {
-				timestamp: "primary",
-				cursor: "string?",
-				$indexes: ["cursor"],
-			})
-		}
-
-		if (version <= 3) {
-			log("deleting model $ancestors")
-			await upgradeAPI.deleteModel("$ancestors")
-			log("creating model $ancestors")
-			await upgradeAPI.createModel("$ancestors", {
-				$primary: "key/clock",
-				key: "bytes",
-				clock: "integer",
-				links: "bytes",
-			})
-
-			replayRequired = true
-		}
-
-		return replayRequired
-	}
-
-=======
->>>>>>> dadb3eb3
 	public readonly topic: string
 	public readonly signer: Signer<Payload>
 	public readonly controller = new AbortController()
