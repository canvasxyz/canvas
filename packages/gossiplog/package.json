{
	"name": "@canvas-js/gossiplog",
	"version": "0.10.0-beta.4",
	"author": "Canvas Technologies, Inc. (https://canvas.xyz)",
	"type": "module",
	"engines": {
		"node": ">=18.0.0"
	},
	"files": [
		"lib"
	],
	"main": "./lib/index.js",
	"types": "./lib/index.d.ts",
	"sideEffects": false,
	"exports": {
		".": "./lib/index.js",
		"./idb": "./lib/idb/index.js",
		"./pg": "./lib/pg/index.js",
		"./sqlite": "./lib/sqlite/index.js",
		"./service": "./lib/service/index.js"
	},
	"imports": {
		"#protocols/sync": "./lib/protocols/sync.js",
		"#protocols/events": "./lib/protocols/events.js",
		"#target": {
			"browser": "./lib/targets/browser/index.js",
			"node": "./lib/targets/node/index.js",
			"default": "./lib/targets/default/index.js"
		}
	},
	"scripts": {
		"generate": "npm run generate-sync && npm run generate-events",
		"generate-sync": "protons ./src/protocols/sync.proto",
		"generate-events": "protons ./src/protocols/events.proto",
		"test": "ava --serial"
	},
	"peerDependencies": {
		"@chainsafe/libp2p-gossipsub": "^13.0.0"
	},
	"dependencies": {
		"@canvas-js/interfaces": "0.10.0-beta.4",
		"@canvas-js/modeldb": "0.10.0-beta.4",
		"@canvas-js/modeldb-idb": "0.10.0-beta.4",
		"@canvas-js/modeldb-pg": "0.10.0-beta.4",
		"@canvas-js/modeldb-sqlite": "0.10.0-beta.4",
		"@canvas-js/okra": "^0.4.4",
		"@canvas-js/okra-lmdb": "^0.1.2",
		"@canvas-js/okra-memory": "^0.4.4",
		"@canvas-js/signatures": "0.10.0-beta.4",
		"@canvas-js/utils": "0.10.0-beta.4",
		"@chainsafe/libp2p-yamux": "^6.0.2",
		"@ipld/dag-cbor": "^9.2.0",
		"@libp2p/interface": "^1.5.0",
		"@libp2p/interface-internal": "^1.2.4",
		"@libp2p/logger": "^4.0.15",
		"@libp2p/peer-id": "^4.1.4",
		"@multiformats/multiaddr": "^12.3.0",
		"@noble/hashes": "^1.4.0",
		"any-signal": "^4.1.1",
		"idb": "^8.0.0",
		"it-length-prefixed": "^9.0.4",
		"it-pipe": "^3.0.1",
		"it-pushable": "^3.2.3",
		"it-stream-types": "^2.0.1",
		"multiformats": "^13.1.1",
		"nanoid": "^5.0.7",
		"p-queue": "^8.0.1",
		"pg": "^8.12.0",
		"pg-cursor": "^2.11.0",
		"protons-runtime": "^5.2.0",
		"uint8arraylist": "^2.4.8",
		"uint8arrays": "^5.1.0"
	},
	"devDependencies": {
		"@chainsafe/libp2p-gossipsub": "^13.0.0",
		"@libp2p/bootstrap": "^10.1.0",
		"@libp2p/identify": "^2.1.0",
		"@libp2p/peer-id-factory": "^4.1.4",
		"@libp2p/plaintext": "^1.1.0",
		"@libp2p/websockets": "^8.1.0",
		"@types/pg": "^8.11.6",
		"@types/pg-cursor": "^2.7.2",
		"fake-indexeddb": "^6.0.0",
<<<<<<< HEAD
		"libp2p": "^1.6.1",
		"p-defer": "^4.0.0",
		"prando": "^6.0.1",
		"protons": "^7.3.1",
=======
		"libp2p": "^1.7.0",
		"p-defer": "^4.0.1",
		"protons": "^7.5.0",
>>>>>>> 4ea59b98
		"web-locks": "^0.0.8"
	}
}<|MERGE_RESOLUTION|>--- conflicted
+++ resolved
@@ -81,16 +81,10 @@
 		"@types/pg": "^8.11.6",
 		"@types/pg-cursor": "^2.7.2",
 		"fake-indexeddb": "^6.0.0",
-<<<<<<< HEAD
-		"libp2p": "^1.6.1",
-		"p-defer": "^4.0.0",
-		"prando": "^6.0.1",
-		"protons": "^7.3.1",
-=======
 		"libp2p": "^1.7.0",
 		"p-defer": "^4.0.1",
+		"prando": "^6.0.1",
 		"protons": "^7.5.0",
->>>>>>> 4ea59b98
 		"web-locks": "^0.0.8"
 	}
 }