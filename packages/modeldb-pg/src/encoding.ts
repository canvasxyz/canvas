--- conflicted
+++ resolved
@@ -137,17 +137,7 @@
 			throw new Error(`internal error - invalid ${propertyName} value (expected 0 or 1)`)
 		}
 	} else if (type === "json") {
-		assert(typeof value === "string", 'internal error - expected typeof value === "string"')
-		try {
-			return json.parse<PrimitiveValue>(value)
-		} catch (e) {
-			throw new Error(`internal error - invalid ${propertyName} value (expected dag-json)`)
-		}
-<<<<<<< HEAD
-=======
-	} else if (property.type === "json") {
 		return json.decode(json.encode(value))
->>>>>>> 1fcaff11
 	} else {
 		signalInvalidType(type)
 	}
