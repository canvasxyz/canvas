{
	"name": "@canvas-js/ethereum-contracts",
<<<<<<< HEAD
	"version": "0.13.0-next.6",
=======
	"version": "0.12.0",
>>>>>>> cbfca67e
	"description": "",
	"main": "index.js",
	"scripts": {
		"test": "hardhat test",
		"clean": "hardhat clean",
		"build": "hardhat compile"
	},
	"keywords": [],
	"author": "",
	"license": "ISC",
	"devDependencies": {
<<<<<<< HEAD
		"@canvas-js/signatures": "0.13.0-next.6",
=======
		"@canvas-js/signatures": "0.12.0",
>>>>>>> cbfca67e
		"@ethersproject/abi": "^5.7.0",
		"@ethersproject/providers": "^5.7.2",
		"@noble/hashes": "^1.5.0",
		"@nomicfoundation/hardhat-chai-matchers": "^1.0.6",
		"@nomicfoundation/hardhat-network-helpers": "^1.0.11",
		"@nomicfoundation/hardhat-toolbox": "^2.0.0",
		"@nomiclabs/hardhat-etherscan": "^3.1.8",
		"@types/chai": "^4.3.16",
		"@types/mocha": "^10.0.6",
		"chai-as-promised": "^7.1.2",
		"ethers": "5.7.2",
		"hardhat": "^2.22.5",
		"hardhat-gas-reporter": "^1.0.10",
		"multiformats": "^13.3.0",
		"ordinal": "^1.0.3",
		"solidity-coverage": "^0.8.12",
		"ts-node": "^10.9.2",
		"typechain": "^8.3.2"
	},
	"optionalDependencies": {
		"@nomicfoundation/solidity-analyzer-darwin-arm64": "0.1.1",
		"@nomicfoundation/solidity-analyzer-darwin-x64": "0.1.1",
		"@nomicfoundation/solidity-analyzer-freebsd-x64": "0.1.1",
		"@nomicfoundation/solidity-analyzer-linux-arm64-gnu": "0.1.1",
		"@nomicfoundation/solidity-analyzer-linux-arm64-musl": "0.1.1",
		"@nomicfoundation/solidity-analyzer-linux-x64-gnu": "0.1.1",
		"@nomicfoundation/solidity-analyzer-linux-x64-musl": "0.1.1",
		"@nomicfoundation/solidity-analyzer-win32-arm64-msvc": "0.1.1",
		"@nomicfoundation/solidity-analyzer-win32-ia32-msvc": "0.1.1",
		"@nomicfoundation/solidity-analyzer-win32-x64-msvc": "0.1.1"
	},
	"dependencies": {
<<<<<<< HEAD
		"@canvas-js/chain-ethereum": "0.13.0-next.6",
=======
		"@canvas-js/chain-ethereum": "0.12.0",
>>>>>>> cbfca67e
		"@lazyledger/protobuf3-solidity-lib": "^0.6.0",
		"@openzeppelin/contracts": "^4.9.6",
		"base58-solidity": "^1.0.2"
	}
}<|MERGE_RESOLUTION|>--- conflicted
+++ resolved
@@ -1,10 +1,6 @@
 {
 	"name": "@canvas-js/ethereum-contracts",
-<<<<<<< HEAD
-	"version": "0.13.0-next.6",
-=======
-	"version": "0.12.0",
->>>>>>> cbfca67e
+	"version": "0.13.0-next.8",
 	"description": "",
 	"main": "index.js",
 	"scripts": {
@@ -16,11 +12,7 @@
 	"author": "",
 	"license": "ISC",
 	"devDependencies": {
-<<<<<<< HEAD
-		"@canvas-js/signatures": "0.13.0-next.6",
-=======
-		"@canvas-js/signatures": "0.12.0",
->>>>>>> cbfca67e
+		"@canvas-js/signatures": "0.13.0-next.8",
 		"@ethersproject/abi": "^5.7.0",
 		"@ethersproject/providers": "^5.7.2",
 		"@noble/hashes": "^1.5.0",
@@ -53,11 +45,7 @@
 		"@nomicfoundation/solidity-analyzer-win32-x64-msvc": "0.1.1"
 	},
 	"dependencies": {
-<<<<<<< HEAD
-		"@canvas-js/chain-ethereum": "0.13.0-next.6",
-=======
-		"@canvas-js/chain-ethereum": "0.12.0",
->>>>>>> cbfca67e
+		"@canvas-js/chain-ethereum": "0.13.0-next.8",
 		"@lazyledger/protobuf3-solidity-lib": "^0.6.0",
 		"@openzeppelin/contracts": "^4.9.6",
 		"base58-solidity": "^1.0.2"
