--- conflicted
+++ resolved
@@ -1,10 +1,6 @@
 {
 	"name": "@canvas-js/chain-ethereum-viem",
-<<<<<<< HEAD
-	"version": "0.13.0-next.16",
-=======
 	"version": "0.12.5",
->>>>>>> 3d177516
 	"type": "module",
 	"author": "Canvas Technologies, Inc. (https://canvas.xyz)",
 	"main": "lib/index.js",
@@ -16,21 +12,12 @@
 		"test": "ava"
 	},
 	"devDependencies": {
-<<<<<<< HEAD
-		"@canvas-js/chain-ethereum-viem": "0.13.0-next.16"
-	},
-	"dependencies": {
-		"@canvas-js/interfaces": "0.13.0-next.16",
-		"@canvas-js/signatures": "0.13.0-next.16",
-		"@canvas-js/utils": "0.13.0-next.16",
-=======
 		"@canvas-js/chain-ethereum-viem": "0.12.5"
 	},
 	"dependencies": {
 		"@canvas-js/interfaces": "0.12.5",
 		"@canvas-js/signatures": "0.12.5",
 		"@canvas-js/utils": "0.12.5",
->>>>>>> 3d177516
 		"@ipld/dag-json": "^10.2.2",
 		"@libp2p/logger": "^5.1.0",
 		"multiformats": "^13.3.0",
