# @canvas-js/core

A Canvas app replicates and executes a log of signed actions, sourced from
GossipLog, with read/write access to a ModelDB database.

Use this package directly if you want fine-grained control over when an
application is started/stopped. Otherwise, you can use `useCanvas` in
`@canvas-js/hooks`, which has the same API, but handles initialization
inside React for you.

## Table of Contents

- [Installation](#installation)
- [Usage](#usage)
- [API](#api)

## Installation

```
$ npm i @canvas-js/core
```

## Usage

```ts
import { Canvas } from "@canvas-js/core"

const app = await Canvas.initialize({
  topic: "com.example.my-app",
  contract: {
    models: {
      posts: {
        id: "primary",
        user: "string",
        content: "string",
        updated_at: "integer",
      },
    },
    actions: {
      async createPost(db, { content }, { id, chain, address, timestamp }) {
        const user = [chain, address].join(":")
        await db.posts.set({ id, user, content, updated_at: timestamp })
      },
      async deletePost(db, { postId }, { chain, address }) {
        const post = await db.posts.get(postId)
        if (post === null) {
          return
        }

        const user = [chain, address].join(":")
        if (post.user !== user) {
          throw new Error("not authorized")
        }

        await db.posts.delete(postId)
      },
    },
  },
})

await app.actions.createPost({ content: "hello world!" })
const results = await app.db.query("posts", {})
// [
//   {
//     id: '09p5qn7affkhtbflscr663tet8ddeu41',
//     user: 'did:pkh:eip155:1:0x79c5158f81ebb0c2bcF877E9e1813aed2Eb652B7',
//     content: 'hello world!',
//     updated_at: 1698339861041
//   }
// ]
```

## API

### Contract types

```ts
import type { ModelSchema, ModelValue } from "@canvas-js/modeldb"
import type { Awaitable } from "@canvas-js/interfaces"

export type Contract = {
  topic: string
  models: ModelSchema
  actions: Record<string, ActionImplementationFunction | ActionImplementationObject>
}

export type ActionImplementationObject = {
  argsType?: { schema: string; name: string }
  apply: ActionImplementationFunction
}

export type ActionImplementationFunction = (
  db: Record<string, ModelAPI>,
  args: Args,
  context: ActionContext,
) => Awaitable<Result>

export type ModelAPI = {
  get: (key: string) => Promise<T | null>
  set: (value: ModelValue) => Promise<void>
  delete: (key: string) => Promise<void>
}

export type ActionContext = {
  id: string
  chain: string
  address: string
  blockhash: string | null
  timestamp: number
}
```

### `Canvas` class

```ts
import { Signature, Action, Session, SessionSigner } from "@canvas-js/interfaces"
import { AbstractModelDB } from "@canvas-js/modeldb"

export interface CanvasConfig<T extends Contract = Contract> {
  /** data directory path (NodeJS only) */
  path?: string | null
  topic: string
  contract: string | T
  signers?: SessionSigner[]
  runtimeMemoryLimit?: number
}

<<<<<<< HEAD
export interface CanvasEvents extends GossipLogEvents<Action | Session | Snapshot, unknown> {
  close: Event
  connect: CustomEvent<{
    peer: PeerId
  }>
  disconnect: CustomEvent<{
    peer: PeerId
  }>
  "connections:updated": CustomEvent<ConnectionsInfo>
  "presence:join": CustomEvent<PresenceInfo>
  "presence:leave": CustomEvent<PresenceInfo>
=======
export interface CanvasEvents extends GossipLogEvents<Action | Session> {
  connect: CustomEvent<{ peer: string }>
  disconnect: CustomEvent<{ peer: string }>
>>>>>>> 14953110
}

export declare class Canvas extends EventEmitter<CanvasEvents> {
  public static initialize(config: CanvasConfig): Promise<Canvas>

  public readonly topic: string
  public readonly signers: SessionSigner[]
  public readonly db: AbstractModelDB

  public readonly actions: Record<
    string,
    (args: any, options: { chain?: string; signer?: SessionSigner }) => Promise<{ id: string }>
  >

  public close(): Promise<void>
  public start(): Promise<void>
  public stop(): Promise<void>

  public getMessage(id: string): Promise<[signature: Signature, message: Message<Action | Session | Snapshot>] | [null, null]>
  public getMessageStream(
    lowerBound?: { id: string; inclusive: boolean } | null,
    upperBound?: { id: string; inclusive: boolean } | null,
    options?: { reverse?: boolean },
  ): AsyncIterable<[id: string, signature: Signature, message: Message<Action | Session | Snapshot>]>
}
```<|MERGE_RESOLUTION|>--- conflicted
+++ resolved
@@ -125,23 +125,9 @@
   runtimeMemoryLimit?: number
 }
 
-<<<<<<< HEAD
-export interface CanvasEvents extends GossipLogEvents<Action | Session | Snapshot, unknown> {
-  close: Event
-  connect: CustomEvent<{
-    peer: PeerId
-  }>
-  disconnect: CustomEvent<{
-    peer: PeerId
-  }>
-  "connections:updated": CustomEvent<ConnectionsInfo>
-  "presence:join": CustomEvent<PresenceInfo>
-  "presence:leave": CustomEvent<PresenceInfo>
-=======
-export interface CanvasEvents extends GossipLogEvents<Action | Session> {
+export interface CanvasEvents extends GossipLogEvents<Action | Session | Snapshot> {
   connect: CustomEvent<{ peer: string }>
   disconnect: CustomEvent<{ peer: string }>
->>>>>>> 14953110
 }
 
 export declare class Canvas extends EventEmitter<CanvasEvents> {
