--- conflicted
+++ resolved
@@ -1,7 +1,6 @@
 {
-<<<<<<< HEAD
 	"name": "@canvas-js/core",
-	"version": "0.9.1",
+	"version": "0.10.0-alpha.1",
 	"author": "Canvas Technologies, Inc. (https://canvas.xyz)",
 	"type": "module",
 	"engines": {
@@ -29,13 +28,13 @@
 		"test": "ava"
 	},
 	"dependencies": {
-		"@canvas-js/chain-ethereum": "0.9.1",
-		"@canvas-js/gossiplog": "0.9.1",
-		"@canvas-js/interfaces": "0.9.1",
-		"@canvas-js/modeldb": "0.9.1",
-		"@canvas-js/signatures": "0.9.1",
-		"@canvas-js/utils": "0.9.1",
-		"@canvas-js/vm": "0.9.1",
+		"@canvas-js/chain-ethereum": "0.10.0-alpha.1",
+		"@canvas-js/gossiplog": "0.10.0-alpha.1",
+		"@canvas-js/interfaces": "0.10.0-alpha.1",
+		"@canvas-js/modeldb": "0.10.0-alpha.1",
+		"@canvas-js/signatures": "0.10.0-alpha.1",
+		"@canvas-js/utils": "0.10.0-alpha.1",
+		"@canvas-js/vm": "0.10.0-alpha.1",
 		"@chainsafe/libp2p-gossipsub": "^13.0.0",
 		"@chainsafe/libp2p-noise": "^15.0.0",
 		"@chainsafe/libp2p-yamux": "^6.0.2",
@@ -84,93 +83,4 @@
 		"nanoid": "^5.0.4",
 		"p-defer": "^4.0.0"
 	}
-=======
-  "name": "@canvas-js/core",
-  "version": "0.10.0-alpha.1",
-  "author": "Canvas Technologies, Inc. (https://canvas.xyz)",
-  "type": "module",
-  "engines": {
-    "node": ">=18.0.0"
-  },
-  "files": [
-    "lib",
-    "types"
-  ],
-  "main": "./lib/index.js",
-  "types": "./lib/index.d.ts",
-  "exports": {
-    ".": "./lib/index.js",
-    "./api": "./lib/api.js",
-    "./bootstrap": "./lib/bootstrap.js",
-    "./constants": "./lib/constants.js"
-  },
-  "imports": {
-    "#target": {
-      "browser": "./lib/targets/browser/index.js",
-      "node": "./lib/targets/node/index.js",
-      "default": "./lib/targets/default/index.js"
-    }
-  },
-  "scripts": {
-    "test": "ava"
-  },
-  "dependencies": {
-    "@canvas-js/chain-ethereum": "0.10.0-alpha.1",
-    "@canvas-js/discovery": "0.10.0-alpha.1",
-    "@canvas-js/gossiplog": "0.10.0-alpha.1",
-    "@canvas-js/interfaces": "0.10.0-alpha.1",
-    "@canvas-js/modeldb": "0.10.0-alpha.1",
-    "@canvas-js/signatures": "0.10.0-alpha.1",
-    "@canvas-js/utils": "0.10.0-alpha.1",
-    "@canvas-js/vm": "0.10.0-alpha.1",
-    "@chainsafe/libp2p-gossipsub": "^11.0.1",
-    "@chainsafe/libp2p-noise": "^14.1.0",
-    "@ipld/dag-cbor": "^9.2.0",
-    "@ipld/dag-json": "^10.1.5",
-    "@ipld/schema": "^4.2.14",
-    "@libp2p/bootstrap": "^10.0.7",
-    "@libp2p/circuit-relay-v2": "^1.0.7",
-    "@libp2p/fetch": "^1.0.5",
-    "@libp2p/identify": "^1.0.6",
-    "@libp2p/interface": "^1.0.2",
-    "@libp2p/logger": "^4.0.2",
-    "@libp2p/mplex": "^10.0.7",
-    "@libp2p/peer-id": "^4.0.2",
-    "@libp2p/peer-id-factory": "^4.0.1",
-    "@libp2p/ping": "^1.0.6",
-    "@libp2p/prometheus-metrics": "^3.0.7",
-    "@libp2p/websockets": "^8.0.7",
-    "@multiformats/multiaddr": "^12.1.11",
-    "@multiformats/multiaddr-matcher": "^1.1.0",
-    "@noble/hashes": "^1.4.0",
-    "@types/better-sqlite3": "^7.6.8",
-    "@types/express": "^4.17.21",
-    "@types/ws": "^8.5.10",
-    "abortable-iterator": "^5.0.1",
-    "aggregate-error": "^5.0.0",
-    "any-signal": "^4.1.1",
-    "chalk": "^5.3.0",
-    "ethers": "^6.9.0",
-    "express": "^4.18.2",
-    "express-ipld": "^0.0.1",
-    "http-status-codes": "^2.3.0",
-    "libp2p": "^1.0.10",
-    "microcbor": "^0.3.0",
-    "multiformats": "^13.0.1",
-    "p-queue": "^8.0.0",
-    "pg": "^8.11.3",
-    "prom-client": "^15.0.0",
-    "quickjs-emscripten": "^0.26.0",
-    "uint8arraylist": "^2.4.7",
-    "uint8arrays": "^5.0.0"
-  },
-  "devDependencies": {
-    "@types/node": "^20.10.4",
-    "@types/pg": "^8.11.4",
-    "dotenv": "^16.3.1",
-    "nanoid": "^5.0.4",
-    "p-defer": "^4.0.0",
-    "stream-to-it": "^0.2.4"
-  }
->>>>>>> 81ea4a45
 }