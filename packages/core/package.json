--- conflicted
+++ resolved
@@ -1,10 +1,6 @@
 {
 	"name": "@canvas-js/core",
-<<<<<<< HEAD
-	"version": "0.13.0-next.16",
-=======
 	"version": "0.12.5",
->>>>>>> 3d177516
 	"author": "Canvas Technologies, Inc. (https://canvas.xyz)",
 	"type": "module",
 	"engines": {
@@ -34,19 +30,6 @@
 		"test": "ava"
 	},
 	"dependencies": {
-<<<<<<< HEAD
-		"@canvas-js/chain-ethereum": "0.13.0-next.16",
-		"@canvas-js/gossiplog": "0.13.0-next.16",
-		"@canvas-js/interfaces": "0.13.0-next.16",
-		"@canvas-js/modeldb": "0.13.0-next.16",
-		"@canvas-js/modeldb-durable-objects": "0.13.0-next.16",
-		"@canvas-js/modeldb-idb": "0.13.0-next.16",
-		"@canvas-js/modeldb-pg": "0.13.0-next.16",
-		"@canvas-js/modeldb-sqlite": "0.13.0-next.16",
-		"@canvas-js/signatures": "0.13.0-next.16",
-		"@canvas-js/utils": "0.13.0-next.16",
-		"@canvas-js/vm": "0.13.0-next.16",
-=======
 		"@canvas-js/chain-ethereum": "0.12.5",
 		"@canvas-js/gossiplog": "0.12.5",
 		"@canvas-js/interfaces": "0.12.5",
@@ -58,7 +41,6 @@
 		"@canvas-js/signatures": "0.12.5",
 		"@canvas-js/utils": "0.12.5",
 		"@canvas-js/vm": "0.12.5",
->>>>>>> 3d177516
 		"@ipld/dag-cbor": "^9.2.1",
 		"@ipld/dag-json": "^10.2.2",
 		"@ipld/schema": "^5.0.0",
@@ -90,11 +72,7 @@
 		"uint8arrays": "^5.1.0"
 	},
 	"devDependencies": {
-<<<<<<< HEAD
-		"@canvas-js/chain-cosmos": "0.13.0-next.16",
-=======
 		"@canvas-js/chain-cosmos": "0.12.5",
->>>>>>> 3d177516
 		"@cloudflare/workers-types": "^4.20240925.0",
 		"@types/node": "^20.14.6",
 		"@types/pg": "^8.11.10",
