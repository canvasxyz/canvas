import test from "ava"

import { ethers } from "ethers"

import { Core, compileSpec } from "@canvas-js/core"
<<<<<<< HEAD
import { ActionArgument } from "@canvas-js/interfaces"
import { getActionSignatureData } from "@canvas-js/verifiers"
=======
import { ActionArgument, ActionPayload, getActionSignatureData } from "@canvas-js/interfaces"
>>>>>>> b78445cf

const signer = ethers.Wallet.createRandom()
const signerAddress = signer.address.toLowerCase()

const { spec, uri } = await compileSpec({
	models: {
		threads: { id: "string", title: "string", link: "string", creator: "string", updated_at: "datetime" },
		thread_votes: {
			id: "string",
			thread_id: "string",
			creator: "string",
			value: "integer",
			updated_at: "datetime",
		},
	},
	actions: {
		newThread(title, link) {
			if (typeof title === "string" && typeof link === "string") {
				this.db.threads.set(this.hash, { creator: this.from, title, link })
			}
		},
		voteThread(threadId, value) {
			if (typeof threadId !== "string") {
				throw new Error("threadId must be a string")
			} else if (value !== 1 && value !== -1) {
				throw new Error("invalid vote value")
			}

			this.db.thread_votes.set(`${threadId}/${this.from}`, { creator: this.from, thread_id: threadId, value })
		},
	},
	routes: {
		"/all": `SELECT threads.*, SUM(thread_votes.value) AS score FROM threads LEFT JOIN thread_votes ON threads.id = thread_votes.thread_id GROUP BY threads.id ORDER BY threads.updated_at DESC`,
		"/votes/:thread_id": "SELECT creator, value FROM thread_votes WHERE thread_id = :thread_id",
	},
})

async function sign(call: string, args: ActionArgument[]) {
	const timestamp = Date.now()
	const actionPayload = {
		from: signerAddress,
		spec: uri,
		call,
		args,
		timestamp,
		blockhash: null,
		chain: "eth",
		chainId: 1,
	} as ActionPayload
	const actionSignatureData = getActionSignatureData(actionPayload)
	const actionSignature = await signer._signTypedData(...actionSignatureData)
	return { payload: actionPayload, session: null, signature: actionSignature }
}

test("get /all", async (t) => {
	const core = await Core.initialize({ uri, spec, directory: null, unchecked: true, offline: true })

	const action = await sign("newThread", ["Hacker News", "https://news.ycombinator.com"])
	const { hash } = await core.applyAction(action)

	const expected = {
		id: hash,
		title: "Hacker News",
		creator: signerAddress,
		link: "https://news.ycombinator.com",
		updated_at: action.payload.timestamp,
	}

	t.deepEqual(await core.getRoute("/all", {}), [{ ...expected, score: null }])

	await sign("voteThread", [hash, 1]).then((action) => core.applyAction(action))
	t.deepEqual(await core.getRoute("/all", {}), [{ ...expected, score: 1 }])

	await sign("voteThread", [hash, -1]).then((action) => core.applyAction(action))
	t.deepEqual(await core.getRoute("/all", {}), [{ ...expected, score: -1 }])

	await core.close()
})

test("get /votes/:thread_id", async (t) => {
	const core = await Core.initialize({ uri, spec, directory: null, unchecked: true })

	const action = await sign("newThread", ["Hacker News", "https://news.ycombinator.com"])
	const { hash } = await core.applyAction(action)

	await sign("voteThread", [hash, 1]).then((action) => core.applyAction(action))
	t.deepEqual(await core.getRoute("/votes/:thread_id", { thread_id: hash }), [{ creator: signerAddress, value: 1 }])

	await sign("voteThread", [hash, -1]).then((action) => core.applyAction(action))
	t.deepEqual(await core.getRoute("/votes/:thread_id", { thread_id: hash }), [{ creator: signerAddress, value: -1 }])

	await core.close()
})<|MERGE_RESOLUTION|>--- conflicted
+++ resolved
@@ -3,12 +3,8 @@
 import { ethers } from "ethers"
 
 import { Core, compileSpec } from "@canvas-js/core"
-<<<<<<< HEAD
-import { ActionArgument } from "@canvas-js/interfaces"
+import { ActionArgument, ActionPayload } from "@canvas-js/interfaces"
 import { getActionSignatureData } from "@canvas-js/verifiers"
-=======
-import { ActionArgument, ActionPayload, getActionSignatureData } from "@canvas-js/interfaces"
->>>>>>> b78445cf
 
 const signer = ethers.Wallet.createRandom()
 const signerAddress = signer.address.toLowerCase()
