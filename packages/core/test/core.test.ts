import test from "ava"

import { ethers } from "ethers"

import { Core, ApplicationError, compileSpec } from "@canvas-js/core"
<<<<<<< HEAD
import { ActionArgument, SessionPayload } from "@canvas-js/interfaces"
import { getActionSignatureData, getSessionSignatureData } from "@canvas-js/verifiers"
=======
import {
	ActionArgument,
	ActionPayload,
	getActionSignatureData,
	getSessionSignatureData,
	SessionPayload,
} from "@canvas-js/interfaces"
>>>>>>> b78445cf

const signer = ethers.Wallet.createRandom()
const signerAddress = signer.address.toLowerCase()

const { spec, uri } = await compileSpec({
	models: {
		threads: { id: "string", title: "string", link: "string", creator: "string", updated_at: "datetime" },
		thread_votes: {
			id: "string",
			thread_id: "string",
			creator: "string",
			value: "integer",
			updated_at: "datetime",
		},
	},
	actions: {
		newThread(title, link) {
			if (typeof title === "string" && typeof link === "string") {
				this.db.threads.set(this.hash, { creator: this.from, title, link })
			}
		},
		voteThread(threadId, value) {
			if (typeof threadId !== "string") {
				throw new Error("threadId must be a string")
			} else if (value !== 1 && value !== -1) {
				throw new Error("invalid vote value")
			}

			this.db.thread_votes.set(`${threadId}/${this.from}`, { creator: this.from, thread_id: threadId, value })
		},
	},
})

async function sign(call: string, args: ActionArgument[]) {
	const timestamp = Date.now()
	const actionPayload = {
		from: signerAddress,
		spec: uri,
		call,
		args,
		timestamp,
		blockhash: null,
		chain: "eth",
		chainId: 1,
	} as ActionPayload
	const actionSignatureData = getActionSignatureData(actionPayload)
	const actionSignature = await signer._signTypedData(...actionSignatureData)
	return { payload: actionPayload, session: null, signature: actionSignature }
}

test("Apply signed action", async (t) => {
	const core = await Core.initialize({ uri, spec, directory: null, unchecked: true, offline: true })

	const action = await sign("newThread", ["Hacker News", "https://news.ycombinator.com"])
	const { hash } = await core.applyAction(action)

	t.deepEqual(core.modelStore.database.prepare("SELECT * FROM threads").all(), [
		{
			id: hash,
			title: "Hacker News",
			creator: signerAddress,
			link: "https://news.ycombinator.com",
			updated_at: action.payload.timestamp,
		},
	])

	await core.close()
})

test("Apply two signed actions", async (t) => {
	const core = await Core.initialize({ uri, spec, directory: null, unchecked: true })

	const newThreadAction = await sign("newThread", ["Hacker News", "https://news.ycombinator.com"])
	const { hash: newThreadHash } = await core.applyAction(newThreadAction)

	const voteThreadAction = await sign("voteThread", [newThreadHash, 1])
	await core.applyAction(voteThreadAction)

	t.deepEqual(core.modelStore.database.prepare("SELECT * FROM threads").all(), [
		{
			id: newThreadHash,
			title: "Hacker News",
			creator: signerAddress,
			link: "https://news.ycombinator.com",
			updated_at: newThreadAction.payload.timestamp,
		},
	])

	t.pass()

	await core.close()
})

const sessionSigner = ethers.Wallet.createRandom()
const sessionSignerAddress = await sessionSigner.getAddress()

async function signWithSession(call: string, args: ActionArgument[]) {
	const timestamp = Date.now()
	const actionPayload = {
		from: signerAddress,
		spec: uri,
		call,
		args,
		timestamp,
		blockhash: null,
		chain: "eth",
		chainId: 1,
	} as ActionPayload
	const actionSignatureData = getActionSignatureData(actionPayload)
	const actionSignature = await sessionSigner._signTypedData(...actionSignatureData)
	return { payload: actionPayload, session: sessionSignerAddress, signature: actionSignature }
}

test("Apply action signed with session key", async (t) => {
	const core = await Core.initialize({ uri, spec, directory: null, unchecked: true })

	const sessionPayload: SessionPayload = {
		from: signerAddress,
		spec: uri,
		timestamp: Date.now(),
		address: sessionSignerAddress,
		duration: 60 * 60 * 1000, // 1 hour
		chain: "eth",
		chainId: 1,
<<<<<<< HEAD
=======
		blockhash: null,
>>>>>>> b78445cf
	}

	const sessionSignatureData = getSessionSignatureData(sessionPayload)
	const sessionSignature = await signer._signTypedData(...sessionSignatureData)
	await core.applySession({ payload: sessionPayload, signature: sessionSignature })

	const action = await signWithSession("newThread", ["Hacker News", "https://news.ycombinator.com"])

	const { hash } = await core.applyAction(action)

	t.deepEqual(core.modelStore.database.prepare("SELECT * FROM threads").all(), [
		{
			id: hash,
			title: "Hacker News",
			link: "https://news.ycombinator.com",
			creator: signerAddress,
			updated_at: action.payload.timestamp,
		},
	])

	await core.close()
})

test("Apply two actions signed with session keys", async (t) => {
	const core = await Core.initialize({ directory: null, uri, spec, unchecked: true })

	const sessionPayload: SessionPayload = {
		from: signerAddress,
		spec: uri,
		timestamp: Date.now(),
		address: sessionSignerAddress,
		duration: 60 * 60 * 1000, // 1 hour
		chain: "eth",
		chainId: 1,
<<<<<<< HEAD
=======
		blockhash: null,
>>>>>>> b78445cf
	}

	const sessionSignatureData = getSessionSignatureData(sessionPayload)
	const sessionSignature = await signer._signTypedData(...sessionSignatureData)
	await core.applySession({ payload: sessionPayload, signature: sessionSignature })

	const newThreadAction = await sign("newThread", ["Hacker News", "https://news.ycombinator.com"])
	const { hash: newThreadHash } = await core.applyAction(newThreadAction)
	const voteThreadAction = await sign("voteThread", [newThreadHash, 1])
	await core.applyAction(voteThreadAction)

	t.deepEqual(core.modelStore.database.prepare("SELECT * FROM threads").all(), [
		{
			creator: signerAddress,
			id: newThreadHash,
			link: "https://news.ycombinator.com",
			title: "Hacker News",
			updated_at: newThreadAction.payload.timestamp,
		},
	])

	t.pass()

	await core.close()
})

test("Apply an action with a missing signature", async (t) => {
	const core = await Core.initialize({ uri, spec, directory: null, unchecked: true })
	const action = await sign("newThread", ["Example Website", "http://example.com"])
	action.signature = "0x00"
	await t.throwsAsync(core.applyAction(action), { instanceOf: Error, code: "INVALID_ARGUMENT" })
	await core.close()
})

test("Apply an action signed by wrong address", async (t) => {
	const core = await Core.initialize({ uri, spec, directory: null, unchecked: true })
	const action = await sign("newThread", ["Example Website", "http://example.com"])
	action.payload.from = sessionSignerAddress
	await t.throwsAsync(core.applyAction(action), { instanceOf: Error, message: "action signed by wrong address" })
	await core.close()
})

test("Apply an action that throws an error", async (t) => {
	const core = await Core.initialize({ uri, spec, directory: null, unchecked: true })

	const newThreadAction = await sign("newThread", ["Hacker News", "https://news.ycombinator.com"])
	const { hash: newThreadHash } = await core.applyAction(newThreadAction)
	const voteThreadAction = await sign("voteThread", [newThreadHash, 100000])

	await t.throwsAsync(core.applyAction(voteThreadAction), {
		instanceOf: ApplicationError,
		message: "invalid vote value",
	})

	await core.close()
})<|MERGE_RESOLUTION|>--- conflicted
+++ resolved
@@ -3,18 +3,8 @@
 import { ethers } from "ethers"
 
 import { Core, ApplicationError, compileSpec } from "@canvas-js/core"
-<<<<<<< HEAD
-import { ActionArgument, SessionPayload } from "@canvas-js/interfaces"
+import { ActionArgument, ActionPayload, SessionPayload } from "@canvas-js/interfaces"
 import { getActionSignatureData, getSessionSignatureData } from "@canvas-js/verifiers"
-=======
-import {
-	ActionArgument,
-	ActionPayload,
-	getActionSignatureData,
-	getSessionSignatureData,
-	SessionPayload,
-} from "@canvas-js/interfaces"
->>>>>>> b78445cf
 
 const signer = ethers.Wallet.createRandom()
 const signerAddress = signer.address.toLowerCase()
@@ -139,10 +129,7 @@
 		duration: 60 * 60 * 1000, // 1 hour
 		chain: "eth",
 		chainId: 1,
-<<<<<<< HEAD
-=======
-		blockhash: null,
->>>>>>> b78445cf
+		blockhash: null,
 	}
 
 	const sessionSignatureData = getSessionSignatureData(sessionPayload)
@@ -177,10 +164,7 @@
 		duration: 60 * 60 * 1000, // 1 hour
 		chain: "eth",
 		chainId: 1,
-<<<<<<< HEAD
-=======
-		blockhash: null,
->>>>>>> b78445cf
+		blockhash: null,
 	}
 
 	const sessionSignatureData = getSessionSignatureData(sessionPayload)
