import test from "ava"

import { ethers } from "ethers"

<<<<<<< HEAD
import { ActionArgument } from "@canvas-js/interfaces"
import { getActionSignatureData } from "@canvas-js/verifiers"
=======
import { ActionArgument, ActionPayload, getActionSignatureData } from "@canvas-js/interfaces"
>>>>>>> b78445cf
import { compileSpec, Core } from "@canvas-js/core"

const signer = ethers.Wallet.createRandom()
const signerAddress = signer.address.toLowerCase()

const { spec, uri } = await compileSpec({
	models: {},
	actions: {
		async logIP() {
			const res = await fetch("https://ipv4.icanhazip.com/")
			console.log("my IP address is", res)
		},
	},
})

async function sign(signer: ethers.Wallet, session: string | null, call: string, args: ActionArgument[]) {
	const timestamp = Date.now()
	const actionPayload: ActionPayload = {
		from: signerAddress,
		spec: uri,
		call,
		args,
		timestamp,
		chain: "eth",
		chainId: 1,
		blockhash: null,
	}
	const actionSignatureData = getActionSignatureData(actionPayload)
	const actionSignature = await signer._signTypedData(...actionSignatureData)
	return { payload: actionPayload, session, signature: actionSignature }
}

test("test fetch and log IP address", async (t) => {
	const core = await Core.initialize({ uri, spec, directory: null, unchecked: true, offline: true })

	const action = await sign(signer, null, "logIP", [])
	await core.applyAction(action)
	await core.close()

	t.pass()
})<|MERGE_RESOLUTION|>--- conflicted
+++ resolved
@@ -2,12 +2,8 @@
 
 import { ethers } from "ethers"
 
-<<<<<<< HEAD
-import { ActionArgument } from "@canvas-js/interfaces"
+import { ActionArgument, ActionPayload } from "@canvas-js/interfaces"
 import { getActionSignatureData } from "@canvas-js/verifiers"
-=======
-import { ActionArgument, ActionPayload, getActionSignatureData } from "@canvas-js/interfaces"
->>>>>>> b78445cf
 import { compileSpec, Core } from "@canvas-js/core"
 
 const signer = ethers.Wallet.createRandom()
