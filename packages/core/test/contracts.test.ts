--- conflicted
+++ resolved
@@ -3,12 +3,8 @@
 import * as dotenv from "dotenv"
 
 import { compileSpec, Core } from "@canvas-js/core"
-<<<<<<< HEAD
-import { EthereumBlockProvider } from "@canvas-js/signers"
+import { EthereumBlockProvider } from "@canvas-js/verifiers"
 import { TestSigner } from "./utils.js"
-=======
-import { EthereumBlockProvider } from "@canvas-js/verifiers"
->>>>>>> 1b170d33
 
 dotenv.config({ path: "../../.env" })
 
