--- conflicted
+++ resolved
@@ -53,84 +53,6 @@
 	return app
 }
 
-<<<<<<< HEAD
-const { POSTGRES_HOST, POSTGRES_PORT } = process.env
-
-function getPgConfig(): pg.ConnectionConfig | string {
-	if (POSTGRES_HOST && POSTGRES_PORT) {
-		return {
-			user: "postgres",
-			database: "test",
-			password: "postgres",
-			port: parseInt(POSTGRES_PORT),
-			host: process.env.POSTGRES_HOST,
-		}
-	} else {
-		return `postgresql://localhost:5432/test`
-	}
-}
-
-const initPostgres = async (t: ExecutionContext, options: { reset: boolean } = { reset: true }) => {
-	const app = await Canvas.initialize({
-		path: getPgConfig(),
-		contract,
-		start: false,
-		reset: options.reset,
-		signers: [new Eip712Signer()],
-	})
-	t.teardown(() => app.stop())
-	return app
-}
-
-test("open and close an app", async (t) => {
-	const app = await init(t)
-	t.pass()
-})
-
-test("apply an action and read a record from the database", async (t) => {
-	const app = await init(t)
-
-	const { id, message } = await app.actions.createPost({
-		content: "hello world",
-		isVisible: true,
-		something: null,
-		metadata: {},
-	})
-
-	t.log(`applied action ${id}`)
-	const postId = [message.payload.did, id].join("/")
-	const value = await app.db.get("posts", postId)
-	t.is(value?.content, "hello world")
-})
-
-test("create and delete a post", async (t) => {
-	const app = await init(t)
-
-	const { id, message } = await app.actions.createPost({
-		content: "hello world",
-		isVisible: true,
-		metadata: { author: "me" },
-	})
-
-	const postId = [message.payload.did, id].join("/")
-	const value = await app.db.get("posts", postId)
-	t.is(value?.content, "hello world")
-	// TODO: better type inference for the result of db.get
-	t.is((value?.metadata as any).author, "me")
-
-	await app.actions.deletePost(postId)
-	t.is(await app.db.get("posts", postId), null)
-})
-
-test("insert a message created by another app", async (t) => {
-	const [a, b] = await Promise.all([init(t), init(t)])
-
-	await a.actions.createPost({ content: "hello world", isVisible: true, something: "bar", metadata: {} })
-	for await (const [id, signature, message] of a.getMessages()) {
-		await t.notThrowsAsync(() => b.insert(signature, message))
-	}
-})
-=======
 // const { POSTGRES_HOST, POSTGRES_PORT } = process.env
 
 // function getPgConfig(): pg.ConnectionConfig | string {
@@ -175,7 +97,7 @@
 // 	})
 
 // 	t.log(`applied action ${id}`)
-// 	const postId = [message.payload.address, id].join("/")
+// 	const postId = [message.payload.did, id].join("/")
 // 	const value = await app.db.get("posts", postId)
 // 	t.is(value?.content, "hello world")
 // })
@@ -189,7 +111,7 @@
 // 		metadata: { author: "me" },
 // 	})
 
-// 	const postId = [message.payload.address, id].join("/")
+// 	const postId = [message.payload.did, id].join("/")
 // 	const value = await app.db.get("posts", postId)
 // 	t.is(value?.content, "hello world")
 // 	// TODO: better type inference for the result of db.get
@@ -208,7 +130,6 @@
 // 		await t.notThrowsAsync(() => b.insert(signature, message))
 // 	}
 // })
->>>>>>> df426185
 
 test("reject an invalid message", async (t) => {
 	const app = await init(t)
@@ -401,70 +322,6 @@
 	t.is(value2?.content, "foo bar")
 })
 
-<<<<<<< HEAD
-test.serial("apply an action and read a record from the database using postgres", async (t) => {
-	const app = await initPostgres(t)
-
-	const { id, message } = await app.actions.createPost({
-		content: "hello world",
-		isVisible: true,
-		something: -1,
-		metadata: 0,
-	})
-
-	t.log(`applied action ${id}`)
-	const postId = [message.payload.did, id].join("/")
-	const value = await app.db.get("posts", postId)
-	t.is(value?.content, "hello world")
-
-	const { id: id2, message: message2 } = await app.actions.createPost({
-		content: "foo bar",
-		isVisible: true,
-		something: -1,
-		metadata: 0,
-	})
-
-	t.log(`applied action ${id2}`)
-	const postId2 = [message2.payload.did, id2].join("/")
-	const value2 = await app.db.get("posts", postId2)
-	t.is(value2?.content, "foo bar")
-})
-
-// // test.serial("reset app to clear modeldb and gossiplog", async (t) => {
-// // 	const app = await initPostgres(t)
-
-// // 	const { id, message } = await app.actions.createPost({
-// // 		content: "hello world",
-// // 		isVisible: true,
-// // 		something: -1,
-// // 		metadata: 0,
-// // 	})
-
-// // 	const [clock1] = await app.messageLog.getClock()
-// // 	t.is(clock1, 3)
-
-// // 	const postId = [message.payload.did, id].join("/")
-// // 	const value1 = await app.db.get("posts", postId)
-// // 	t.is(value1?.content, "hello world")
-
-// // 	const [clock2] = await app.messageLog.getClock()
-// // 	t.is(clock2, 3)
-
-// // 	const app2 = await initPostgres(t, { reset: false })
-// // 	const value2 = await app2.db.get("posts", postId)
-// // 	t.is(value2?.content, "hello world")
-
-// // 	const [clock3] = await app2.messageLog.getClock()
-// // 	t.is(clock3, 3)
-
-// // 	const app3 = await initPostgres(t, { reset: true })
-// // 	const value3 = await app3.db.get("posts", postId)
-// // 	t.is(value3, null)
-
-// // 	const [clock4] = await app3.messageLog.getClock()
-// // 	t.is(clock4, 1)
-// // })
-=======
 // test.serial("apply an action and read a record from the database using postgres", async (t) => {
 // 	const app = await initPostgres(t)
 
@@ -476,7 +333,7 @@
 // 	})
 
 // 	t.log(`applied action ${id}`)
-// 	const postId = [message.payload.address, id].join("/")
+// 	const postId = [message.payload.did, id].join("/")
 // 	const value = await app.db.get("posts", postId)
 // 	t.is(value?.content, "hello world")
 
@@ -488,7 +345,7 @@
 // 	})
 
 // 	t.log(`applied action ${id2}`)
-// 	const postId2 = [message2.payload.address, id2].join("/")
+// 	const postId2 = [message2.payload.did, id2].join("/")
 // 	const value2 = await app.db.get("posts", postId2)
 // 	t.is(value2?.content, "foo bar")
 // })
@@ -506,7 +363,7 @@
 // 	const [clock1] = await app.messageLog.getClock()
 // 	t.is(clock1, 3)
 
-// 	const postId = [message.payload.address, id].join("/")
+// 	const postId = [message.payload.did, id].join("/")
 // 	const value1 = await app.db.get("posts", postId)
 // 	t.is(value1?.content, "hello world")
 
@@ -526,5 +383,4 @@
 
 // 	const [clock4] = await app3.messageLog.getClock()
 // 	t.is(clock4, 1)
-// })
->>>>>>> df426185
+// })