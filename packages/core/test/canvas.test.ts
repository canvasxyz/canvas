--- conflicted
+++ resolved
@@ -312,13 +312,8 @@
 	const wallet = ethers.Wallet.createRandom()
 
 	const app = await Canvas.initialize<{
-<<<<<<< HEAD
-		user: { id: "primary", name: "string" },
-		post: { id: "primary", from: "@user", content: "string" },
-=======
 		user: { id: "primary"; name: "string" }
 		post: { id: "primary"; from: "@user"; content: "string" }
->>>>>>> cbfca67e
 	}>({
 		topic: "com.example.app",
 		signers: [new SIWESigner({ signer: wallet })],
