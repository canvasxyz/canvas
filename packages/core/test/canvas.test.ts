--- conflicted
+++ resolved
@@ -311,17 +311,9 @@
 	const { id } = await app.actions.createPost({ content: "hello world!", inReplyTo: null })
 
 	// validate that the args are represented as tuples inside the action
-<<<<<<< HEAD
-	const messageRecord = await app.getMessage(id)
-	assert(messageRecord !== null)
-	const message = messageRecord.message
-	assert(message !== null && message.payload.type === "action")
-	t.deepEqual(message.payload.args, ["hello world!", null])
-=======
 	const signedMessage = await app.getMessage(id)
 	assert(signedMessage !== null && signedMessage.message.payload.type === "action")
 	t.deepEqual(signedMessage.message.payload.args, ["hello world!", null])
->>>>>>> f7a777ce
 
 	await t.throwsAsync(() => app.actions.createPost({ content: 8 } as any), {
 		message: "action args did not validate the provided schema type",
