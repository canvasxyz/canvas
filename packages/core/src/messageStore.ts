--- conflicted
+++ resolved
@@ -1,11 +1,6 @@
 import assert from "node:assert"
-<<<<<<< HEAD
-import toBuffer from "typedarray-to-buffer"
-=======
->>>>>>> fce8755f
 import Database, * as sqlite from "better-sqlite3"
 import * as cbor from "microcbor"
-import { decodeAddress } from "@polkadot/keyring"
 
 import type { Action, Session, ActionArgument, Chain, ChainId } from "@canvas-js/interfaces"
 
@@ -95,11 +90,9 @@
 	}
 
 	public insertSession(hash: string | Buffer, session: Session) {
-		const isSubstrate = session.payload.chain == "substrate"
-
 		assert(session.payload.spec === this.uri, "insertSession: session.payload.spec did not match MessageStore.uri")
 
-		const decode = session.payload.chain == "substrate" ? (value: string) => toBuffer(decodeAddress(value)) : fromHex
+		const decode = fromHex
 
 		const record: SessionRecord = {
 			hash: typeof hash === "string" ? fromHex(hash) : hash,
