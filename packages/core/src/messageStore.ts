import assert from "node:assert"
import toBuffer from "typedarray-to-buffer"
import Database, * as sqlite from "better-sqlite3"
import * as cbor from "microcbor"
import { decodeAddress } from "@polkadot/keyring"

<<<<<<< HEAD
import type { Action, Session, Block, ActionArgument, Chain, ChainId } from "@canvas-js/interfaces"
=======
import type { Action, Session, ActionArgument, Chain, ChainId } from "@canvas-js/interfaces"
>>>>>>> b78445cf

import { mapEntries, fromHex, toHex } from "./utils.js"

type ActionRecord = {
	hash: Buffer
	signature: Buffer
	from_address: Buffer
	session_address: Buffer | null
	timestamp: number
	blockhash: Buffer | null
	call: string
	args: Buffer
	chain: Chain
	chain_id: ChainId
}

type SessionRecord = {
	hash: Buffer
	signature: Buffer
	from_address: Buffer
	session_address: Buffer
	duration: number
	timestamp: number
<<<<<<< HEAD
	block_id: number | null
=======
	blockhash: Buffer | null
>>>>>>> b78445cf
	chain: Chain
	chain_id: ChainId
}

/**
 * The message log archives messages in its own separate SQLite database.
 */

export class MessageStore {
	public readonly database: sqlite.Database
	private readonly statements: Record<keyof typeof MessageStore.statements, sqlite.Statement>

	constructor(public readonly uri: string, path: string | null, options: { verbose?: boolean } = {}) {
		if (path === null) {
			if (options.verbose) {
				console.log("[canvas-core] Initializing in-memory message store")
			}

			this.database = new Database(":memory:")
		} else {
			if (options.verbose) {
				console.log(`[canvas-core] Initializing message store at ${path}`)
			}

			this.database = new Database(path)
		}

		this.database.exec(MessageStore.createSessionsTable)
		this.database.exec(MessageStore.createActionsTable)

		this.statements = mapEntries(MessageStore.statements, (_, sql) => this.database.prepare(sql))
	}

	public close() {
		this.database.close()
	}

	public insertAction(hash: string | Buffer, action: Action) {
		assert(action.payload.spec === this.uri, "insertAction: action.payload.spec did not match MessageStore.name")

		const args = cbor.encode(action.payload.args)

		const record: ActionRecord = {
			hash: typeof hash === "string" ? fromHex(hash) : hash,
			signature: fromHex(action.signature),
			session_address: null,
			from_address: fromHex(action.payload.from),
			timestamp: action.payload.timestamp,
			call: action.payload.call,
			args: Buffer.from(args.buffer, args.byteOffset, args.byteLength),
			blockhash: action.payload.blockhash ? fromHex(action.payload.blockhash) : null,
			chain: action.payload.chain,
			chain_id: action.payload.chainId,
		}

		if (action.session !== null) {
			record.session_address = fromHex(action.session)
		}

		this.statements.insertAction.run(record)
	}

	public insertSession(hash: string | Buffer, session: Session) {
		const isSubstrate = session.payload.chain == "substrate"

		assert(session.payload.spec === this.uri, "insertSession: session.payload.spec did not match MessageStore.uri")

		const record: SessionRecord = {
			hash: typeof hash === "string" ? fromHex(hash) : hash,
			signature: isSubstrate ? toBuffer(decodeAddress(session.signature)) : fromHex(session.signature),
			from_address: isSubstrate ? toBuffer(decodeAddress(session.payload.from)) : fromHex(session.payload.from),
			session_address: isSubstrate
				? toBuffer(decodeAddress(session.payload.address))
				: fromHex(session.payload.address),
			duration: session.payload.duration,
			timestamp: session.payload.timestamp,
<<<<<<< HEAD
			block_id: null,
			chain: session.payload.chain,
			chain_id: session.payload.chainId,
		}

		if (session.payload.block !== undefined) {
			record.block_id = this.getBlockId(session.payload.block)
=======
			blockhash: session.payload.blockhash ? fromHex(session.payload.blockhash) : null,
			chain: session.payload.chain,
			chain_id: session.payload.chainId,
>>>>>>> b78445cf
		}

		console.log(record)
		this.statements.insertSession.run(record)
	}

	public getActionByHash(hash: string | Buffer): Action | null {
		const record: undefined | ActionRecord = this.statements.getActionByHash.get({
			hash: typeof hash === "string" ? fromHex(hash) : hash,
		})

		return record === undefined ? null : this.parseActionRecord(record)
	}

	private parseActionRecord(record: ActionRecord): Action {
		const action: Action = {
			signature: toHex(record.signature),
			session: record.session_address && toHex(record.session_address),
			payload: {
				spec: this.uri,
				from: toHex(record.from_address),
				call: record.call,
				args: cbor.decode(record.args) as ActionArgument[],
				timestamp: record.timestamp,
				chain: record.chain,
				chainId: record.chain_id,
				blockhash: record.blockhash ? toHex(record.blockhash) : null,
			},
		}

		return action
	}

	public getSessionByHash(hash: Buffer | string): Session | null {
		const record: undefined | SessionRecord = this.statements.getSessionByHash.get({
			hash: typeof hash === "string" ? fromHex(hash) : hash,
		})

		return record === undefined ? null : this.parseSessionRecord(record)
	}

	public getSessionByAddress(address: string): { hash: null; session: null } | { hash: string; session: Session } {
		const record: undefined | SessionRecord = this.statements.getSessionByAddress.get({
			session_address: fromHex(address),
		})

		if (record === undefined) {
			return { hash: null, session: null }
		} else {
			return { hash: toHex(record.hash), session: this.parseSessionRecord(record) }
		}
	}

	private parseSessionRecord(record: SessionRecord): Session {
		const session: Session = {
			signature: toHex(record.signature),
			payload: {
				spec: this.uri,
				from: toHex(record.from_address),
				timestamp: record.timestamp,
				address: toHex(record.session_address),
				duration: record.duration,
				chain: record.chain,
				chainId: record.chain_id,
<<<<<<< HEAD
=======
				blockhash: record.blockhash ? toHex(record.blockhash) : null,
>>>>>>> b78445cf
			},
		}

		return session
	}

	// we can use statement.iterate() instead of paging manually
	// https://github.com/WiseLibs/better-sqlite3/issues/406
	public *getActionStream(): Iterable<[string, Action]> {
		for (const record of this.statements.getActions.iterate({}) as Iterable<ActionRecord>) {
			yield [toHex(record.hash), this.parseActionRecord(record)]
		}
	}

	public *getSessionStream(): Iterable<[string, Session]> {
		for (const record of this.statements.getSessions.iterate({}) as Iterable<SessionRecord>) {
			yield [toHex(record.hash), this.parseSessionRecord(record)]
		}
	}

	private static createActionsTable = `CREATE TABLE IF NOT EXISTS actions (
    id              INTEGER PRIMARY KEY AUTOINCREMENT,
    hash            BLOB    NOT NULL UNIQUE,
    signature       BLOB    NOT NULL,
    session_address BLOB    REFERENCES sessions(session_address),
    from_address    BLOB    NOT NULL,
    timestamp       INTEGER NOT NULL,
    blockhash       BLOB            ,
		chain           TEXT    NOT NULL,
    chain_id        INTEGER NOT NULL,
    call            TEXT    NOT NULL,
    args            BLOB    NOT NULL
  );`

	private static createSessionsTable = `CREATE TABLE IF NOT EXISTS sessions (
    id              INTEGER PRIMARY KEY AUTOINCREMENT,
    hash            BLOB    NOT NULL UNIQUE,
    signature       BLOB    NOT NULL,
    from_address    BLOB    NOT NULL,
    session_address BLOB    NOT NULL UNIQUE,
    duration        INTEGER NOT NULL,
    timestamp       INTEGER NOT NULL,
    blockhash       BLOB            ,
		chain           TEXT    NOT NULL,
    chain_id        INTEGER NOT NULL
  );`

	private static statements = {
		insertAction: `INSERT INTO actions (
      hash, signature, session_address, from_address, timestamp, blockhash, call, args, chain, chain_id
    ) VALUES (
      :hash, :signature, :session_address, :from_address, :timestamp, :blockhash, :call, :args, :chain, :chain_id
    )`,
		insertSession: `INSERT INTO sessions (
      hash, signature, from_address, session_address, duration, timestamp, blockhash, chain, chain_id
    ) VALUES (
      :hash, :signature, :from_address, :session_address, :duration, :timestamp, :blockhash, :chain, :chain_id
    )`,
		getActionByHash: `SELECT * FROM actions WHERE hash = :hash`,
		getSessionByHash: `SELECT * FROM sessions WHERE hash = :hash`,
		getSessionByAddress: `SELECT * FROM sessions WHERE session_address = :session_address`,
		getSessions: `SELECT * FROM sessions`,
		getActions: `SELECT * FROM actions`,
	}
}<|MERGE_RESOLUTION|>--- conflicted
+++ resolved
@@ -4,11 +4,7 @@
 import * as cbor from "microcbor"
 import { decodeAddress } from "@polkadot/keyring"
 
-<<<<<<< HEAD
-import type { Action, Session, Block, ActionArgument, Chain, ChainId } from "@canvas-js/interfaces"
-=======
 import type { Action, Session, ActionArgument, Chain, ChainId } from "@canvas-js/interfaces"
->>>>>>> b78445cf
 
 import { mapEntries, fromHex, toHex } from "./utils.js"
 
@@ -32,11 +28,7 @@
 	session_address: Buffer
 	duration: number
 	timestamp: number
-<<<<<<< HEAD
-	block_id: number | null
-=======
 	blockhash: Buffer | null
->>>>>>> b78445cf
 	chain: Chain
 	chain_id: ChainId
 }
@@ -104,28 +96,18 @@
 
 		assert(session.payload.spec === this.uri, "insertSession: session.payload.spec did not match MessageStore.uri")
 
+		const decode = session.payload.chain == "substrate" ? (value: string) => toBuffer(decodeAddress(value)) : fromHex
+
 		const record: SessionRecord = {
 			hash: typeof hash === "string" ? fromHex(hash) : hash,
-			signature: isSubstrate ? toBuffer(decodeAddress(session.signature)) : fromHex(session.signature),
-			from_address: isSubstrate ? toBuffer(decodeAddress(session.payload.from)) : fromHex(session.payload.from),
-			session_address: isSubstrate
-				? toBuffer(decodeAddress(session.payload.address))
-				: fromHex(session.payload.address),
+			signature: decode(session.signature),
+			from_address: decode(session.payload.from),
+			session_address: decode(session.payload.address),
 			duration: session.payload.duration,
 			timestamp: session.payload.timestamp,
-<<<<<<< HEAD
-			block_id: null,
+			blockhash: session.payload.blockhash ? decode(session.payload.blockhash) : null,
 			chain: session.payload.chain,
 			chain_id: session.payload.chainId,
-		}
-
-		if (session.payload.block !== undefined) {
-			record.block_id = this.getBlockId(session.payload.block)
-=======
-			blockhash: session.payload.blockhash ? fromHex(session.payload.blockhash) : null,
-			chain: session.payload.chain,
-			chain_id: session.payload.chainId,
->>>>>>> b78445cf
 		}
 
 		console.log(record)
@@ -190,10 +172,7 @@
 				duration: record.duration,
 				chain: record.chain,
 				chainId: record.chain_id,
-<<<<<<< HEAD
-=======
 				blockhash: record.blockhash ? toHex(record.blockhash) : null,
->>>>>>> b78445cf
 			},
 		}
 
