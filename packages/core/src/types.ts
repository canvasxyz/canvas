<<<<<<< HEAD
import type { ModelSchema, ModelValue, IndexInit, PropertyType } from "@canvas-js/modeldb"
import type { Awaitable, SnapshotEffect } from "@canvas-js/interfaces"
import type { JSValue } from "@canvas-js/utils"

export type Contract = {
	models: ModelSchema
	actions: Record<string, ActionImplementation>
	globals?: Record<string, ImportType>
}
=======
import type { DeriveModelTypes, ModelSchema, ModelValue } from "@canvas-js/modeldb"
import type { Awaitable } from "@canvas-js/interfaces"

export type { ModelValue, ModelSchema, DeriveModelTypes } from "@canvas-js/modeldb"
>>>>>>> 9fb8b536

export type Contract<T extends ModelSchema = any> = {
	models: T
	actions: Record<string, ActionImplementation<DeriveModelTypes<T>>>
}

export type ActionImplementation<T extends Record<string, ModelValue>, Args = any> =
	| ActionImplementationFunction<T, Args>
	| ActionImplementationObject<T, Args>

export type ActionImplementationObject<T extends Record<string, ModelValue>, Args = any> = {
	argsType?: { schema: string; name: string }
	apply: ActionImplementationFunction<T, Args>
}

export type ActionImplementationFunction<T extends Record<string, ModelValue>, Args = any> = (
	db: ModelAPI<T>,
	args: Args,
	context: ActionContext,
) => Awaitable<void>

<<<<<<< HEAD
// eslint-disable-next-line @typescript-eslint/ban-types
export type ImportType = JSValue | Function

export type CapturedImportType = { value: Uint8Array } | { fn: string }

export type ModelAPI<ModelTypes extends Record<string, ModelValue> = Record<string, ModelValue>> = {
	get: <M extends keyof ModelTypes>(model: M, key: string) => Promise<ModelTypes[M] | null>
	set: <M extends keyof ModelTypes>(model: M, value: ModelTypes[M]) => Promise<void>
	merge: <M extends keyof ModelTypes>(model: M, value: ModelTypes[M]) => Promise<void>
	update: <M extends keyof ModelTypes>(model: M, value: ModelTypes[M]) => Promise<void>
	delete: <M extends keyof ModelTypes>(model: M, key: string) => Promise<void>
=======
export type ModelAPI<M extends Record<string, ModelValue>> = {
	get: <T extends keyof M & string>(model: T, key: string) => Awaitable<M[T] | null>
	set: <T extends keyof M & string>(model: T, value: M[T]) => Awaitable<void>
	merge: <T extends keyof M & string>(model: T, value: Partial<M[T]>) => Awaitable<void>
	update: <T extends keyof M & string>(model: T, value: Partial<M[T]>) => Awaitable<void>
	delete: <T extends keyof M & string>(model: T, key: string) => Awaitable<void>
>>>>>>> 9fb8b536
}

export type ActionContext = {
	id: string
	did: string
	address: string
	blockhash: string | null
	timestamp: number
	publicKey: string
}<|MERGE_RESOLUTION|>--- conflicted
+++ resolved
@@ -1,23 +1,13 @@
-<<<<<<< HEAD
-import type { ModelSchema, ModelValue, IndexInit, PropertyType } from "@canvas-js/modeldb"
-import type { Awaitable, SnapshotEffect } from "@canvas-js/interfaces"
+import type { DeriveModelTypes, ModelSchema, ModelValue } from "@canvas-js/modeldb"
+import type { Awaitable } from "@canvas-js/interfaces"
 import type { JSValue } from "@canvas-js/utils"
 
-export type Contract = {
-	models: ModelSchema
-	actions: Record<string, ActionImplementation>
-	globals?: Record<string, ImportType>
-}
-=======
-import type { DeriveModelTypes, ModelSchema, ModelValue } from "@canvas-js/modeldb"
-import type { Awaitable } from "@canvas-js/interfaces"
-
 export type { ModelValue, ModelSchema, DeriveModelTypes } from "@canvas-js/modeldb"
->>>>>>> 9fb8b536
 
 export type Contract<T extends ModelSchema = any> = {
 	models: T
 	actions: Record<string, ActionImplementation<DeriveModelTypes<T>>>
+	globals?: Record<string, ImportType>
 }
 
 export type ActionImplementation<T extends Record<string, ModelValue>, Args = any> =
@@ -35,26 +25,16 @@
 	context: ActionContext,
 ) => Awaitable<void>
 
-<<<<<<< HEAD
-// eslint-disable-next-line @typescript-eslint/ban-types
 export type ImportType = JSValue | Function
 
 export type CapturedImportType = { value: Uint8Array } | { fn: string }
 
-export type ModelAPI<ModelTypes extends Record<string, ModelValue> = Record<string, ModelValue>> = {
-	get: <M extends keyof ModelTypes>(model: M, key: string) => Promise<ModelTypes[M] | null>
-	set: <M extends keyof ModelTypes>(model: M, value: ModelTypes[M]) => Promise<void>
-	merge: <M extends keyof ModelTypes>(model: M, value: ModelTypes[M]) => Promise<void>
-	update: <M extends keyof ModelTypes>(model: M, value: ModelTypes[M]) => Promise<void>
-	delete: <M extends keyof ModelTypes>(model: M, key: string) => Promise<void>
-=======
 export type ModelAPI<M extends Record<string, ModelValue>> = {
 	get: <T extends keyof M & string>(model: T, key: string) => Awaitable<M[T] | null>
 	set: <T extends keyof M & string>(model: T, value: M[T]) => Awaitable<void>
 	merge: <T extends keyof M & string>(model: T, value: Partial<M[T]>) => Awaitable<void>
 	update: <T extends keyof M & string>(model: T, value: Partial<M[T]>) => Awaitable<void>
 	delete: <T extends keyof M & string>(model: T, key: string) => Awaitable<void>
->>>>>>> 9fb8b536
 }
 
 export type ActionContext = {
