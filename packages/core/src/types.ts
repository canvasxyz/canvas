--- conflicted
+++ resolved
@@ -8,12 +8,9 @@
 	DeriveModelTypes as DbDeriveModelTypes,
 	DeriveModelType as DbDeriveModelType,
 } from "@canvas-js/modeldb"
-<<<<<<< HEAD
 
 import { Contract } from "@canvas-js/core/contract"
 import { SignedMessage } from "@canvas-js/gossiplog"
-=======
->>>>>>> a5a6239a
 
 export type RulesInit = { create: string | boolean; update: string | boolean; delete: string | boolean }
 export type ModelInit = DbModelInit<{ $rules?: RulesInit }>
@@ -21,25 +18,7 @@
 export type DeriveModelType<T extends ModelSchema> = DbDeriveModelType<T, { $rules?: RulesInit }>
 export type DeriveModelTypes<T extends ModelSchema> = DbDeriveModelTypes<T, { $rules?: RulesInit }>
 
-<<<<<<< HEAD
 export type ContractClass<
-=======
-export type DeriveActions<T extends ModelSchema> = {
-	[K in keyof T as T[K] extends { $rules: any } ? `create${Capitalize<string & K>}` : never]: (
-		item: Partial<DeriveModelTypes<T>[K]>,
-	) => Promise<void>
-} & {
-	[K in keyof T as T[K] extends { $rules: any } ? `update${Capitalize<string & K>}` : never]: (
-		item: DeriveModelTypes<T>[K],
-	) => Promise<void>
-} & {
-	[K in keyof T as T[K] extends { $rules: any } ? `delete${Capitalize<string & K>}` : never]: (
-		id: string,
-	) => Promise<void>
-}
-
-export type Contract<
->>>>>>> a5a6239a
 	ModelsT extends ModelSchema = ModelSchema,
 	InstanceT extends Contract<ModelsT> = Contract<ModelsT> & Record<string, ContractAction<ModelsT>>,
 > = {
