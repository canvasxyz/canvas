--- conflicted
+++ resolved
@@ -11,19 +11,11 @@
 	actions: ActionsT
 }
 
-<<<<<<< HEAD
-export type ActionImplementation<T extends Record<string, ModelValue>, Args extends Array<any> = any, Result = any> = (
-	this: ActionContext<T>,
-	db: ModelAPI<T>,
-	...args: Args
-=======
 export type Actions<ModelsT extends ModelSchema> = Record<string, ActionImplementation<ModelsT>>
 
-export type ActionImplementation<ModelsT extends ModelSchema = ModelSchema, Args = any, Result = any> = (
-	db: ModelAPI<DeriveModelTypes<ModelsT>>,
-	args: Args,
-	context: ActionContext,
->>>>>>> 1c154832
+export type ActionImplementation<ModelsT extends ModelSchema = ModelSchema, Args extends Array<any> = any, Result = any> = (
+	this: ActionContext<DeriveModelTypes<ModelsT>>,
+	...args: Args
 ) => Awaitable<Result>
 
 export type Chainable<ModelTypes extends Record<string, ModelValue>> = Promise<void> & {
