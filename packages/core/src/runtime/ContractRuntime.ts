--- conflicted
+++ resolved
@@ -64,13 +64,11 @@
 			"contract model names cannot start with '$'",
 		)
 
-<<<<<<< HEAD
-		return new ContractRuntime(topic, signers, vm, modelSchema, actions)
-=======
-		const schema = AbstractRuntime.getModelSchema(modelSchema)
-		return new ContractRuntime(topic, signers, schema, vm, actions, contract)
->>>>>>> de031491
+		return new ContractRuntime(topic, signers, vm, contract, modelSchema, actions)
 	}
+
+	public readonly contract: string
+	public readonly actions: Record<string, QuickJSHandle>
 
 	readonly #databaseAPI: QuickJSHandle
 
@@ -82,11 +80,13 @@
 		public readonly topic: string,
 		public readonly signers: SignerCache,
 		public readonly vm: VM,
+		contract: string,
 		modelSchema: ModelSchema,
-		public readonly actions: Record<string, QuickJSHandle>,
-		public readonly contract: string | Contract<any, any>,
+		actions: Record<string, QuickJSHandle>,
 	) {
 		super(modelSchema)
+		this.contract = contract
+		this.actions = actions
 		this.#databaseAPI = vm
 			.wrapObject({
 				get: vm.wrapFunction(async (model, key) => {
