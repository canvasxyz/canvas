--- conflicted
+++ resolved
@@ -108,9 +108,10 @@
 					assert(this.#context !== null, "expected this.#modelEntries !== null")
 					const model = vm.context.getString(modelHandle)
 					assert(this.db.models[model] !== undefined, "model not found")
-					const value = this.unwrapModelValue(this.db.models[model], valueHandle)
+					const value = this.vm.unwrapValue(valueHandle) as ModelValue
+					validateModelValue(this.db.models[model], value)
 					const { primaryKey } = this.db.models[model]
-					const key = value[primaryKey]
+					const key = value[primaryKey] as string
 					assert(typeof key === "string", "expected value[primaryKey] to be a string")
 					this.#context.modelEntries[model][key] = value
 				}),
@@ -123,10 +124,6 @@
 				}),
 			})
 			.consume(vm.cache)
-
-		// this.#databaseAPI = vm
-		// 	.wrapObject(Object.fromEntries(db.config.models.map((model) => [model.name, this.createAPI(model)])))
-		// 	.consume(vm.cache)
 	}
 
 	public async close() {
@@ -171,97 +168,4 @@
 			this.#context = null
 		}
 	}
-
-<<<<<<< HEAD
-	// private createAPI(model: Model): QuickJSHandle {
-	// 	return this.vm.wrapObject({
-	// 		get: this.vm.wrapFunction((key) => {
-	// 			assert(this.#context !== null, "expected this.#context !== null")
-	// 			assert(typeof key === "string")
-	// 			return this.getModelValue(this.#context, model.name, key)
-	// 		}),
-	// 		set: this.vm.context.newFunction(`db.${model.name}.set`, (valueHandle) => {
-	// 			assert(this.#context !== null, "expected this.#modelEntries !== null")
-	// 			const value = this.unwrapModelValue(model, valueHandle)
-	// 			const primaryKey = value[model.primaryKey]
-	// 			assert(typeof primaryKey === "string", "expected primary key to be a string")
-	// 			this.#context.modelEntries[model.name][primaryKey] = value
-	// 		}),
-	// 		delete: this.vm.context.newFunction(`db.${model.name}.delete`, (keyHandle) => {
-	// 			assert(this.#context !== null, "expected this.#modelEntries !== null")
-	// 			const key = this.vm.context.getString(keyHandle)
-	// 			this.#context.modelEntries[model.name][key] = null
-	// 		}),
-	// 	})
-	// }
-
-	private unwrapModelValue(model: Model, handle: QuickJSHandle): ModelValue {
-		const values = model.properties.map<[string, PropertyValue]>((property) => {
-			const propertyHandle = this.vm.context.getProp(handle, property.name)
-			const propertyValue = propertyHandle.consume((handle) => this.unwrapPropertyValue(property, handle))
-			return [property.name, propertyValue]
-		})
-
-		return Object.fromEntries(values)
-	}
-
-	private unwrapPropertyValue(property: Property, handle: QuickJSHandle): PropertyValue {
-		if (property.kind === "primary") {
-			return this.vm.context.getString(handle)
-		} else if (property.kind === "primitive") {
-			if (property.type === "integer") {
-				const value = this.vm.context.getNumber(handle)
-				assert(Number.isSafeInteger(value), "property value must be a safe integer")
-				return value
-			} else if (property.type === "float") {
-				return this.vm.context.getNumber(handle)
-			} else if (property.type === "string") {
-				return this.vm.context.getString(handle)
-			} else if (property.type === "bytes") {
-				return this.vm.getUint8Array(handle)
-			} else if (property.type === "boolean") {
-				return this.vm.getBoolean(handle)
-			} else {
-				signalInvalidType(property.type)
-			}
-		} else if (property.kind === "reference") {
-			if (this.vm.is(handle, this.vm.context.null)) {
-				return null
-			} else {
-				return this.vm.context.getString(handle)
-			}
-		} else if (property.kind === "relation") {
-			// // TODO: this might need to be consumed...
-			// return this.vm.unwrapArray(handle, (elementHandle) => this.vm.context.getString(elementHandle))
-			return this.vm.unwrapArray(handle, (elementHandle) => elementHandle.consume(this.vm.context.getString))
-		} else {
-			signalInvalidType(property)
-		}
-=======
-	private createAPI(model: Model): QuickJSHandle {
-		const primaryKeyProperty = model.properties.find((property) => property.kind === "primary")
-		assert(primaryKeyProperty !== undefined)
-
-		return this.vm.wrapObject({
-			get: this.vm.wrapFunction((key) => {
-				assert(this.#context !== null, "expected this.#context !== null")
-				assert(typeof key === "string")
-				return this.getModelValue(this.#context, model.name, key)
-			}),
-			set: this.vm.context.newFunction(`db.${model.name}.set`, (valueHandle) => {
-				assert(this.#context !== null, "expected this.#modelEntries !== null")
-				const value = this.vm.unwrapValue(valueHandle) as ModelValue
-				validateModelValue(model, value)
-				const primaryKey = value[primaryKeyProperty.name]
-				assert(typeof primaryKey === "string", "expected primary key to be a string")
-				this.#context.modelEntries[model.name][primaryKey] = value
-			}),
-			delete: this.vm.context.newFunction(`db.${model.name}.delete`, (keyHandle) => {
-				assert(this.#context !== null, "expected this.#modelEntries !== null")
-				const key = this.vm.context.getString(keyHandle)
-				this.#context.modelEntries[model.name][key] = null
-			}),
-		})
->>>>>>> 05df1523
-	}
 }