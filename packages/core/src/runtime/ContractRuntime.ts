import { QuickJSHandle } from "quickjs-emscripten"

import type { SignerCache } from "@canvas-js/interfaces"
import { ModelValue, ModelSchema, validateModelValue, updateModelValues, mergeModelValues } from "@canvas-js/modeldb"
import { VM } from "@canvas-js/vm"
import { assert, mapEntries, JSValue } from "@canvas-js/utils"

<<<<<<< HEAD
import { AbstractRuntime, ExecutionContext, validateModelValueWithoutIndexedAt } from "./AbstractRuntime.js"
=======
import { AbstractRuntime, ExecutionContext } from "./AbstractRuntime.js"
>>>>>>> 6aefc0d0

export class ContractRuntime extends AbstractRuntime {
	public static async init(
		topic: string,
		signers: SignerCache,
		contract: string,
		options: { runtimeMemoryLimit?: number } = {},
	): Promise<ContractRuntime> {
		const { runtimeMemoryLimit } = options

		const vm = await VM.initialize({ runtimeMemoryLimit })

		const {
			contract: contractHandle,
			models: modelsHandle,
			actions: actionsHandle,
			...rest
		} = vm.import(contract).consume(vm.unwrapObject)

		for (const [name, handle] of Object.entries(rest)) {
			console.warn(`extraneous export ${JSON.stringify(name)}`)
			handle.dispose()
		}

		assert(
			contractHandle !== undefined || (actionsHandle !== undefined && modelsHandle !== undefined),
			"must export `contract` or `models` and `actions`",
		)

		// intermediate unwrapped objects Record<string, QuickJSHandle>
		const contractUnwrap = contractHandle?.consume(vm.unwrapObject)
		const actionsUnwrap = (contractHandle ? contractUnwrap.actions : actionsHandle).consume(vm.unwrapObject)
		const modelsUnwrap = (contractHandle ? contractUnwrap.models : modelsHandle).consume(vm.unwrapObject)

		const actions = mapValues(actionsUnwrap, (handle) => {
			assert(vm.context.typeof(handle) === "function", "expected action handle to be a function")
			return handle.consume(vm.cache)
		})

		// TODO: Validate that models satisfies ModelSchema
		const mergeHandles: Record<string, QuickJSHandle> = {}

		const modelSchema = mapEntries(modelsUnwrap, ([name, handle]) => {
			// Extract the $merge handle, which is not included in `fields`
			// because vm.context.dump only passes on JSON-able fields.
			const mergeHandle = vm.unwrapObject(handle)["$merge"]
			const fields = handle.consume(vm.context.dump)
			if (mergeHandle) {
				mergeHandles[name] = mergeHandle
				fields.$merge = (merge1: JSValue, merge2: JSValue) => {
					const merge1Handle = vm.wrapValue(merge1)
					const merge2Handle = vm.wrapValue(merge2)
					const callResult = vm.context.callFunction(mergeHandle, vm.context.null, merge1Handle, merge2Handle)
					merge1Handle.dispose()
					merge2Handle.dispose()
					if (callResult.error) {
						callResult.error.dispose() // do we need this?
						throw new Error(`error in ${name}.$merge`)
					}
					return callResult.value.consume(vm.context.dump)
				}
			}
			return fields
		}) as ModelSchema

		const cleanupSetupHandles = () => {
			for (const handle of Object.values(mergeHandles)) {
				handle.dispose()
			}
		}

		const schema = AbstractRuntime.getModelSchema(modelSchema)
		return new ContractRuntime(topic, signers, schema, vm, actions, cleanupSetupHandles)
	}

	readonly #databaseAPI: QuickJSHandle

	#context: ExecutionContext | null = null

	constructor(
		public readonly topic: string,
		public readonly signers: SignerCache,
		public readonly schema: ModelSchema,
		public readonly vm: VM,
		public readonly actions: Record<string, QuickJSHandle>,
		private disposeSetupHandles: () => void,
	) {
		super()
		this.#databaseAPI = vm
			.wrapObject({
				get: vm.wrapFunction((model, key) => {
					assert(this.#context !== null, "expected this.#context !== null")
					assert(typeof model === "string", 'expected typeof model === "string"')
					assert(typeof key === "string", 'expected typeof key === "string"')
					return this.getModelValue(this.#context, model, key)
				}),
				set: vm.context.newFunction("set", (modelHandle, valueHandle) => {
					assert(this.#context !== null, "expected this.#modelEntries !== null")
					const model = vm.context.getString(modelHandle)
					assert(this.db.models[model] !== undefined, "model not found")
					const value = this.vm.unwrapValue(valueHandle) as ModelValue
					validateModelValueWithoutIndexedAt(this.db.models[model], value)
					const { primaryKey } = this.db.models[model]
					const key = value[primaryKey] as string
					assert(typeof key === "string", "expected value[primaryKey] to be a string")
					this.#context.modelEntries[model][key] = value
				}),
				create: vm.context.newFunction("create", (modelHandle, valueHandle) => {
					assert(this.#context !== null, "expected this.#modelEntries !== null")
					const model = vm.context.getString(modelHandle)
					assert(this.db.models[model] !== undefined, "model not found")
					const value = this.vm.unwrapValue(valueHandle) as ModelValue
					validateModelValue(this.db.models[model], value)
					const { primaryKey } = this.db.models[model]
					const key = value[primaryKey] as string
					assert(typeof key === "string", "expected value[primaryKey] to be a string")
					this.#context.modelEntries[model][key] = value
				}),
				update: vm.context.newFunction("update", (modelHandle, valueHandle) => {
					assert(this.#context !== null, "expected this.#modelEntries !== null")
					const model = vm.context.getString(modelHandle)
					assert(this.db.models[model] !== undefined, "model not found")
					const { primaryKey } = this.db.models[model]
					const value = this.vm.unwrapValue(valueHandle) as ModelValue
					const key = value[primaryKey] as string
					assert(typeof key === "string", "expected value[primaryKey] to be a string")
					const promise = vm.context.newPromise()

					// TODO: Ensure concurrent merges into the same value don't create a race condition
					// if the user doesn't call db.update() with await.
					this.getModelValue(this.#context, model, key)
						.then((previousValue) => {
							const mergedValue = updateModelValues(value, previousValue ?? {})
							validateModelValue(this.db.models[model], mergedValue)
							assert(this.#context !== null)
							this.#context.modelEntries[model][key] = mergedValue
							promise.resolve()
						})
						.catch((err) => {
							promise.reject()
						})

					promise.settled.then(vm.runtime.executePendingJobs)
					return promise.handle
				}),
				merge: vm.context.newFunction("merge", (modelHandle, valueHandle) => {
					assert(this.#context !== null, "expected this.#modelEntries !== null")
					const model = vm.context.getString(modelHandle)
					assert(this.db.models[model] !== undefined, "model not found")
					const { primaryKey } = this.db.models[model]
					const value = this.vm.unwrapValue(valueHandle) as ModelValue
					const key = value[primaryKey] as string
					assert(typeof key === "string", "expected value[primaryKey] to be a string")
					const promise = vm.context.newPromise()

					// TODO: Ensure concurrent merges into the same value don't create a race condition
					// if the user doesn't call db.merge() with await.
					this.getModelValue(this.#context, model, key)
						.then((previousValue) => {
							const mergedValue = mergeModelValues(value, previousValue ?? {})
							validateModelValueWithoutIndexedAt(this.db.models[model], mergedValue)
							assert(this.#context !== null)
							this.#context.modelEntries[model][key] = mergedValue
							promise.resolve()
						})
						.catch((err) => {
							promise.reject()
						})

					promise.settled.then(vm.runtime.executePendingJobs)
					return promise.handle
				}),

				delete: vm.context.newFunction("delete", (modelHandle, keyHandle) => {
					assert(this.#context !== null, "expected this.#modelEntries !== null")
					const model = vm.context.getString(modelHandle)
					assert(this.db.models[model] !== undefined, "model not found")
					const key = vm.context.getString(keyHandle)
					this.#context.modelEntries[model][key] = null
				}),
			})
			.consume(vm.cache)
	}

	public async close() {
		try {
			await super.close()
		} finally {
			this.disposeSetupHandles()
			this.vm.dispose()
		}
	}

	public get actionNames() {
		return Object.keys(this.actions)
	}

	protected async execute(context: ExecutionContext): Promise<void | any> {
		const { publicKey } = context.signature
		const { address } = context
		const {
			did,
			name,
			args,
			context: { blockhash, timestamp },
		} = context.message.payload

		const actionHandle = this.actions[name]

		if (actionHandle === undefined) {
			throw new Error(`invalid action name: ${name}`)
		}

		this.#context = context

		const argsHandle = this.vm.wrapValue(args)
		const ctxHandle = this.vm.wrapValue({
			id: context.id,
			publicKey,
			did,
			address,
			blockhash: blockhash ?? null,
			timestamp,
		})
		try {
			const result = await this.vm.callAsync(actionHandle, actionHandle, [this.#databaseAPI, argsHandle, ctxHandle])

			return result.consume((handle) => {
				if (this.vm.context.typeof(handle) === "undefined") {
					return undefined
				} else {
					return this.vm.unwrapValue(result)
				}
			})
		} finally {
			argsHandle.dispose()
			ctxHandle.dispose()
			this.#context = null
		}
	}
}<|MERGE_RESOLUTION|>--- conflicted
+++ resolved
@@ -3,13 +3,9 @@
 import type { SignerCache } from "@canvas-js/interfaces"
 import { ModelValue, ModelSchema, validateModelValue, updateModelValues, mergeModelValues } from "@canvas-js/modeldb"
 import { VM } from "@canvas-js/vm"
-import { assert, mapEntries, JSValue } from "@canvas-js/utils"
-
-<<<<<<< HEAD
+import { assert, mapEntries, JSValue, mapValues } from "@canvas-js/utils"
+
 import { AbstractRuntime, ExecutionContext, validateModelValueWithoutIndexedAt } from "./AbstractRuntime.js"
-=======
-import { AbstractRuntime, ExecutionContext } from "./AbstractRuntime.js"
->>>>>>> 6aefc0d0
 
 export class ContractRuntime extends AbstractRuntime {
 	public static async init(
