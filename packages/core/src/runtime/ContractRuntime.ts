import { QuickJSHandle } from "quickjs-emscripten"

import type { SignerCache } from "@canvas-js/interfaces"
import { ModelValue, ModelSchema } from "@canvas-js/modeldb"
import { VM } from "@canvas-js/vm"
import { assert, mapValues } from "@canvas-js/utils"

import { ExecutionContext } from "../ExecutionContext.js"
import { AbstractRuntime } from "./AbstractRuntime.js"

export class ContractRuntime extends AbstractRuntime {
	public static async init(
		topic: string,
		signers: SignerCache,
		contract: string,
		options: { runtimeMemoryLimit?: number } = {},
	): Promise<ContractRuntime> {
		const { runtimeMemoryLimit } = options

		const vm = await VM.initialize({ runtimeMemoryLimit })

		const {
			contract: contractHandle,
			models: modelsHandle,
			actions: actionsHandle,
			...rest
		} = vm.import(contract).consume(vm.unwrapObject)

		for (const [name, handle] of Object.entries(rest)) {
			console.warn(`extraneous export ${JSON.stringify(name)}`)
			handle.dispose()
		}

		let actionHandles: Record<string, QuickJSHandle>
		let modelHandles: Record<string, QuickJSHandle>
		if (contractHandle !== undefined) {
			assert(actionsHandle === undefined, "cannot export both `contract` and `actions`")
			assert(modelsHandle === undefined, "cannot export both `contract` and `models`")
			const { actions, models, ...rest } = contractHandle.consume(vm.unwrapObject)
			assert(actions !== undefined, "missing `actions` in contract export")
			assert(models !== undefined, "missing `models` in contract export")
			actionHandles = actions.consume(vm.unwrapObject)
			modelHandles = models.consume(vm.unwrapObject)
			for (const [key, value] of Object.entries(rest)) {
				console.warn(`extraneous entry "${key}" in contract export`)
				value.dispose()
			}
		} else {
			assert(actionsHandle !== undefined, "missing `actions` export")
			assert(modelsHandle !== undefined, "missing `models` export")
			actionHandles = actionsHandle.consume(vm.unwrapObject)
			modelHandles = modelsHandle.consume(vm.unwrapObject)
		}

		const actions = mapValues(actionHandles, (handle) => {
			assert(vm.context.typeof(handle) === "function", "expected action handle to be a function")
			return handle.consume(vm.cache)
		})

		// TODO: Validate that models satisfies ModelSchema
		const mergeHandles: Record<string, QuickJSHandle> = {}

		const modelSchema: ModelSchema = mapValues(modelHandles, (handle) => handle.consume(vm.context.dump))
		assert(
			Object.keys(modelSchema).every((key) => !key.startsWith("$")),
			"contract model names cannot start with '$'",
		)

		const cleanupSetupHandles = () => {
			for (const handle of Object.values(mergeHandles)) {
				handle.dispose()
			}
		}

		const schema = AbstractRuntime.getModelSchema(modelSchema)
		return new ContractRuntime(topic, signers, schema, vm, actions, cleanupSetupHandles)
	}

	readonly #databaseAPI: QuickJSHandle

	#context: ExecutionContext | null = null

	constructor(
		public readonly topic: string,
		public readonly signers: SignerCache,
		public readonly schema: ModelSchema,
		public readonly vm: VM,
		public readonly actions: Record<string, QuickJSHandle>,
		private disposeSetupHandles: () => void,
	) {
		super()
		this.#databaseAPI = vm
			.wrapObject({
				get: vm.wrapFunction((model, key) => {
					assert(typeof model === "string", 'expected typeof model === "string"')
					assert(typeof key === "string", 'expected typeof key === "string"')
					return this.context.getModelValue(model, key)
				}),
				set: vm.context.newFunction("set", (modelHandle, valueHandle) => {
					const model = vm.context.getString(modelHandle)
					const value = this.vm.unwrapValue(valueHandle) as ModelValue
					this.context.setModelValue(model, value)
<<<<<<< HEAD
=======
				}),
				create: vm.context.newFunction("create", (modelHandle, valueHandle) => {
					const model = vm.context.getString(modelHandle)
					const value = this.vm.unwrapValue(valueHandle) as ModelValue
					this.context.setModelValue(model, value)
>>>>>>> b3030638
				}),
				update: vm.context.newFunction("update", (modelHandle, valueHandle) => {
					const model = vm.context.getString(modelHandle)
					const value = this.vm.unwrapValue(valueHandle) as ModelValue

					const promise = vm.context.newPromise()

					// TODO: Ensure concurrent merges into the same value don't create a race condition
					// if the user doesn't call db.update() with await.
					this.context
						.updateModelValue(model, value)
						.then(() => promise.resolve())
						.catch((err) => promise.reject())

					promise.settled.then(vm.runtime.executePendingJobs)
					return promise.handle
				}),
				merge: vm.context.newFunction("merge", (modelHandle, valueHandle) => {
					const model = vm.context.getString(modelHandle)
					const value = this.vm.unwrapValue(valueHandle) as ModelValue

					const promise = vm.context.newPromise()

					// TODO: Ensure concurrent merges into the same value don't create a race condition
					// if the user doesn't call db.update() with await.
					this.context
						.mergeModelValue(model, value)
						.then(() => promise.resolve())
						.catch((err) => promise.reject())

					promise.settled.then(vm.runtime.executePendingJobs)
					return promise.handle
				}),

				delete: vm.context.newFunction("delete", (modelHandle, keyHandle) => {
					const model = vm.context.getString(modelHandle)
					const key = vm.context.getString(keyHandle)
					this.context.deleteModelValue(model, key)
				}),
			})
			.consume(vm.cache)
	}

	public close() {
		this.disposeSetupHandles()
		this.vm.dispose()
	}

	public get actionNames() {
		return Object.keys(this.actions)
	}

	private get context() {
		assert(this.#context !== null, "expected this.#context !== null")
		return this.#context
	}

	protected async execute(context: ExecutionContext): Promise<void | any> {
		const { publicKey } = context.signature
		const { address } = context
		const {
			did,
			name,
			args,
			context: { blockhash, timestamp },
		} = context.message.payload

		const actionHandle = this.actions[name]

		if (actionHandle === undefined) {
			throw new Error(`invalid action name: ${name}`)
		}

<<<<<<< HEAD
		const ctxHandle = this.vm.wrapValue({
=======
		const thisHandle = this.vm.wrapValue({
>>>>>>> b3030638
			id: context.id,
			publicKey,
			did,
			address,
			blockhash: blockhash ?? null,
			timestamp,
		})

		const argHandles = Array.isArray(args) ? args.map(this.vm.wrapValue) : [this.vm.wrapValue(args)]

		try {
			this.#context = context
<<<<<<< HEAD
			const result = await this.vm.callAsync(actionHandle, ctxHandle, [this.#databaseAPI, ...argHandles])
=======
			const result = await this.vm.callAsync(actionHandle, thisHandle, [this.#databaseAPI, ...argHandles])
>>>>>>> b3030638

			return result.consume((handle) => {
				if (this.vm.context.typeof(handle) === "undefined") {
					return undefined
				} else {
					return this.vm.unwrapValue(result)
				}
			})
		} finally {
			argHandles.map((handle: QuickJSHandle) => handle.dispose())
			thisHandle.dispose()
			this.#context = null
		}
	}
}<|MERGE_RESOLUTION|>--- conflicted
+++ resolved
@@ -79,6 +79,7 @@
 	readonly #databaseAPI: QuickJSHandle
 
 	#context: ExecutionContext | null = null
+	#thisHandle: QuickJSHandle | null = null
 
 	constructor(
 		public readonly topic: string,
@@ -100,14 +101,6 @@
 					const model = vm.context.getString(modelHandle)
 					const value = this.vm.unwrapValue(valueHandle) as ModelValue
 					this.context.setModelValue(model, value)
-<<<<<<< HEAD
-=======
-				}),
-				create: vm.context.newFunction("create", (modelHandle, valueHandle) => {
-					const model = vm.context.getString(modelHandle)
-					const value = this.vm.unwrapValue(valueHandle) as ModelValue
-					this.context.setModelValue(model, value)
->>>>>>> b3030638
 				}),
 				update: vm.context.newFunction("update", (modelHandle, valueHandle) => {
 					const model = vm.context.getString(modelHandle)
@@ -147,6 +140,10 @@
 					const key = vm.context.getString(keyHandle)
 					this.context.deleteModelValue(model, key)
 				}),
+
+				transaction: vm.context.newFunction("transaction", (callbackHandle) => {
+					this.vm.call(callbackHandle, this.thisHandle, [])
+				}),
 			})
 			.consume(vm.cache)
 	}
@@ -163,6 +160,11 @@
 	private get context() {
 		assert(this.#context !== null, "expected this.#context !== null")
 		return this.#context
+	}
+
+	private get thisHandle() {
+		assert(this.#thisHandle !== null, "expected this.#thisHandle !== null")
+		return this.#thisHandle
 	}
 
 	protected async execute(context: ExecutionContext): Promise<void | any> {
@@ -176,16 +178,11 @@
 		} = context.message.payload
 
 		const actionHandle = this.actions[name]
-
 		if (actionHandle === undefined) {
 			throw new Error(`invalid action name: ${name}`)
 		}
 
-<<<<<<< HEAD
-		const ctxHandle = this.vm.wrapValue({
-=======
 		const thisHandle = this.vm.wrapValue({
->>>>>>> b3030638
 			id: context.id,
 			publicKey,
 			did,
@@ -198,23 +195,14 @@
 
 		try {
 			this.#context = context
-<<<<<<< HEAD
-			const result = await this.vm.callAsync(actionHandle, ctxHandle, [this.#databaseAPI, ...argHandles])
-=======
+			this.#thisHandle = thisHandle
 			const result = await this.vm.callAsync(actionHandle, thisHandle, [this.#databaseAPI, ...argHandles])
->>>>>>> b3030638
-
-			return result.consume((handle) => {
-				if (this.vm.context.typeof(handle) === "undefined") {
-					return undefined
-				} else {
-					return this.vm.unwrapValue(result)
-				}
-			})
+			return result.consume((handle) => this.vm.unwrapValue(handle))
 		} finally {
 			argHandles.map((handle: QuickJSHandle) => handle.dispose())
 			thisHandle.dispose()
 			this.#context = null
+			this.#thisHandle = null
 		}
 	}
 }