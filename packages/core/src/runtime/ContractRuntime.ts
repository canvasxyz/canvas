--- conflicted
+++ resolved
@@ -59,15 +59,11 @@
 		// TODO: Validate that models satisfies ModelSchema
 		const mergeHandles: Record<string, QuickJSHandle> = {}
 
-<<<<<<< HEAD
-		const modelSchema: ModelSchema = mapValues(modelsUnwrap, (handle) => handle.consume(vm.context.dump))
+		const modelSchema: ModelSchema = mapValues(modelHandles, (handle) => handle.consume(vm.context.dump))
 		assert(
 			Object.keys(modelSchema).every((key) => !key.startsWith("$")),
 			"contract model names cannot start with '$'",
 		)
-=======
-		const modelSchema: ModelSchema = mapValues(modelHandles, (handle) => handle.consume(vm.context.dump))
->>>>>>> 4004d1a3
 
 		const cleanupSetupHandles = () => {
 			for (const handle of Object.values(mergeHandles)) {
