import { QuickJSHandle } from "quickjs-emscripten"
import { TypeTransformerFunction, create } from "@ipld/schema/typed.js"
import { fromDSL } from "@ipld/schema/from-dsl.js"

import type { SignerCache } from "@canvas-js/interfaces"
<<<<<<< HEAD
import {
	AbstractModelDB,
	ModelValue,
	ModelSchema,
	validateModelValue,
	updateModelValues,
	mergeModelValues,
} from "@canvas-js/modeldb"
=======
import { ModelValue, ModelSchema, validateModelValue, updateModelValues, mergeModelValues } from "@canvas-js/modeldb"
>>>>>>> 9fb8b536
import { VM } from "@canvas-js/vm"
import {
	assert,
	JSValue,
	FunctionalJSValue,
	JSFunction,
	JSFunctionAsync,
	mapEntries,
	mapValues,
} from "@canvas-js/utils"

import target from "#target"

import { AbstractRuntime, ExecutionContext } from "./AbstractRuntime.js"
<<<<<<< HEAD
import { sha256 } from "@noble/hashes/sha256"
import { bytesToHex } from "@noble/hashes/utils"
import { Contract, Models, Actions, ImportType } from "../types.js"

const stringify = (data: FunctionalJSValue): string => {
	// eslint-disable-next-line @typescript-eslint/ban-types
	return JSON.stringify(data, (key: string, value: JSValue | Function): JSValue => {
		// Can't check for existing keys of '/' inside the replacer because JSON.stringify
		// calls it on the returned replacement values.
		// if (key === "/") {
		// 	throw new Error("Cannot encode keys of '/'. Did you try to encode an existing dag-json struct?")
		// }
		if (typeof value === "function") {
			// This should use espree/acorn to identify the exact Function signature before
			// serialization, since there are probably unhandled inconsistencies including
			// around whitespace, argument syntaxes, etc.
			//
			// There are at least a few syntaxes that must be handled, each potentially async:
			//
			// - arrow functions `() => { doStuff(); }`
			// - named functions `function foo() { doStuff(); }`
			// - anonymous functions `function() { doStuff(); }`
			// - member functions `foo() { doStuff(); }`
			// - builtin functions `function foo() { [native code] }`
			//
			const fn = value.toString().trim()
			let wrapped
			if (fn.startsWith("(")) {
				// arrow function
				wrapped = `fn = ${fn};`
			} else if (fn.match(/function\W+/)) {
				// sync named/anonymous function
				wrapped = `fn = ${fn};`
			} else if (fn.match(/async\W+function/)) {
				// async named/anonymous functions
				wrapped = `fn = ${fn};`
			} else if (fn.match(/async\W+/)) {
				// member functions
				wrapped = `fn = async function ${fn.slice(5)};`
			} else {
				// member functions
				wrapped = `fn = function ${fn};`
			}
			return { "/": { fn: wrapped } }
		}
		return value
	})
}
=======
import { Contract } from "../types.js"
>>>>>>> 9fb8b536

export class ContractRuntime extends AbstractRuntime {
	public static async init(
		topic: string,
		signers: SignerCache,
		contract: Contract | string,
		options: { runtimeMemoryLimit?: number } = {},
	): Promise<ContractRuntime> {
		const { runtimeMemoryLimit } = options

		const vm = await VM.initialize({ runtimeMemoryLimit })

		// TODO: rehydrate could be moved outside the runtime
		// and exposed as a global.
		const contractString =
			typeof contract === "string"
				? contract
				: `
const rehydrateFunction = (fn) => eval(fn);
const rehydrate = (data) => Object.fromEntries(
	Object.entries(data).map(([k, v]) =>
    (typeof v === "object" && v["/"] !== undefined) ? [k, rehydrateFunction(v["/"].fn)] : typeof v === "object" ? [k, rehydrate(v)]: [k, v]
	)
);
const $models = ${stringify(contract.models)};
const $actions = ${stringify(contract.actions)};
export const models = rehydrate($models);
export const actions = rehydrate($actions);
`

		if (typeof contract !== "string" && contract.globals) {
			vm.setGlobalValues(
				mapEntries(contract.globals, ([key, value]) => {
					if (typeof value === "function") {
						return vm.wrapFunction(value as JSFunction | JSFunctionAsync) // TODO: make ImportType = JSFunction | JSFunctionAsync
					} else {
						return vm.wrapValue(value)
					}
				}),
			)
		}

		const {
			contract: contractHandle,
			models: modelsHandle,
			actions: actionsHandle,
			...rest
		} = vm.import(contractString).consume(vm.unwrapObject)

		for (const [name, handle] of Object.entries(rest)) {
			console.warn(`extraneous export ${JSON.stringify(name)}`)
			handle.dispose()
		}

		assert(
			contractHandle !== undefined || (actionsHandle !== undefined && modelsHandle !== undefined),
			"must export `contract` or `models` and `actions`",
		)

		// intermediate unwrapped objects Record<string, QuickJSHandle>
		const contractUnwrap = contractHandle?.consume(vm.unwrapObject)
		const actionsUnwrap = (contractHandle ? contractUnwrap.actions : actionsHandle).consume(vm.unwrapObject)
		const modelsUnwrap = (contractHandle ? contractUnwrap.models : modelsHandle).consume(vm.unwrapObject)

		const argsTransformers: Record<
			string,
			{ toTyped: TypeTransformerFunction; toRepresentation: TypeTransformerFunction }
		> = {}

		const actions = mapEntries(actionsUnwrap, ([actionName, handle]) => {
			if (vm.context.typeof(handle) === "function") {
				argsTransformers[actionName] = { toTyped: (x: any) => x, toRepresentation: (x: any) => x }
				return handle.consume(vm.cache)
			}

			const { apply, argsType } = handle.consume(vm.unwrapObject)
			assert(vm.context.typeof(apply) === "function", "expected action[name].apply to be a function")

			if (argsType !== undefined) {
				const { schema, name } = argsType.consume(vm.unwrapObject)
				argsTransformers[actionName] = create(
					fromDSL(schema.consume(vm.context.getString)),
					name.consume(vm.context.getString),
				)
			} else {
				argsTransformers[actionName] = { toTyped: (x: any) => x, toRepresentation: (x: any) => x }
			}

			return apply.consume(vm.cache)
		})

		// TODO: Validate that models satisfies ModelSchema
		const mergeHandles: Record<string, QuickJSHandle> = {}

		const modelSchema = mapEntries(modelsUnwrap, ([name, handle]) => {
			// Extract the $merge handle, which is not included in `fields`
			// because vm.context.dump only passes on JSON-able fields.
			const mergeHandle = vm.unwrapObject(handle)["$merge"]
			const fields = handle.consume(vm.context.dump)
			if (mergeHandle) {
				mergeHandles[name] = mergeHandle
				fields.$merge = (merge1: JSValue, merge2: JSValue) => {
					const merge1Handle = vm.wrapValue(merge1)
					const merge2Handle = vm.wrapValue(merge2)
					const callResult = vm.context.callFunction(mergeHandle, vm.context.null, merge1Handle, merge2Handle)
					merge1Handle.dispose()
					merge2Handle.dispose()
					if (callResult.error) {
						callResult.error.dispose() // do we need this?
						throw new Error(`error in ${name}.$merge`)
					}
					return callResult.value.consume(vm.context.dump)
				}
			}
			return fields
		}) as ModelSchema

		const cleanupSetupHandles = () => {
			for (const handle of Object.values(mergeHandles)) {
				handle.dispose()
			}
		}

		const schema = AbstractRuntime.getModelSchema(modelSchema)
		return new ContractRuntime(topic, signers, schema, vm, actions, argsTransformers, cleanupSetupHandles)
	}

	readonly #databaseAPI: QuickJSHandle

	#context: ExecutionContext | null = null

	constructor(
		public readonly topic: string,
		public readonly signers: SignerCache,
		public readonly schema: ModelSchema,
		public readonly vm: VM,
		public readonly actions: Record<string, QuickJSHandle>,
		public readonly argsTransformers: Record<
			string,
			{ toTyped: TypeTransformerFunction; toRepresentation: TypeTransformerFunction }
		>,
		private disposeSetupHandles: () => void,
	) {
		super()
		this.#databaseAPI = vm
			.wrapObject({
				get: vm.wrapFunction((model, key) => {
					assert(this.#context !== null, "expected this.#context !== null")
					assert(typeof model === "string", 'expected typeof model === "string"')
					assert(typeof key === "string", 'expected typeof key === "string"')
					return this.getModelValue(this.#context, model, key)
				}),
				set: vm.context.newFunction("set", (modelHandle, valueHandle) => {
					assert(this.#context !== null, "expected this.#modelEntries !== null")
					const model = vm.context.getString(modelHandle)
					assert(this.db.models[model] !== undefined, "model not found")
					const value = this.vm.unwrapValue(valueHandle) as ModelValue
					validateModelValue(this.db.models[model], value)
					const { primaryKey } = this.db.models[model]
					const key = value[primaryKey] as string
					assert(typeof key === "string", "expected value[primaryKey] to be a string")
					this.#context.modelEntries[model][key] = value
				}),
				update: vm.context.newFunction("update", (modelHandle, valueHandle) => {
					assert(this.#context !== null, "expected this.#modelEntries !== null")
					const model = vm.context.getString(modelHandle)
					assert(this.db.models[model] !== undefined, "model not found")
					const { primaryKey } = this.db.models[model]
					const value = this.vm.unwrapValue(valueHandle) as ModelValue
					const key = value[primaryKey] as string
					assert(typeof key === "string", "expected value[primaryKey] to be a string")
					const promise = vm.context.newPromise()

					// TODO: Ensure concurrent merges into the same value don't create a race condition
					// if the user doesn't call db.update() with await.
					this.getModelValue(this.#context, model, key)
						.then((previousValue) => {
							const mergedValue = updateModelValues(value, previousValue ?? {})
							validateModelValue(this.db.models[model], mergedValue)
							assert(this.#context !== null)
							this.#context.modelEntries[model][key] = mergedValue
							promise.resolve()
						})
						.catch((err) => {
							promise.reject()
						})

					promise.settled.then(vm.runtime.executePendingJobs)
					return promise.handle
				}),
				merge: vm.context.newFunction("merge", (modelHandle, valueHandle) => {
					assert(this.#context !== null, "expected this.#modelEntries !== null")
					const model = vm.context.getString(modelHandle)
					assert(this.db.models[model] !== undefined, "model not found")
					const { primaryKey } = this.db.models[model]
					const value = this.vm.unwrapValue(valueHandle) as ModelValue
					const key = value[primaryKey] as string
					assert(typeof key === "string", "expected value[primaryKey] to be a string")
					const promise = vm.context.newPromise()

					// TODO: Ensure concurrent merges into the same value don't create a race condition
					// if the user doesn't call db.merge() with await.
					this.getModelValue(this.#context, model, key)
						.then((previousValue) => {
							const mergedValue = mergeModelValues(value, previousValue ?? {})
							validateModelValue(this.db.models[model], mergedValue)
							assert(this.#context !== null)
							this.#context.modelEntries[model][key] = mergedValue
							promise.resolve()
						})
						.catch((err) => {
							promise.reject()
						})

					promise.settled.then(vm.runtime.executePendingJobs)
					return promise.handle
				}),

				delete: vm.context.newFunction("delete", (modelHandle, keyHandle) => {
					assert(this.#context !== null, "expected this.#modelEntries !== null")
					const model = vm.context.getString(modelHandle)
					assert(this.db.models[model] !== undefined, "model not found")
					const key = vm.context.getString(keyHandle)
					this.#context.modelEntries[model][key] = null
				}),
			})
			.consume(vm.cache)
	}

	public async close() {
		try {
			await super.close()
		} finally {
			this.disposeSetupHandles()
			this.vm.dispose()
		}
	}

	public get actionNames() {
		return Object.keys(this.actions)
	}

	protected async execute(context: ExecutionContext): Promise<void | any> {
		const { publicKey } = context.signature
		const { address } = context
		const {
			did,
			name,
			args,
			context: { blockhash, timestamp },
		} = context.message.payload

		const actionHandle = this.actions[name]
		const argsTransformer = this.argsTransformers[name]

		if (actionHandle === undefined || argsTransformer === undefined) {
			throw new Error(`invalid action name: ${name}`)
		}

		const typedArgs = argsTransformer.toTyped(args)
		assert(typedArgs !== undefined, "action args did not validate the provided schema type")

		this.#context = context

		const argsHandle = this.vm.wrapValue(typedArgs)
		const ctxHandle = this.vm.wrapValue({
			id: context.id,
			publicKey,
			did,
			address,
			blockhash: blockhash ?? null,
			timestamp,
		})

		try {
			const result = await this.vm.callAsync(actionHandle, actionHandle, [this.#databaseAPI, argsHandle, ctxHandle])

			return result.consume((handle) => {
				if (this.vm.context.typeof(handle) === "undefined") {
					return undefined
				} else {
					return this.vm.unwrapValue(result)
				}
			})
		} catch (err) {
			console.error(`Error calling actions.${name}:`, typedArgs, err)
			throw err
		} finally {
			argsHandle.dispose()
			ctxHandle.dispose()
			this.#context = null
		}
	}
}<|MERGE_RESOLUTION|>--- conflicted
+++ resolved
@@ -3,7 +3,6 @@
 import { fromDSL } from "@ipld/schema/from-dsl.js"
 
 import type { SignerCache } from "@canvas-js/interfaces"
-<<<<<<< HEAD
 import {
 	AbstractModelDB,
 	ModelValue,
@@ -12,9 +11,6 @@
 	updateModelValues,
 	mergeModelValues,
 } from "@canvas-js/modeldb"
-=======
-import { ModelValue, ModelSchema, validateModelValue, updateModelValues, mergeModelValues } from "@canvas-js/modeldb"
->>>>>>> 9fb8b536
 import { VM } from "@canvas-js/vm"
 import {
 	assert,
@@ -29,10 +25,9 @@
 import target from "#target"
 
 import { AbstractRuntime, ExecutionContext } from "./AbstractRuntime.js"
-<<<<<<< HEAD
 import { sha256 } from "@noble/hashes/sha256"
 import { bytesToHex } from "@noble/hashes/utils"
-import { Contract, Models, Actions, ImportType } from "../types.js"
+import { Contract, ImportType } from "../types.js"
 
 const stringify = (data: FunctionalJSValue): string => {
 	// eslint-disable-next-line @typescript-eslint/ban-types
@@ -78,9 +73,6 @@
 		return value
 	})
 }
-=======
-import { Contract } from "../types.js"
->>>>>>> 9fb8b536
 
 export class ContractRuntime extends AbstractRuntime {
 	public static async init(
