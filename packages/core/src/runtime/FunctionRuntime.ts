import { TypeTransformerFunction, create } from "@ipld/schema/typed.js"
import { fromDSL } from "@ipld/schema/from-dsl.js"
import pDefer, { DeferredPromise } from "p-defer"

import type { SignerCache } from "@canvas-js/interfaces"
<<<<<<< HEAD
import { ModelSchema, ModelValue, validateModelValue, DeriveModelTypes } from "@canvas-js/modeldb"
import { assert, mapEntries } from "@canvas-js/utils"
=======
import {
	ModelSchema,
	ModelValue,
	validateModelValue,
	mergeModelValues,
	updateModelValues,
	DeriveModelTypes,
} from "@canvas-js/modeldb"
import { assert } from "@canvas-js/utils"
>>>>>>> 5b5abad6

import { ActionImplementation, Contract, ModelAPI } from "../types.js"
import { AbstractRuntime, ExecutionContext } from "./AbstractRuntime.js"

export class FunctionRuntime<M extends ModelSchema> extends AbstractRuntime {
	public static async init<M extends ModelSchema>(
		topic: string,
		signers: SignerCache,
		contract: Contract<M>,
	): Promise<FunctionRuntime<M>> {
		assert(contract.actions !== undefined, "contract initialized without actions")
		assert(contract.models !== undefined, "contract initialized without models")

		const schema = AbstractRuntime.getModelSchema(contract.models)
		return new FunctionRuntime(topic, signers, schema, contract.actions)
	}

	#context: ExecutionContext | null = null
	readonly #db: ModelAPI<DeriveModelTypes<M>>

	#lock: DeferredPromise<void> | null = null
	#concurrency: number = 0

	private async acquireLock() {
		while (this.#lock) {
			await this.#lock.promise
		}
		this.#lock = pDefer<void>()
		this.#concurrency++
	}

	private releaseLock() {
		if (this.#lock) {
			this.#lock.resolve()
			this.#lock = null
			this.#concurrency--
		}
	}

	constructor(
		public readonly topic: string,
		public readonly signers: SignerCache,
		public readonly schema: ModelSchema,
		public readonly actions: Record<string, ActionImplementation<DeriveModelTypes<M>, any>>,
	) {
		super()

		this.#db = {
			get: async <T extends keyof DeriveModelTypes<M> & string>(model: T, key: string) => {
				await this.acquireLock()
				try {
					assert(this.#context !== null, "expected this.#context !== null")
					const result = await this.getModelValue(this.#context, model, key)
					return result as DeriveModelTypes<M>[T]
				} finally {
					this.releaseLock()
				}
			},
			set: (model, value) => {
				assert(this.#context !== null, "expected this.#context !== null")
				validateModelValue(this.db.models[model], value)
				const { primaryKey } = this.db.models[model]
				assert(primaryKey in value, `db.set(${model}): missing primary key ${primaryKey}`)
				assert(primaryKey !== null && primaryKey !== undefined, `db.set(${model}): ${primaryKey} primary key`)
				const key = (value as ModelValue)[primaryKey] as string

				this.#context.temporaryEffects[model][key] ||= []
				this.#context.temporaryEffects[model][key].push({
					operation: "set",
					value,
				})
			},
			create: (model, value) => {
				assert(this.#context !== null, "expected this.#context !== null")
				validateModelValue(this.db.models[model], value)
				const { primaryKey } = this.db.models[model]
				assert(primaryKey in value, `db.update(${model}): missing primary key ${primaryKey}`)
				assert(primaryKey !== null && primaryKey !== undefined, `db.set(${model}): ${primaryKey} primary key`)
				const key = (value as ModelValue)[primaryKey] as string
				this.#context.temporaryEffects[model][key] ||= []
				this.#context.temporaryEffects[model][key].push({
					operation: "create",
					value,
				})
			},
			update: async (model, value) => {
				assert(this.#context !== null, "expected this.#context !== null")
				const { primaryKey } = this.db.models[model]
				assert(primaryKey in value, `db.update(${model}): missing primary key ${primaryKey}`)
				assert(primaryKey !== null && primaryKey !== undefined, `db.set(${model}): ${primaryKey} primary key`)

				const key = (value as ModelValue)[primaryKey] as string
				this.#context.temporaryEffects[model][key] ||= []
				this.#context.temporaryEffects[model][key].push({
					operation: "update",
					value: value as any,
				})
			},
			merge: async (model, value) => {
				assert(this.#context !== null, "expected this.#context !== null")
				const { primaryKey } = this.db.models[model]
				assert(primaryKey in value, `db.merge(${model}): missing primary key ${primaryKey}`)
				assert(primaryKey !== null && primaryKey !== undefined, `db.set(${model}): ${primaryKey} primary key`)
				const key = (value as ModelValue)[primaryKey] as string
				this.#context.temporaryEffects[model][key] ||= []
				this.#context.temporaryEffects[model][key].push({
					operation: "merge",
					value: value as any,
				})
			},
			delete: async (model: string, key: string) => {
				assert(this.#context !== null, "expected this.#context !== null")
				this.#context.temporaryEffects[model][key] ||= []
				this.#context.temporaryEffects[model][key].push({
					operation: "delete",
				})
			},
		}
	}

	public get actionNames() {
		return Object.keys(this.actions)
	}

	protected async execute(context: ExecutionContext): Promise<void | any> {
		const { publicKey } = context.signature
		const { address } = context
		const {
			did,
			name,
			args,
			context: { blockhash, timestamp },
		} = context.message.payload

		const action = this.actions[name]
		if (action === undefined) {
			throw new Error(`invalid action name: ${name}`)
		}

		this.#context = context

		try {
			const result = await action(this.#db, args, {
				id: context.id,
				publicKey,
				did,
				address,
				blockhash: blockhash ?? null,
				timestamp,
			})
			while (this.#concurrency > 0 || this.#lock) {
				await new Promise((resolve) => setTimeout(resolve, 10))
			}
			return result
		} finally {
			this.#context = null
		}
	}
}<|MERGE_RESOLUTION|>--- conflicted
+++ resolved
@@ -3,20 +3,9 @@
 import pDefer, { DeferredPromise } from "p-defer"
 
 import type { SignerCache } from "@canvas-js/interfaces"
-<<<<<<< HEAD
+
 import { ModelSchema, ModelValue, validateModelValue, DeriveModelTypes } from "@canvas-js/modeldb"
-import { assert, mapEntries } from "@canvas-js/utils"
-=======
-import {
-	ModelSchema,
-	ModelValue,
-	validateModelValue,
-	mergeModelValues,
-	updateModelValues,
-	DeriveModelTypes,
-} from "@canvas-js/modeldb"
 import { assert } from "@canvas-js/utils"
->>>>>>> 5b5abad6
 
 import { ActionImplementation, Contract, ModelAPI } from "../types.js"
 import { AbstractRuntime, ExecutionContext } from "./AbstractRuntime.js"
