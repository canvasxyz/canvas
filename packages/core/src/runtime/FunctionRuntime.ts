import { TypeTransformerFunction, create } from "@ipld/schema/typed.js"
import { fromDSL } from "@ipld/schema/from-dsl.js"
import pDefer, { DeferredPromise } from "p-defer"

import type { SignerCache } from "@canvas-js/interfaces"
import {
	ModelSchema,
	ModelValue,
	validateModelValue,
	mergeModelValues,
	updateModelValues,
	DeriveModelTypes,
} from "@canvas-js/modeldb"
import { assert } from "@canvas-js/utils"

import { ActionImplementation, Contract, ModelAPI } from "../types.js"
import { AbstractRuntime, ExecutionContext } from "./AbstractRuntime.js"

export class FunctionRuntime<M extends ModelSchema> extends AbstractRuntime {
	public static async init<M extends ModelSchema>(
		topic: string,
		signers: SignerCache,
		contract: Contract<M>,
	): Promise<FunctionRuntime<M>> {
		assert(contract.actions !== undefined, "contract initialized without actions")
		assert(contract.models !== undefined, "contract initialized without models")

		const schema = AbstractRuntime.getModelSchema(contract.models)
<<<<<<< HEAD
		// const db = await target.openDB({ path, topic }, schema)

		const argsTransformers: Record<
			string,
			{ toTyped: TypeTransformerFunction; toRepresentation: TypeTransformerFunction }
		> = {}

		if (contract.globals && Object.keys(contract.globals).length !== 0) {
			throw new Error("cannot initialize FunctionRuntime with globals")
		}

		const actions = mapEntries(contract.actions, ([actionName, action]) => {
			if (typeof action === "function") {
				argsTransformers[actionName] = { toTyped: identity, toRepresentation: identity }
				return action as ActionImplementationFunction<DeriveModelTypes<M>, any>
			}

			if (action.argsType !== undefined) {
				const { schema, name } = action.argsType
				argsTransformers[actionName] = create(fromDSL(schema), name)
			} else {
				argsTransformers[actionName] = { toTyped: identity, toRepresentation: identity }
			}

			return action.apply
		})

		return new FunctionRuntime(topic, signers, schema, actions, argsTransformers)
=======
		return new FunctionRuntime(topic, signers, schema, contract.actions)
>>>>>>> 5b5abad6
	}

	#context: ExecutionContext | null = null
	readonly #db: ModelAPI<DeriveModelTypes<M>>

	#lock: DeferredPromise<void> | null = null
	#concurrency: number = 0

	private async acquireLock() {
		while (this.#lock) {
			await this.#lock.promise
		}
		this.#lock = pDefer<void>()
		this.#concurrency++
	}

	private releaseLock() {
		if (this.#lock) {
			this.#lock.resolve()
			this.#lock = null
			this.#concurrency--
		}
	}

	constructor(
		public readonly topic: string,
		public readonly signers: SignerCache,
		public readonly schema: ModelSchema,
		public readonly actions: Record<string, ActionImplementation<DeriveModelTypes<M>, any>>,
	) {
		super()

		this.#db = {
			get: async <T extends keyof DeriveModelTypes<M> & string>(model: T, key: string) => {
				await this.acquireLock()
				try {
					assert(this.#context !== null, "expected this.#context !== null")
					const result = await this.getModelValue(this.#context, model, key)
					return result as DeriveModelTypes<M>[T]
				} finally {
					this.releaseLock()
				}
			},
			set: async (model, value) => {
				await this.acquireLock()
				try {
					assert(this.#context !== null, "expected this.#context !== null")
					validateModelValue(this.db.models[model], value)
					const { primaryKey } = this.db.models[model]
					assert(primaryKey in value, `db.set(${model}): missing primary key ${primaryKey}`)
					assert(primaryKey !== null && primaryKey !== undefined, `db.set(${model}): ${primaryKey} primary key`)
					const key = (value as ModelValue)[primaryKey] as string
					this.#context.modelEntries[model][key] = value
				} finally {
					this.releaseLock()
				}
			},
			create: async (model, value) => {
				await this.acquireLock()
				try {
					assert(this.#context !== null, "expected this.#context !== null")
					validateModelValue(this.db.models[model], value)
					const { primaryKey } = this.db.models[model]
					assert(primaryKey in value, `db.update(${model}): missing primary key ${primaryKey}`)
					assert(primaryKey !== null && primaryKey !== undefined, `db.set(${model}): ${primaryKey} primary key`)
					const key = (value as ModelValue)[primaryKey] as string
					this.#context.modelEntries[model][key] = value
				} finally {
					this.releaseLock()
				}
			},
			update: async (model, value) => {
				await this.acquireLock()
				try {
					assert(this.#context !== null, "expected this.#context !== null")
					const { primaryKey } = this.db.models[model]
					assert(primaryKey in value, `db.update(${model}): missing primary key ${primaryKey}`)
					assert(primaryKey !== null && primaryKey !== undefined, `db.set(${model}): ${primaryKey} primary key`)
					const key = (value as ModelValue)[primaryKey] as string
					const modelValue = await this.getModelValue(this.#context, model, key)
					const mergedValue = updateModelValues(value as ModelValue, modelValue ?? {})
					validateModelValue(this.db.models[model], mergedValue)
					this.#context.modelEntries[model][key] = mergedValue
				} finally {
					this.releaseLock()
				}
			},
			merge: async (model, value) => {
				await this.acquireLock()
				try {
					assert(this.#context !== null, "expected this.#context !== null")
					const { primaryKey } = this.db.models[model]
					assert(primaryKey in value, `db.merge(${model}): missing primary key ${primaryKey}`)
					assert(primaryKey !== null && primaryKey !== undefined, `db.set(${model}): ${primaryKey} primary key`)
					const key = (value as ModelValue)[primaryKey] as string
					const modelValue = await this.getModelValue(this.#context, model, key)
					const mergedValue = mergeModelValues(value as ModelValue, modelValue ?? {})
					validateModelValue(this.db.models[model], mergedValue)
					this.#context.modelEntries[model][key] = mergedValue
				} finally {
					this.releaseLock()
				}
			},
			delete: async (model: string, key: string) => {
				await this.acquireLock()
				try {
					assert(this.#context !== null, "expected this.#context !== null")
					this.#context.modelEntries[model][key] = null
				} finally {
					this.releaseLock()
				}
			},
		}
	}

	public get actionNames() {
		return Object.keys(this.actions)
	}

	protected async execute(context: ExecutionContext): Promise<void | any> {
		const { publicKey } = context.signature
		const { address } = context
		const {
			did,
			name,
			args,
			context: { blockhash, timestamp },
		} = context.message.payload

		const action = this.actions[name]
		if (action === undefined) {
			throw new Error(`invalid action name: ${name}`)
		}

		this.#context = context

		try {
			const result = await action(this.#db, args, {
				id: context.id,
				publicKey,
				did,
				address,
				blockhash: blockhash ?? null,
				timestamp,
			})
			while (this.#concurrency > 0 || this.#lock) {
				await new Promise((resolve) => setTimeout(resolve, 10))
			}
			return result
		} catch (err) {
			// don't use the libp2p logger in core when errors are expected to be exposed to users
			console.error("error executing action", err)
			throw err
		} finally {
			this.#context = null
		}
	}
}<|MERGE_RESOLUTION|>--- conflicted
+++ resolved
@@ -26,38 +26,12 @@
 		assert(contract.models !== undefined, "contract initialized without models")
 
 		const schema = AbstractRuntime.getModelSchema(contract.models)
-<<<<<<< HEAD
-		// const db = await target.openDB({ path, topic }, schema)
-
-		const argsTransformers: Record<
-			string,
-			{ toTyped: TypeTransformerFunction; toRepresentation: TypeTransformerFunction }
-		> = {}
 
 		if (contract.globals && Object.keys(contract.globals).length !== 0) {
 			throw new Error("cannot initialize FunctionRuntime with globals")
 		}
 
-		const actions = mapEntries(contract.actions, ([actionName, action]) => {
-			if (typeof action === "function") {
-				argsTransformers[actionName] = { toTyped: identity, toRepresentation: identity }
-				return action as ActionImplementationFunction<DeriveModelTypes<M>, any>
-			}
-
-			if (action.argsType !== undefined) {
-				const { schema, name } = action.argsType
-				argsTransformers[actionName] = create(fromDSL(schema), name)
-			} else {
-				argsTransformers[actionName] = { toTyped: identity, toRepresentation: identity }
-			}
-
-			return action.apply
-		})
-
-		return new FunctionRuntime(topic, signers, schema, actions, argsTransformers)
-=======
 		return new FunctionRuntime(topic, signers, schema, contract.actions)
->>>>>>> 5b5abad6
 	}
 
 	#context: ExecutionContext | null = null
