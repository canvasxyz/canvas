import * as cbor from "@ipld/dag-cbor"
import { blake3 } from "@noble/hashes/blake3"
import { bytesToHex } from "@noble/hashes/utils"
import { logger } from "@libp2p/logger"

import type { Action, Session, Snapshot, SignerCache } from "@canvas-js/interfaces"

<<<<<<< HEAD
import { AbstractModelDB, Effect, ModelValue, ModelSchema, PrimaryKeyValue } from "@canvas-js/modeldb"
import {
	GossipLogConsumer,
	MAX_MESSAGE_ID,
	MIN_MESSAGE_ID,
	AbstractGossipLog,
	SignedMessage,
} from "@canvas-js/gossiplog"
=======
import { AbstractModelDB, Effect, ModelValue, ModelSchema } from "@canvas-js/modeldb"
import { GossipLogConsumer, MAX_MESSAGE_ID, AbstractGossipLog, SignedMessage, MessageId } from "@canvas-js/gossiplog"
>>>>>>> 34effe72
import { assert, mapValues } from "@canvas-js/utils"
import { getRecordId, isAction, isSession, isSnapshot } from "../utils.js"

export class ExecutionContext {
	// // recordId -> { version, value }
	// public readonly reads: Record<string, { version: string | null; value: ModelValue | null }> = {}

	// // recordId -> effect
	// public readonly writes: Record<string, Effect> = {}

	public readonly modelEntries: Record<string, Record<string, ModelValue | null>>
	public readonly root: MessageId[]

	constructor(
		public readonly messageLog: AbstractGossipLog<Action | Session | Snapshot>,
		public readonly signedMessage: SignedMessage<Action>,
		public readonly address: string,
	) {
		this.modelEntries = mapValues(messageLog.db.models, () => ({}))
		this.root = signedMessage.message.parents.map((id) => MessageId.encode(id))
	}

	public get id() {
		return this.signedMessage.id
	}

	public get signature() {
		return this.signedMessage.signature
	}

	public get message() {
		return this.signedMessage.message
	}

	public get db() {
		return this.messageLog.db
	}

	public async isAncestor(ancestor: string | MessageId): Promise<boolean> {
		return await this.messageLog.isAncestor(this.root, ancestor)
	}
}

export type WriteRecord = {
	record_id: string
	message_id: string
	value: Uint8Array | null
	csx: number | null
}

export type ReadRecord = {
	reader_id: string
	writer_id: string
	record_id: string
}

export type SessionRecord = {
	message_id: string
	did: string
	public_key: string
	address: string
	expiration: number | null
}

export type ActionRecord = {
	message_id: string
	did: string
	name: string
	timestamp: number
}

export abstract class AbstractRuntime {
	protected static effectsModel = {
		$writes: {
			$primary: "record_id/message_id",
			record_id: "string",
			message_id: "string",
			value: "bytes?",
			csx: "integer?",
		},

		$reads: {
			$primary: "reader_id/writer_id/record_id",
			reader_id: "string",
			writer_id: "string",
			record_id: "string",
		},

		// $records: { id: "primary", model: "string", key: "bytes" },
	} satisfies ModelSchema

	// protected static revertModel = {
	// 	$revert_slices: {
	// 		$primary: "effect_id/cause_id",
	// 		cause_id: "string",
	// 		effect_id: "primary",
	// 	},
	// } satisfies ModelSchema

	protected static sessionsModel = {
		$sessions: {
			message_id: "primary",
			did: "string",
			public_key: "string",
			address: "string",
			expiration: "integer?",
			$indexes: ["did", "public_key"],
		},
	} satisfies ModelSchema

	protected static actionsModel = {
		$actions: {
			message_id: "primary",
			did: "string",
			name: "string",
			timestamp: "integer",
			$indexes: ["did", "name"],
		},
	} satisfies ModelSchema

	protected static usersModel = {
		$dids: { did: "primary" },
	} satisfies ModelSchema

	protected static getModelSchema(schema: ModelSchema): ModelSchema {
		return {
			...schema,
			...AbstractRuntime.sessionsModel,
			...AbstractRuntime.actionsModel,
			...AbstractRuntime.effectsModel,
			...AbstractRuntime.usersModel,
		}
	}

	public abstract readonly topic: string
	public abstract readonly signers: SignerCache
	public abstract readonly schema: ModelSchema
	public abstract readonly actionNames: string[]

	protected readonly log = logger("canvas:runtime")
	#db: AbstractModelDB | null = null

	protected constructor() {}

	protected abstract execute(context: ExecutionContext): Promise<void | any>

	public get db() {
		assert(this.#db !== null, "internal error - expected this.#db !== null")
		return this.#db
	}

	public set db(db: AbstractModelDB) {
		this.#db = db
	}

	public async close() {
		await this.db.close()
	}

	public getConsumer(): GossipLogConsumer<Action | Session | Snapshot> {
		const handleSession = this.handleSession.bind(this)
		const handleAction = this.handleAction.bind(this)
		const handleSnapshot = this.handleSnapshot.bind(this)

		return async function (this: AbstractGossipLog<Action | Session | Snapshot>, signedMessage) {
			if (isSession(signedMessage)) {
				return await handleSession(signedMessage)
			} else if (isAction(signedMessage)) {
				return await handleAction(signedMessage, this)
			} else if (isSnapshot(signedMessage)) {
				return await handleSnapshot(signedMessage, this)
			} else {
				throw new Error("invalid message payload type")
			}
		}
	}

	private async handleSnapshot(
		signedMessage: SignedMessage<Snapshot>,
		messageLog: AbstractGossipLog<Action | Session | Snapshot>,
	) {
		const { models } = signedMessage.message.payload

		const messages = await messageLog.getMessages()
		assert(messages.length === 0, "snapshot must be first entry on log")

		for (const [modelName, values] of Object.entries(models)) {
			const model = this.db.models[modelName]

			for (const value of values) {
				const modelValue = cbor.decode<ModelValue>(value)
				const primaryKey = model.primaryKey.map((name) => modelValue[name] as PrimaryKeyValue)
				const recordId = getRecordId(modelName, primaryKey)

				await this.db.set(modelName, modelValue)

				await this.db.set<WriteRecord>("$writes", {
					record_id: recordId,
					message_id: MIN_MESSAGE_ID,
					value: value,
					csx: null,
				})
			}
		}
	}

	private async handleSession(signedMessage: SignedMessage<Session>) {
		const { id, signature, message } = signedMessage
		const {
			publicKey,
			did,
			context: { timestamp, duration },
		} = message.payload

		const signer = this.signers
			.getAll()
			.find((signer) => signer.scheme.codecs.includes(signature.codec) && signer.match(did))

		assert(signer !== undefined, "no matching signer found")

		assert(publicKey === signature.publicKey)

		await signer.verifySession(this.topic, message.payload)
		const address = signer.getAddressFromDid(did)

		const sessionRecord: SessionRecord = {
			message_id: id,
			public_key: publicKey,
			did,
			address,
			expiration: duration === undefined ? null : timestamp + duration,
		}

		const effects: Effect[] = [
			{ model: "$sessions", operation: "set", value: sessionRecord },
			{ model: "$dids", operation: "set", value: { did } },
		]

		await this.db.apply(effects)
	}

	private async handleAction(
		signedMessage: SignedMessage<Action>,
		messageLog: AbstractGossipLog<Action | Session | Snapshot>,
	) {
		const { id, signature, message } = signedMessage
		const { did, name, context } = message.payload

		const signer = this.signers
			.getAll()
			.find((signer) => signer.scheme.codecs.includes(signature.codec) && signer.match(did))

		if (!signer) {
			throw new Error("unexpected missing signer")
		}

		const address = signer.getAddressFromDid(did)
		const executionContext = new ExecutionContext(messageLog, signedMessage, address)

		const sessions = await this.db.query<{ message_id: string; expiration: number | null }>("$sessions", {
			where: { public_key: signature.publicKey, did: did },
		})

		const activeSessions = sessions.filter(({ expiration }) => expiration === null || expiration > context.timestamp)

		let sessionId: string | null = null
		for (const session of activeSessions) {
			const isAncestor = await executionContext.isAncestor(session.message_id)
			if (isAncestor) {
				sessionId = session.message_id
			}
		}

		if (sessionId === null) {
			throw new Error(`missing session ${signature.publicKey} for ${did}`)
		}

<<<<<<< HEAD
		const executionContext = new ExecutionContext(messageLog, signedMessage, address)
=======
		const clock = message.clock
		const branch = signedMessage.branch
		assert(branch !== undefined, "expected branch !== undefined")

>>>>>>> 34effe72
		const result = await this.execute(executionContext)

		const actionRecord: ActionRecord = { message_id: id, did, name, timestamp: context.timestamp }
		const effects: Effect[] = [{ operation: "set", model: "$actions", value: actionRecord }]

		for (const [model, entries] of Object.entries(executionContext.modelEntries)) {
			for (const [key, value] of Object.entries(entries)) {
				const recordId = getRecordId(model, key)

				const writeRecord: WriteRecord = {
					record_id: recordId,
					message_id: id,
					value: value && cbor.encode(value),
					csx: null,
				}

				effects.push({ model: "$writes", operation: "set", value: writeRecord })

				const results = await this.db.query<{ record_id: string; message_id: string }>("$writes", {
					select: { record_id: true, message_id: true },
					where: {
						record_id: recordId,
						message_id: { gt: id, lte: MAX_MESSAGE_ID },
						csx: null,
					},
					limit: 1,
				})

				if (results.length > 0) {
					this.log("skipping effect %o because it is superceeded by effects %O", [key, value], results)
					continue
				}

				if (value === null) {
					effects.push({ model, operation: "delete", key })
				} else {
					effects.push({ model, operation: "set", value })
				}
			}
		}

		this.log("applying effects %O", effects)

		try {
			await this.db.apply(effects)
		} catch (err) {
			if (err instanceof Error) {
				err.message = `${name}: ${err.message}`
			}
			throw err
		}

		return result
	}

	protected async getModelValue<T extends ModelValue = ModelValue>(
		context: ExecutionContext,
		model: string,
		key: string,
	): Promise<null | T> {
		if (context.modelEntries[model] === undefined) {
			throw new Error(`could not access model db.${model} inside runtime action ${context.message.payload.name}`)
		}

		if (context.modelEntries[model][key] !== undefined) {
			return context.modelEntries[model][key] as T
		}

		const recordId = getRecordId(model, key)
		const lowerBound = MIN_MESSAGE_ID
		let upperBound = context.id

		// eslint-disable-next-line no-constant-condition
		while (true) {
			const results = await this.db.query<WriteRecord>("$writes", {
				where: { record_id: recordId, message_id: { gte: lowerBound, lt: upperBound } },
				orderBy: { "record_id/message_id": "desc" },
				limit: 1,
			})

			if (results.length === 0) {
				return null
			}

			const [{ message_id: messageId, value }] = results

			if (messageId === MIN_MESSAGE_ID) {
				assert(value !== null, "expected snapshot write to be non-null")
				return cbor.decode<T>(value)
			}

			const isAncestor = await context.isAncestor(messageId)
			if (isAncestor) {
				if (value === null) {
					return null
				} else {
					return cbor.decode<null | T>(value)
				}
			} else {
				upperBound = messageId
			}
		}
	}
}<|MERGE_RESOLUTION|>--- conflicted
+++ resolved
@@ -5,7 +5,6 @@
 
 import type { Action, Session, Snapshot, SignerCache } from "@canvas-js/interfaces"
 
-<<<<<<< HEAD
 import { AbstractModelDB, Effect, ModelValue, ModelSchema, PrimaryKeyValue } from "@canvas-js/modeldb"
 import {
 	GossipLogConsumer,
@@ -13,11 +12,9 @@
 	MIN_MESSAGE_ID,
 	AbstractGossipLog,
 	SignedMessage,
+	MessageId,
 } from "@canvas-js/gossiplog"
-=======
-import { AbstractModelDB, Effect, ModelValue, ModelSchema } from "@canvas-js/modeldb"
-import { GossipLogConsumer, MAX_MESSAGE_ID, AbstractGossipLog, SignedMessage, MessageId } from "@canvas-js/gossiplog"
->>>>>>> 34effe72
+
 import { assert, mapValues } from "@canvas-js/utils"
 import { getRecordId, isAction, isSession, isSnapshot } from "../utils.js"
 
@@ -295,14 +292,6 @@
 			throw new Error(`missing session ${signature.publicKey} for ${did}`)
 		}
 
-<<<<<<< HEAD
-		const executionContext = new ExecutionContext(messageLog, signedMessage, address)
-=======
-		const clock = message.clock
-		const branch = signedMessage.branch
-		assert(branch !== undefined, "expected branch !== undefined")
-
->>>>>>> 34effe72
 		const result = await this.execute(executionContext)
 
 		const actionRecord: ActionRecord = { message_id: id, did, name, timestamp: context.timestamp }
@@ -359,21 +348,23 @@
 	}
 
 	protected async getModelValue<T extends ModelValue = ModelValue>(
-		context: ExecutionContext,
+		executionContext: ExecutionContext,
 		model: string,
 		key: string,
 	): Promise<null | T> {
-		if (context.modelEntries[model] === undefined) {
-			throw new Error(`could not access model db.${model} inside runtime action ${context.message.payload.name}`)
-		}
-
-		if (context.modelEntries[model][key] !== undefined) {
-			return context.modelEntries[model][key] as T
+		if (executionContext.modelEntries[model] === undefined) {
+			throw new Error(
+				`could not access model db.${model} inside runtime action ${executionContext.message.payload.name}`,
+			)
+		}
+
+		if (executionContext.modelEntries[model][key] !== undefined) {
+			return executionContext.modelEntries[model][key] as T
 		}
 
 		const recordId = getRecordId(model, key)
 		const lowerBound = MIN_MESSAGE_ID
-		let upperBound = context.id
+		let upperBound = executionContext.id
 
 		// eslint-disable-next-line no-constant-condition
 		while (true) {
@@ -394,7 +385,7 @@
 				return cbor.decode<T>(value)
 			}
 
-			const isAncestor = await context.isAncestor(messageId)
+			const isAncestor = await executionContext.isAncestor(messageId)
 			if (isAncestor) {
 				if (value === null) {
 					return null
