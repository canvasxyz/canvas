import * as cbor from "@ipld/dag-cbor"
import { logger } from "@libp2p/logger"

<<<<<<< HEAD
import type { Action, Session, Snapshot, SignerCache } from "@canvas-js/interfaces"

import { AbstractModelDB, Effect, ModelValue, ModelSchema } from "@canvas-js/modeldb"
import {
	GossipLogConsumer,
	MAX_MESSAGE_ID,
	MIN_MESSAGE_ID,
	AbstractGossipLog,
	BranchMergeRecord,
	SignedMessage,
} from "@canvas-js/gossiplog"
import { assert, mapValues } from "@canvas-js/utils"
import { isAction, isSession, isSnapshot } from "../utils.js"
import * as Y from "yjs"

type YjsInsertOperation = {
	type: "yjsInsert"
	pos: Y.RelativePosition
	content: string
}
type YjsDeleteOperation = {
	type: "yjsDelete"
	pos: Y.RelativePosition
	length: number
}
type YjsFormatOperation = {
	type: "yjsFormat"
	pos: Y.RelativePosition
	length: number
	formattingAttributes: Record<string, string>
}
type Operation = YjsInsertOperation | YjsDeleteOperation | YjsFormatOperation

export class ExecutionContext {
	// // recordId -> { version, value }
	// public readonly reads: Record<string, { version: string | null; value: ModelValue | null }> = {}

	// // recordId -> effect
	// public readonly writes: Record<string, Effect> = {}

	public readonly modelEntries: Record<string, Record<string, ModelValue | null>>

	public readonly operations: Record<string, Record<string, Operation[]>> = {}

	constructor(
		public readonly messageLog: AbstractGossipLog<Action | Session | Snapshot>,
		public readonly signedMessage: SignedMessage<Action>,
		public readonly address: string,
	) {
		this.modelEntries = mapValues(messageLog.db.models, () => ({}))
	}
=======
import type { Action, Session, Snapshot, SignerCache, Awaitable } from "@canvas-js/interfaces"

import { AbstractModelDB, Effect, ModelSchema } from "@canvas-js/modeldb"
import { GossipLogConsumer, MAX_MESSAGE_ID, AbstractGossipLog, SignedMessage } from "@canvas-js/gossiplog"
import { assert } from "@canvas-js/utils"
>>>>>>> 9cc83fa3

import { ExecutionContext, getKeyHash } from "../ExecutionContext.js"
import { isAction, isSession, isSnapshot } from "../utils.js"

export type EffectRecord = { key: string; value: Uint8Array | null; branch: number; clock: number }

export type SessionRecord = {
	message_id: string
	did: string
	public_key: string
	address: string
	expiration: number | null
}

export type ActionRecord = {
	message_id: string
	did: string
	name: string
	timestamp: number
}

export abstract class AbstractRuntime {
	protected static effectsModel: ModelSchema = {
		$effects: {
			key: "primary", // `${model}/${hash(key)}/${version}
			value: "bytes?",
			branch: "integer",
			clock: "integer",
		},
	} satisfies ModelSchema

	protected static sessionsModel = {
		$sessions: {
			message_id: "primary",
			did: "string",
			public_key: "string",
			address: "string",
			expiration: "integer?",
			$indexes: ["did", "public_key"],
		},
	} satisfies ModelSchema

	protected static actionsModel = {
		$actions: {
			message_id: "primary",
			did: "string",
			name: "string",
			timestamp: "integer",
			$indexes: ["did", "name"],
		},
	} satisfies ModelSchema

	protected static usersModel = {
		$dids: { did: "primary" },
	} satisfies ModelSchema

	protected static getModelSchema(schema: ModelSchema): ModelSchema {
		const outputSchema: ModelSchema = {}
		for (const [modelName, modelSchema] of Object.entries(schema)) {
			// @ts-ignore
			if (modelSchema.content === "yjs-text") {
				if (
					Object.entries(modelSchema).length !== 2 &&
					// @ts-ignore
					modelSchema.id !== "primary"
				) {
					// not valid
					throw new Error("yjs-text tables must have two columns, one of which is 'id'")
				} else {
					// create the two tables
					// operations
					outputSchema[`${modelName}:operations`] = {
						$primary: "operation_id",
						operation_id: "string",
						record_id: "string",
						message_id: "string",
						operations: "json",
					}
					// state
					outputSchema[`${modelName}:state`] = {
						id: "primary",
						content: "bytes",
					}
				}
			} else {
				outputSchema[modelName] = modelSchema
			}
		}

		return {
			...outputSchema,
			...AbstractRuntime.sessionsModel,
			...AbstractRuntime.actionsModel,
			...AbstractRuntime.effectsModel,
			...AbstractRuntime.usersModel,
		}
	}

	public abstract readonly topic: string
	public abstract readonly signers: SignerCache
	public abstract readonly schema: ModelSchema
	public abstract readonly actionNames: string[]

	protected readonly log = logger("canvas:runtime")
	#db: AbstractModelDB | null = null

	protected constructor() {}

	protected abstract execute(context: ExecutionContext): Promise<void | any>

	public abstract close(): Awaitable<void>

	public get db() {
		assert(this.#db !== null, "internal error - expected this.#db !== null")
		return this.#db
	}

	public set db(db: AbstractModelDB) {
		this.#db = db
	}

	public getConsumer(): GossipLogConsumer<Action | Session | Snapshot> {
		const handleSession = this.handleSession.bind(this)
		const handleAction = this.handleAction.bind(this)
		const handleSnapshot = this.handleSnapshot.bind(this)

		return async function (this: AbstractGossipLog<Action | Session | Snapshot>, signedMessage) {
			if (isSession(signedMessage)) {
				return await handleSession(signedMessage)
			} else if (isAction(signedMessage)) {
				return await handleAction(signedMessage, this)
			} else if (isSnapshot(signedMessage)) {
				return await handleSnapshot(signedMessage, this)
			} else {
				throw new Error("invalid message payload type")
			}
		}
	}

	private async handleSnapshot(
		signedMessage: SignedMessage<Snapshot>,
		messageLog: AbstractGossipLog<Action | Session | Snapshot>,
	) {
		const { models, effects } = signedMessage.message.payload

		const messages = await messageLog.getMessages()
		assert(messages.length === 0, "snapshot must be first entry on log")

		for (const { key, value } of effects) {
			await this.db.set("$effects", { key, value, branch: 0, clock: 0 })
		}
		for (const [model, rows] of Object.entries(models)) {
			for (const row of rows) {
				await this.db.set(model, cbor.decode(row) as any)
			}
		}
	}

	private async handleSession(signedMessage: SignedMessage<Session>) {
		const { id, signature, message } = signedMessage
		const {
			publicKey,
			did,
			context: { timestamp, duration },
		} = message.payload

		const signer = this.signers
			.getAll()
			.find((signer) => signer.scheme.codecs.includes(signature.codec) && signer.match(did))

		assert(signer !== undefined, "no matching signer found")

		assert(publicKey === signature.publicKey)

		await signer.verifySession(this.topic, message.payload)
		const address = signer.getAddressFromDid(did)

		const sessionRecord: SessionRecord = {
			message_id: id,
			public_key: publicKey,
			did,
			address,
			expiration: duration === undefined ? null : timestamp + duration,
		}

		const effects: Effect[] = [
			{ model: "$sessions", operation: "set", value: sessionRecord },
			{ model: "$dids", operation: "set", value: { did } },
		]

		await this.db.apply(effects)
	}

	private async handleAction(
		signedMessage: SignedMessage<Action>,
		messageLog: AbstractGossipLog<Action | Session | Snapshot>,
	) {
		const { id, signature, message } = signedMessage
		const { did, name, context } = message.payload

		const signer = this.signers
			.getAll()
			.find((signer) => signer.scheme.codecs.includes(signature.codec) && signer.match(did))

		if (!signer) {
			throw new Error("unexpected missing signer")
		}

		const address = signer.getAddressFromDid(did)
		const executionContext = new ExecutionContext(messageLog, signedMessage, address)

		const sessions = await this.db.query<{ message_id: string; expiration: number | null }>("$sessions", {
			where: { public_key: signature.publicKey, did: did },
		})

		const activeSessions = sessions.filter(({ expiration }) => expiration === null || expiration > context.timestamp)

		let sessionId: string | null = null
		for (const session of activeSessions) {
			const isAncestor = await executionContext.isAncestor(session.message_id)
			if (isAncestor) {
				sessionId = session.message_id
			}
		}

		if (sessionId === null) {
			throw new Error(`missing session ${signature.publicKey} for ${did}`)
		}

		const clock = message.clock
		const branch = signedMessage.branch
		assert(branch !== undefined, "expected branch !== undefined")

		const result = await this.execute(executionContext)

		const actionRecord: ActionRecord = { message_id: id, did, name, timestamp: context.timestamp }
		const effects: Effect[] = [{ operation: "set", model: "$actions", value: actionRecord }]

		for (const [model, entries] of Object.entries(executionContext.operations)) {
			for (const [key, operations] of Object.entries(entries)) {
				effects.push({
					model: `${model}:operations`,
					operation: "set",
					value: {
						record_id: key,
						operation_id: `${key}/${executionContext.id}`,
						message_id: executionContext.id,
						operations,
					},
				})

				// apply the operations to the state
				let ytext = await executionContext.messageLog.getYText(model, key)
				if (ytext === null) {
					const doc = new Y.Doc()
					ytext = doc.getText()
				}

				// apply the actual operations to the document
				for (const operation of operations) {
					const absolutePosition = Y.createAbsolutePositionFromRelativePosition(operation.pos, ytext.doc!)

					if (!absolutePosition) {
						// throw an error - we can't generate an absolute position from this relative position
						throw new Error(
							`Could not generate absolute position from relative position ${JSON.stringify(operation.pos)}`,
						)
					}

					if (operation.type === "yjsInsert") {
						ytext.insert(absolutePosition.index, operation.content)
					} else if (operation.type === "yjsDelete") {
						ytext.delete(absolutePosition.index, operation.length)
					} else if (operation.type === "yjsFormat") {
						ytext.format(absolutePosition.index, operation.length, operation.formattingAttributes)
					}
				}

				await this.db.set(`${model}:state`, { id: key, content: Y.encodeStateAsUpdate(ytext.doc!) })
			}
		}

		for (const [model, entries] of Object.entries(executionContext.modelEntries)) {
			for (const [key, value] of Object.entries(entries)) {
				const keyHash = getKeyHash(key)

				const effectKey = `${model}/${keyHash}/${id}`
				const results = await this.db.query<{ key: string }>("$effects", {
					select: { key: true },
					where: { key: { gt: effectKey, lte: `${model}/${keyHash}/${MAX_MESSAGE_ID}` } },
					limit: 1,
				})

				effects.push({
					model: "$effects",
					operation: "set",
					value: { key: effectKey, value: value && cbor.encode(value), branch, clock },
				})

				if (results.length > 0) {
					this.log("skipping effect %o because it is superceeded by effects %O", [key, value], results)
					continue
				}

				if (value === null) {
					effects.push({ model, operation: "delete", key })
				} else {
					effects.push({ model, operation: "set", value })
				}
			}
		}

		this.log("applying effects %O", effects)

		try {
			await this.db.apply(effects)
		} catch (err) {
			if (err instanceof Error) {
				err.message = `${name}: ${err.message}`
			}
			throw err
		}

		return result
	}
}<|MERGE_RESOLUTION|>--- conflicted
+++ resolved
@@ -1,68 +1,15 @@
 import * as cbor from "@ipld/dag-cbor"
 import { logger } from "@libp2p/logger"
 
-<<<<<<< HEAD
-import type { Action, Session, Snapshot, SignerCache } from "@canvas-js/interfaces"
-
-import { AbstractModelDB, Effect, ModelValue, ModelSchema } from "@canvas-js/modeldb"
-import {
-	GossipLogConsumer,
-	MAX_MESSAGE_ID,
-	MIN_MESSAGE_ID,
-	AbstractGossipLog,
-	BranchMergeRecord,
-	SignedMessage,
-} from "@canvas-js/gossiplog"
-import { assert, mapValues } from "@canvas-js/utils"
-import { isAction, isSession, isSnapshot } from "../utils.js"
-import * as Y from "yjs"
-
-type YjsInsertOperation = {
-	type: "yjsInsert"
-	pos: Y.RelativePosition
-	content: string
-}
-type YjsDeleteOperation = {
-	type: "yjsDelete"
-	pos: Y.RelativePosition
-	length: number
-}
-type YjsFormatOperation = {
-	type: "yjsFormat"
-	pos: Y.RelativePosition
-	length: number
-	formattingAttributes: Record<string, string>
-}
-type Operation = YjsInsertOperation | YjsDeleteOperation | YjsFormatOperation
-
-export class ExecutionContext {
-	// // recordId -> { version, value }
-	// public readonly reads: Record<string, { version: string | null; value: ModelValue | null }> = {}
-
-	// // recordId -> effect
-	// public readonly writes: Record<string, Effect> = {}
-
-	public readonly modelEntries: Record<string, Record<string, ModelValue | null>>
-
-	public readonly operations: Record<string, Record<string, Operation[]>> = {}
-
-	constructor(
-		public readonly messageLog: AbstractGossipLog<Action | Session | Snapshot>,
-		public readonly signedMessage: SignedMessage<Action>,
-		public readonly address: string,
-	) {
-		this.modelEntries = mapValues(messageLog.db.models, () => ({}))
-	}
-=======
 import type { Action, Session, Snapshot, SignerCache, Awaitable } from "@canvas-js/interfaces"
 
 import { AbstractModelDB, Effect, ModelSchema } from "@canvas-js/modeldb"
 import { GossipLogConsumer, MAX_MESSAGE_ID, AbstractGossipLog, SignedMessage } from "@canvas-js/gossiplog"
 import { assert } from "@canvas-js/utils"
->>>>>>> 9cc83fa3
 
 import { ExecutionContext, getKeyHash } from "../ExecutionContext.js"
 import { isAction, isSession, isSnapshot } from "../utils.js"
+import * as Y from "yjs"
 
 export type EffectRecord = { key: string; value: Uint8Array | null; branch: number; clock: number }
 
