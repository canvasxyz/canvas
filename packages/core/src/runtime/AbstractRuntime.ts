import * as cbor from "@ipld/dag-cbor"
import { logger } from "@libp2p/logger"

import type { Action, Session, Snapshot, SignerCache, Awaitable, MessageType } from "@canvas-js/interfaces"

import { Effect, ModelValue, ModelSchema, PrimaryKeyValue, isPrimaryKey, Model, Config } from "@canvas-js/modeldb"

import { GossipLogConsumer, AbstractGossipLog, SignedMessage, MessageId, MIN_MESSAGE_ID } from "@canvas-js/gossiplog"

import { assert } from "@canvas-js/utils"

<<<<<<< HEAD
import { ExecutionContext } from "../ExecutionContext.js"

import { encodeRecordKey, getRecordId, isAction, isSession, isSnapshot } from "../utils.js"
import { View } from "../View.js"

export type WriteRecord = {
	record_id: string
	message_id: string
	value: Uint8Array | null
	csx: number | null
}

export type ReadRecord = {
	reader_id: string
	writer_id: string
	record_id: string
	csx: number
}

export type RecordRecord = {
	record_id: string
	model: string
	key: string
	version: string
	csx: number | null
}
=======
import { ExecutionContext, getKeyHash } from "../ExecutionContext.js"
import { isAction, isSession, isSnapshot } from "../utils.js"
import { Contract } from "../types.js"
>>>>>>> de031491

export type RevertRecord = {
	effect_id: string
	cause_id: string
}

export type SessionRecord = {
	message_id: string
	did: string
	public_key: string
	address: string
	expiration: number | null
}

export type ActionRecord = {
	message_id: string
	did: string
	name: string
	timestamp: number
}

export abstract class AbstractRuntime {
	public static effectsModel = {
		$writes: {
			$primary: "record_id/message_id",
			$indexes: ["record_id/csx/message_id", "message_id/record_id/csx"],
			record_id: "string",
			message_id: "string",
			value: "bytes?",
			csx: "integer?",
		},

		$reads: {
			$primary: "reader_id/record_id",
			$indexes: ["record_id/csx/reader_id"],
			reader_id: "string",
			writer_id: "string",
			record_id: "string",
			csx: "integer",
		},

		$reverts: {
			$primary: "cause_id/effect_id",
			$indexes: ["effect_id/cause_id"],
			effect_id: "string",
			cause_id: "string",
		},

		$records: {
			$indexes: ["model/key"],
			record_id: "primary",
			model: "string",
			key: "string",
			version: "string",
		},
	} satisfies ModelSchema

	protected static sessionsModel = {
		$sessions: {
			message_id: "primary",
			did: "string",
			public_key: "string",
			address: "string",
			expiration: "integer?",
			$indexes: ["did", "public_key"],
		},
	} satisfies ModelSchema

	protected static actionsModel = {
		$actions: {
			message_id: "primary",
			did: "string",
			name: "string",
			timestamp: "integer",
			$indexes: ["did", "name"],
		},
	} satisfies ModelSchema

	protected static usersModel = {
		$dids: { did: "primary" },
	} satisfies ModelSchema

	public abstract readonly topic: string
	public abstract readonly signers: SignerCache
	public abstract readonly actionNames: string[]
<<<<<<< HEAD
	public readonly schema: ModelSchema
=======
	public abstract readonly contract: string | Contract<any, any>
>>>>>>> de031491

	protected readonly log = logger("canvas:runtime")

	protected constructor(public readonly models: ModelSchema) {
		this.schema = {
			...models,
			...AbstractRuntime.sessionsModel,
			...AbstractRuntime.actionsModel,
			...AbstractRuntime.effectsModel,
			...AbstractRuntime.usersModel,
		}
	}

	protected abstract execute(context: ExecutionContext): Promise<void | any>

	public abstract close(): Awaitable<void>

	public getConsumer(): GossipLogConsumer<Action | Session | Snapshot> {
		const handleSession = this.handleSession.bind(this)
		const handleAction = this.handleAction.bind(this)
		const handleSnapshot = this.handleSnapshot.bind(this)

		return async function (this: AbstractGossipLog<MessageType>, signedMessage) {
			if (isSession(signedMessage)) {
				return await handleSession(this, signedMessage)
			} else if (isAction(signedMessage)) {
				return await handleAction(this, signedMessage)
			} else if (isSnapshot(signedMessage)) {
				return await handleSnapshot(this, signedMessage)
			} else {
				throw new Error("invalid message payload type")
			}
		}
	}

	private async handleSnapshot(
		messageLog: AbstractGossipLog<Action | Session | Snapshot>,
		signedMessage: SignedMessage<Snapshot>,
	) {
		const { models } = signedMessage.message.payload

		const messages = await messageLog.getMessages()
		assert(messages.length === 0, "snapshot must be first entry on log")

		for (const [modelName, values] of Object.entries(models)) {
			const model = messageLog.db.models[modelName]

			for (const value of values) {
				const modelValue = cbor.decode<ModelValue>(value)
				const primaryKey = model.primaryKey.map((name) => {
					const key = modelValue[name]
					assert(isPrimaryKey(key), "invalid primary key value")
					return key
				})

				const recordId = getRecordId(modelName, primaryKey)

				const writeRecord: WriteRecord = {
					record_id: recordId,
					message_id: MIN_MESSAGE_ID,
					value: value,
					csx: 0,
				}

				const versionRecord: RecordRecord = {
					record_id: recordId,
					model: modelName,
					key: encodeRecordKey(messageLog.db.config, modelName, primaryKey),
					version: MIN_MESSAGE_ID,
					csx: 0,
				}

				await messageLog.db.apply([
					{ model: modelName, operation: "set", value: modelValue },
					{ model: "$writes", operation: "set", value: writeRecord },
					{ model: "$records", operation: "set", value: versionRecord },
				])
			}
		}
	}

	private async handleSession(
		messageLog: AbstractGossipLog<Action | Session | Snapshot>,
		signedMessage: SignedMessage<Session>,
	) {
		const { id, signature, message } = signedMessage
		const {
			publicKey,
			did,
			context: { timestamp, duration },
		} = message.payload

		const signer = this.signers
			.getAll()
			.find((signer) => signer.scheme.codecs.includes(signature.codec) && signer.match(did))

		assert(signer !== undefined, "no matching signer found")

		assert(publicKey === signature.publicKey)

		await signer.verifySession(this.topic, message.payload)
		const address = signer.getAddressFromDid(did)

		const sessionRecord: SessionRecord = {
			message_id: id,
			public_key: publicKey,
			did,
			address,
			expiration: duration === undefined ? null : timestamp + duration,
		}

		await messageLog.db.apply([
			{ model: "$sessions", operation: "set", value: sessionRecord },
			{ model: "$dids", operation: "set", value: { did } },
		])
	}

	private async handleAction(
		messageLog: AbstractGossipLog<Action | Session | Snapshot>,
		signedMessage: SignedMessage<Action>,
	) {
		const db = messageLog.db

		const { id, signature, message } = signedMessage
		const { did, name, context } = message.payload

		const signer = this.signers
			.getAll()
			.find((signer) => signer.scheme.codecs.includes(signature.codec) && signer.match(did))

		if (!signer) {
			throw new Error(`missing signer for codec ${signature.codec} matching did ${did}`)
		}

		const view = new ExecutionContext(messageLog, signedMessage, signer)

		const sessions = await db.query<SessionRecord>("$sessions", {
			where: { did, public_key: signature.publicKey },
		})

		const activeSessions = sessions.filter(({ expiration }) => expiration === null || expiration > context.timestamp)

		let sessionId: string | null = null
		for (const session of activeSessions) {
			const isAncestor = await view.isAncestor(session.message_id)
			if (isAncestor) {
				sessionId = session.message_id
			}
		}

		if (sessionId === null) {
			throw new Error(`missing session ${signature.publicKey} for ${did}`)
		}

		const result = await this.execute(view)

		const actionRecord: ActionRecord = { message_id: id, did, name, timestamp: context.timestamp }
		const effects: Effect[] = [{ operation: "set", model: "$actions", value: actionRecord }]

		const revertCauses = new Set<string>()
		const revertEffects = new Set<string>()

		const messageId = MessageId.encode(id)

		for (const [recordId, read] of view.transactionalReads) {
			if (read !== null) {
				const [previousCSX] = await view.getLatestConflictSet(recordId)
				const csx = (previousCSX ?? 0) + 1
				const value: ReadRecord = { reader_id: id, writer_id: read.version, record_id: recordId, csx }
				effects.push({ model: "$reads", operation: "set", value })

				for await (const revert of db.iterate<RevertRecord>("$reverts", { where: { effect_id: read.version } })) {
					revertCauses.add(revert.cause_id)
				}

				if (view.writes.get(recordId)?.csx ?? 0 > 0) {
					continue
				}

				const writes = await db.query<{ record_id: string; message_id: string; csx: number }>("$writes", {
					where: { record_id: recordId, csx },
					orderBy: { "record_id/csx/message_id": "asc" },
				})

				this.log.trace("found %d concurrent writes to record %s csx %d", writes.length, recordId, csx)
				for await (const write of writes) {
					const isAncestor = await messageLog.isAncestor(write.message_id, messageId)
					this.log.trace("- write from %s (isAncestor: %s)", write.message_id, isAncestor)
					if (!isAncestor) {
						revertCauses.add(write.message_id)
					}
				}
			}
		}

		const conditionalEffects: Effect[] = []

		for (const [recordId, { model, key, value, csx }] of view.writes) {
			if (csx === null) {
				// LWW write
				const writeRecord: WriteRecord = {
					record_id: recordId,
					message_id: id,
					value: value && cbor.encode(value),
					csx: csx,
				}

				effects.push({ model: "$writes", operation: "set", value: writeRecord })

				const superiorWrites = await db.query<{ record_id: string; message_id: string }>("$writes", {
					select: { record_id: true, message_id: true },
					where: { record_id: recordId, message_id: { gt: id } },
					limit: 1,
				})

				if (superiorWrites.length > 0) {
					const [write] = superiorWrites
					this.log("skipping effect %o because it is superceeded by message %O", [model, key], write.message_id)
					continue
				}

				if (value === null) {
					effects.push({ model, operation: "delete", key })
				} else {
					effects.push({ model, operation: "set", value })
				}

				// TODO: update primaryKey value
				const recordValue: RecordRecord = {
					record_id: recordId,
					model,
					key: encodeRecordKey(db.config, model, key),
					version: id,
					csx: null,
				}

				effects.push({ model: "$records", operation: "set", value: recordValue })
			} else {
				// Transactional write

				const writeRecord: WriteRecord = {
					record_id: recordId,
					message_id: id,
					value: value && cbor.encode(value),
					csx: csx,
				}

				effects.push({ model: "$writes", operation: "set", value: writeRecord })

				const conflictingReads = await db.query<ReadRecord>("$reads", { where: { record_id: recordId, csx } })
				for (const read of conflictingReads) {
					const isAncestor = await view.isAncestor(read.reader_id)
					if (!isAncestor) {
						const [{ csx } = { csx: null }] = await db.query<WriteRecord>("$writes", {
							where: { record_id: recordId, message_id: read.reader_id },
						})

						if (csx === null) {
							revertEffects.add(read.reader_id)
						}
					}
				}

				const inferiorWrites = await db.query<{ record_id: string; message_id: string; csx: number }>("$writes", {
					select: { record_id: true, message_id: true, csx: true },
					where: { record_id: recordId, csx, message_id: { lt: id } },
					orderBy: { "record_id/csx/message_id": "asc" },
				})

				for (const inferiorWrite of inferiorWrites) {
					const inferiorWriteRevertCauses = await db.query<RevertRecord>("$reverts", {
						where: { effect_id: inferiorWrite.message_id },
					})

					let isAncestor = false
					for (const inferiorWriteRevert of inferiorWriteRevertCauses) {
						isAncestor = await view.isAncestor(inferiorWriteRevert.cause_id)
						if (isAncestor) {
							break
						}
					}

					if (!isAncestor) {
						revertEffects.add(inferiorWrite.message_id)
					}
				}

				const superiorWrites = await db.query<{ record_id: string; message_id: string; csx: number }>("$writes", {
					select: { record_id: true, message_id: true, csx: true },
					where: { record_id: recordId, csx, message_id: { gt: id } },
					orderBy: { "record_id/csx/message_id": "asc" },
				})

				this.log.trace("write to %s has %d superior writes", recordId, superiorWrites.length)
				if (superiorWrites.length > 0) {
					for (const write of superiorWrites) {
						this.log.trace("- adding %s to revert causes", write.message_id)
						revertCauses.add(write.message_id)
					}
				}

				if (value === null) {
					conditionalEffects.push({ model, operation: "delete", key })
				} else {
					conditionalEffects.push({ model, operation: "set", value })
				}

				const recordValue: RecordRecord = {
					record_id: recordId,
					model: model,
					key: encodeRecordKey(db.config, model, key),
					version: id,
					csx: csx,
				}

				conditionalEffects.push({ model: "$records", operation: "set", value: recordValue })
			}
		}

		const addDependencies = async (revertEffects: Set<string>, effectId: string) => {
			const dependencies = await db.query<ReadRecord>("$reads", {
				select: { reader_id: true, writer_id: true },
				where: { writer_id: effectId },
			})

			this.log.trace("found %d dependencies for effect %s", dependencies.length, effectId)
			for (const { reader_id: dependency } of dependencies) {
				const existingCauses = await db.query<RevertRecord>("$reverts", { where: { effect_id: dependency } })
				let isAncestor = false
				for (const { cause_id: existingCause } of existingCauses) {
					isAncestor = await view.isAncestor(existingCause)
					if (isAncestor) {
						break
					}
				}

				if (!isAncestor) {
					this.log.trace("adding transitive revert effect %s", dependency)
					revertEffects.add(dependency)
					await addDependencies(revertEffects, dependency)
				}
			}
		}

		this.log.trace("got base revert effects: %o", revertEffects)

		for (const effectId of revertEffects) await addDependencies(revertEffects, effectId)
		this.log.trace("got expanded revert effects: %o", revertEffects)

		for (const effectId of revertEffects) {
			const value: RevertRecord = { cause_id: id, effect_id: effectId }
			effects.push({ model: "$reverts", operation: "set", value })
		}

		this.log.trace("got base revert causes: %o", revertCauses)

		// filter revertCauses down to a minimal mutually-concurrent set
		const revertCausesSorted = Array.from(revertCauses).sort()
		for (const [i, causeId] of revertCausesSorted.entries()) {
			for (const ancestorCauseId of revertCausesSorted.slice(0, i)) {
				const isAncestor = await messageLog.isAncestor(causeId, ancestorCauseId)
				if (isAncestor) {
					revertCauses.delete(causeId)
					break
				}
			}
		}

		this.log.trace("got reduced revert causes: %o", revertCauses)

		if (revertCauses.size > 0) {
			for (const causeId of revertCauses) {
				const value: RevertRecord = { effect_id: id, cause_id: causeId }
				effects.push({ model: "$reverts", operation: "set", value })
			}
		} else {
			effects.push(...conditionalEffects)
		}

		if (revertEffects.size > 0) {
			const [_, heads] = await messageLog.getClock()
			const currentView = new View(messageLog, heads)

			for (const effectId of revertEffects) {
				this.log.trace("checking for values currently referencing reverted effect %s", effectId)

				const versions = await db.query<RecordRecord>("$records", { where: { version: effectId } })
				this.log.trace("found %d existing records referencing the reverted action %s", versions.length, effectId)
				for (const { record_id, model, key } of versions) {
					const read = await currentView.getLastValueTransactional(record_id, revertEffects)
					if (read === null) {
						this.log.trace("no other versions of record %s found", record_id)
						effects.push({ model: "$records", operation: "delete", key: record_id })
						effects.push({ model, operation: "delete", key })
					} else {
						const { value, csx, version } = read
						this.log.trace("got new version %s of record %s (csx %d)", version, record_id, csx)
						effects.push({
							model: "$records",
							operation: "set",
							value: { record_id, model, key, version, csx } satisfies RecordRecord,
						})

						if (value === null) {
							effects.push({ model, operation: "delete", key })
						} else {
							effects.push({ model, operation: "set", value })
						}
					}
				}
			}
		}

		try {
			this.log.trace("applying effects %O", effects)
			await db.apply(effects)
		} catch (err) {
			if (err instanceof Error) {
				err.message = `${name}: ${err.message}`
			}
			throw err
		}

		return result
	}
}<|MERGE_RESOLUTION|>--- conflicted
+++ resolved
@@ -9,8 +9,8 @@
 
 import { assert } from "@canvas-js/utils"
 
-<<<<<<< HEAD
 import { ExecutionContext } from "../ExecutionContext.js"
+import { Contract } from "../types.js"
 
 import { encodeRecordKey, getRecordId, isAction, isSession, isSnapshot } from "../utils.js"
 import { View } from "../View.js"
@@ -36,11 +36,6 @@
 	version: string
 	csx: number | null
 }
-=======
-import { ExecutionContext, getKeyHash } from "../ExecutionContext.js"
-import { isAction, isSession, isSnapshot } from "../utils.js"
-import { Contract } from "../types.js"
->>>>>>> de031491
 
 export type RevertRecord = {
 	effect_id: string
@@ -126,11 +121,7 @@
 	public abstract readonly topic: string
 	public abstract readonly signers: SignerCache
 	public abstract readonly actionNames: string[]
-<<<<<<< HEAD
 	public readonly schema: ModelSchema
-=======
-	public abstract readonly contract: string | Contract<any, any>
->>>>>>> de031491
 
 	protected readonly log = logger("canvas:runtime")
 
@@ -144,8 +135,23 @@
 		}
 	}
 
+	// <<<<<<< HEAD
+	// =======
+	// 	public abstract readonly topic: string
+	// 	public abstract readonly signers: SignerCache
+	// 	public abstract readonly schema: ModelSchema
+	// 	public abstract readonly actionNames: string[]
+	// 	public abstract readonly contract: string | Contract<any, any>
+
+	// 	protected readonly log = logger("canvas:runtime")
+	// 	#db: AbstractModelDB | null = null
+
+	// 	protected constructor() {}
+
+	// >>>>>>> main
 	protected abstract execute(context: ExecutionContext): Promise<void | any>
 
+	public abstract readonly contract: string
 	public abstract close(): Awaitable<void>
 
 	public getConsumer(): GossipLogConsumer<Action | Session | Snapshot> {
