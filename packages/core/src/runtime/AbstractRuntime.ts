--- conflicted
+++ resolved
@@ -3,7 +3,6 @@
 
 import type { Action, Session, Snapshot, SignerCache, Awaitable } from "@canvas-js/interfaces"
 
-<<<<<<< HEAD
 import {
 	AbstractModelDB,
 	Effect,
@@ -26,143 +25,9 @@
 } from "@canvas-js/gossiplog"
 
 import { assert, mapValues } from "@canvas-js/utils"
+
+import { ExecutionContext } from "../ExecutionContext.js"
 import { getRecordId, isAction, isSession, isSnapshot } from "../utils.js"
-
-const getKeyHash = (key: string) => bytesToHex(blake3(key, { dkLen: 16 }))
-
-export class ExecutionContext {
-	// // recordId -> { version, value }
-	// public readonly reads: Record<string, { version: string | null; value: ModelValue | null }> = {}
-
-	// // recordId -> effect
-	// public readonly writes: Record<string, Effect> = {}
-
-	public readonly modelEntries: Record<string, Record<string, ModelValue | null>>
-	public readonly root: MessageId[]
-
-	constructor(
-		public readonly messageLog: AbstractGossipLog<Action | Session | Snapshot>,
-		public readonly signedMessage: SignedMessage<Action>,
-		public readonly address: string,
-	) {
-		this.modelEntries = mapValues(messageLog.db.models, () => ({}))
-		this.root = signedMessage.message.parents.map((id) => MessageId.encode(id))
-	}
-
-	public get id() {
-		return this.signedMessage.id
-	}
-
-	public get signature() {
-		return this.signedMessage.signature
-	}
-
-	public get message() {
-		return this.signedMessage.message
-	}
-
-	public get db() {
-		return this.messageLog.db
-	}
-
-	public async isAncestor(ancestor: string | MessageId): Promise<boolean> {
-		return await this.messageLog.isAncestor(this.root, ancestor)
-	}
-
-	public async getModelValue<T extends ModelValue = ModelValue>(model: string, key: string): Promise<null | T> {
-		if (this.modelEntries[model] === undefined) {
-			const { name } = this.message.payload
-			throw new Error(`could not access model db.${model} inside runtime action ${name}`)
-		}
-
-		if (this.modelEntries[model][key] !== undefined) {
-			return this.modelEntries[model][key] as T
-		}
-
-		const recordId = getRecordId(model, key)
-		const lowerBound = MIN_MESSAGE_ID
-		let upperBound = this.id
-
-		// eslint-disable-next-line no-constant-condition
-		while (true) {
-			const results = await this.db.query<WriteRecord>("$writes", {
-				where: { record_id: recordId, message_id: { gte: lowerBound, lt: upperBound } },
-				orderBy: { "record_id/message_id": "desc" },
-				limit: 1,
-			})
-
-			if (results.length === 0) {
-				return null
-			}
-
-			const [{ message_id: messageId, value }] = results
-
-			if (messageId === MIN_MESSAGE_ID) {
-				assert(value !== null, "expected snapshot write to be non-null")
-				return cbor.decode<T>(value)
-			}
-
-			const isAncestor = await this.isAncestor(messageId)
-			if (isAncestor) {
-				if (value === null) {
-					return null
-				} else {
-					return cbor.decode<null | T>(value)
-				}
-			} else {
-				upperBound = messageId
-			}
-		}
-	}
-
-	public setModelValue(model: string, value: ModelValue): void {
-		assert(this.db.models[model] !== undefined, "model not found")
-		validateModelValue(this.db.models[model], value)
-		const {
-			primaryKey: [primaryKey],
-		} = this.db.models[model]
-		const key = value[primaryKey] as string
-		assert(typeof key === "string", "expected value[primaryKey] to be a string")
-		this.modelEntries[model][key] = value
-	}
-
-	public deleteModelValue(model: string, key: string): void {
-		assert(this.db.models[model] !== undefined, "model not found")
-		this.modelEntries[model][key] = null
-	}
-
-	public async updateModelValue(model: string, value: Record<string, PropertyValue | undefined>): Promise<void> {
-		assert(this.db.models[model] !== undefined, "model not found")
-		const {
-			primaryKey: [primaryKey],
-		} = this.db.models[model]
-		const key = value[primaryKey] as string
-		const previousValue = await this.getModelValue(model, key)
-		const result = updateModelValues(value, previousValue)
-		validateModelValue(this.db.models[model], result)
-		this.modelEntries[model][key] = result
-	}
-
-	public async mergeModelValue(model: string, value: Record<string, PropertyValue | undefined>): Promise<void> {
-		assert(this.db.models[model] !== undefined, "model not found")
-		const {
-			primaryKey: [primaryKey],
-		} = this.db.models[model]
-		const key = value[primaryKey] as string
-		const previousValue = await this.getModelValue(model, key)
-		const result = mergeModelValues(value, previousValue)
-		validateModelValue(this.db.models[model], result)
-		this.modelEntries[model][key] = result
-	}
-}
-=======
-import { AbstractModelDB, Effect, ModelSchema } from "@canvas-js/modeldb"
-import { GossipLogConsumer, MAX_MESSAGE_ID, AbstractGossipLog, SignedMessage } from "@canvas-js/gossiplog"
-import { assert } from "@canvas-js/utils"
-
-import { ExecutionContext, getKeyHash } from "../ExecutionContext.js"
-import { isAction, isSession, isSnapshot } from "../utils.js"
->>>>>>> b8876e3f
 
 export type WriteRecord = {
 	record_id: string
