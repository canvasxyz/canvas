import * as cbor from "@ipld/dag-cbor"
import { blake3 } from "@noble/hashes/blake3"
import { bytesToHex } from "@noble/hashes/utils"
import { logger } from "@libp2p/logger"

import type { Action, Session, Snapshot, SignerCache, Awaitable } from "@canvas-js/interfaces"

<<<<<<< HEAD
import { AbstractModelDB, Effect, ModelValue, ModelSchema, PrimaryKeyValue } from "@canvas-js/modeldb"
import {
	GossipLogConsumer,
	MAX_MESSAGE_ID,
	MIN_MESSAGE_ID,
	AbstractGossipLog,
	SignedMessage,
	MessageId,
} from "@canvas-js/gossiplog"

=======
import {
	AbstractModelDB,
	Effect,
	ModelValue,
	ModelSchema,
	PropertyValue,
	validateModelValue,
	updateModelValues,
	mergeModelValues,
} from "@canvas-js/modeldb"
import { GossipLogConsumer, MAX_MESSAGE_ID, AbstractGossipLog, SignedMessage, MessageId } from "@canvas-js/gossiplog"
>>>>>>> d73df479
import { assert, mapValues } from "@canvas-js/utils"
import { getRecordId, isAction, isSession, isSnapshot } from "../utils.js"

const getKeyHash = (key: string) => bytesToHex(blake3(key, { dkLen: 16 }))

export class ExecutionContext {
	// // recordId -> { version, value }
	// public readonly reads: Record<string, { version: string | null; value: ModelValue | null }> = {}

	// // recordId -> effect
	// public readonly writes: Record<string, Effect> = {}

	public readonly modelEntries: Record<string, Record<string, ModelValue | null>>
	public readonly root: MessageId[]

	constructor(
		public readonly messageLog: AbstractGossipLog<Action | Session | Snapshot>,
		public readonly signedMessage: SignedMessage<Action>,
		public readonly address: string,
	) {
		this.modelEntries = mapValues(messageLog.db.models, () => ({}))
		this.root = signedMessage.message.parents.map((id) => MessageId.encode(id))
	}

	public get id() {
		return this.signedMessage.id
	}

	public get signature() {
		return this.signedMessage.signature
	}

	public get message() {
		return this.signedMessage.message
	}

	public get db() {
		return this.messageLog.db
	}

	public async isAncestor(ancestor: string | MessageId): Promise<boolean> {
		return await this.messageLog.isAncestor(this.root, ancestor)
	}

	public async getModelValue<T extends ModelValue = ModelValue>(model: string, key: string): Promise<null | T> {
		if (this.modelEntries[model] === undefined) {
			const { name } = this.message.payload
			throw new Error(`could not access model db.${model} inside runtime action ${name}`)
		}

		if (this.modelEntries[model][key] !== undefined) {
			return this.modelEntries[model][key] as T
		}

		const recordId = getRecordId(model, key)
		const lowerBound = MIN_MESSAGE_ID
		let upperBound = this.id

		// eslint-disable-next-line no-constant-condition
		while (true) {
			const results = await this.db.query<WriteRecord>("$writes", {
				where: { record_id: recordId, message_id: { gte: lowerBound, lt: upperBound } },
				orderBy: { "record_id/message_id": "desc" },
				limit: 1,
			})

			if (results.length === 0) {
				return null
			}

			const [{ message_id: messageId, value }] = results

			if (messageId === MIN_MESSAGE_ID) {
				assert(value !== null, "expected snapshot write to be non-null")
				return cbor.decode<T>(value)
			}

			const isAncestor = await this.isAncestor(messageId)
			if (isAncestor) {
				if (value === null) {
					return null
				} else {
					return cbor.decode<null | T>(value)
				}
			} else {
				upperBound = messageId
			}
		}
	}

	public setModelValue(model: string, value: ModelValue): void {
		assert(this.db.models[model] !== undefined, "model not found")
		validateModelValue(this.db.models[model], value)
		const {
			primaryKey: [primaryKey],
		} = this.db.models[model]
		const key = value[primaryKey] as string
		assert(typeof key === "string", "expected value[primaryKey] to be a string")
		this.modelEntries[model][key] = value
	}

	public deleteModelValue(model: string, key: string): void {
		assert(this.db.models[model] !== undefined, "model not found")
		this.modelEntries[model][key] = null
	}

	public async updateModelValue(model: string, value: Record<string, PropertyValue | undefined>): Promise<void> {
		assert(this.db.models[model] !== undefined, "model not found")
		const {
			primaryKey: [primaryKey],
		} = this.db.models[model]
		const key = value[primaryKey] as string
		const previousValue = await this.getModelValue(model, key)
		const result = updateModelValues(value, previousValue)
		validateModelValue(this.db.models[model], result)
		this.modelEntries[model][key] = result
	}

	public async mergeModelValue(model: string, value: Record<string, PropertyValue | undefined>): Promise<void> {
		assert(this.db.models[model] !== undefined, "model not found")
		const {
			primaryKey: [primaryKey],
		} = this.db.models[model]
		const key = value[primaryKey] as string
		const previousValue = await this.getModelValue(model, key)
		const result = mergeModelValues(value, previousValue)
		validateModelValue(this.db.models[model], result)
		this.modelEntries[model][key] = result
	}
}

export type WriteRecord = {
	record_id: string
	message_id: string
	value: Uint8Array | null
	csx: number | null
}

export type ReadRecord = {
	reader_id: string
	writer_id: string
	record_id: string
}

export type SessionRecord = {
	message_id: string
	did: string
	public_key: string
	address: string
	expiration: number | null
}

export type ActionRecord = {
	message_id: string
	did: string
	name: string
	timestamp: number
}

export abstract class AbstractRuntime {
	protected static effectsModel = {
		$writes: {
			$primary: "record_id/message_id",
			record_id: "string",
			message_id: "string",
			value: "bytes?",
			csx: "integer?",
		},

		$reads: {
			$primary: "reader_id/writer_id/record_id",
			reader_id: "string",
			writer_id: "string",
			record_id: "string",
		},

		// $records: { id: "primary", model: "string", key: "bytes" },
	} satisfies ModelSchema

	// protected static revertModel = {
	// 	$revert_slices: {
	// 		$primary: "effect_id/cause_id",
	// 		cause_id: "string",
	// 		effect_id: "primary",
	// 	},
	// } satisfies ModelSchema

	protected static sessionsModel = {
		$sessions: {
			message_id: "primary",
			did: "string",
			public_key: "string",
			address: "string",
			expiration: "integer?",
			$indexes: ["did", "public_key"],
		},
	} satisfies ModelSchema

	protected static actionsModel = {
		$actions: {
			message_id: "primary",
			did: "string",
			name: "string",
			timestamp: "integer",
			$indexes: ["did", "name"],
		},
	} satisfies ModelSchema

	protected static usersModel = {
		$dids: { did: "primary" },
	} satisfies ModelSchema

	protected static getModelSchema(schema: ModelSchema): ModelSchema {
		return {
			...schema,
			...AbstractRuntime.sessionsModel,
			...AbstractRuntime.actionsModel,
			...AbstractRuntime.effectsModel,
			...AbstractRuntime.usersModel,
		}
	}

	public abstract readonly topic: string
	public abstract readonly signers: SignerCache
	public abstract readonly schema: ModelSchema
	public abstract readonly actionNames: string[]

	protected readonly log = logger("canvas:runtime")
	#db: AbstractModelDB | null = null

	protected constructor() {}

	protected abstract execute(context: ExecutionContext): Promise<void | any>

	public abstract close(): Awaitable<void>

	public get db() {
		assert(this.#db !== null, "internal error - expected this.#db !== null")
		return this.#db
	}

	public set db(db: AbstractModelDB) {
		this.#db = db
	}

	public getConsumer(): GossipLogConsumer<Action | Session | Snapshot> {
		const handleSession = this.handleSession.bind(this)
		const handleAction = this.handleAction.bind(this)
		const handleSnapshot = this.handleSnapshot.bind(this)

		return async function (this: AbstractGossipLog<Action | Session | Snapshot>, signedMessage) {
			if (isSession(signedMessage)) {
				return await handleSession(signedMessage)
			} else if (isAction(signedMessage)) {
				return await handleAction(signedMessage, this)
			} else if (isSnapshot(signedMessage)) {
				return await handleSnapshot(signedMessage, this)
			} else {
				throw new Error("invalid message payload type")
			}
		}
	}

	private async handleSnapshot(
		signedMessage: SignedMessage<Snapshot>,
		messageLog: AbstractGossipLog<Action | Session | Snapshot>,
	) {
		const { models } = signedMessage.message.payload

		const messages = await messageLog.getMessages()
		assert(messages.length === 0, "snapshot must be first entry on log")

		for (const [modelName, values] of Object.entries(models)) {
			const model = this.db.models[modelName]

			for (const value of values) {
				const modelValue = cbor.decode<ModelValue>(value)
				const primaryKey = model.primaryKey.map((name) => modelValue[name] as PrimaryKeyValue)
				const recordId = getRecordId(modelName, primaryKey)

				await this.db.set(modelName, modelValue)

				await this.db.set<WriteRecord>("$writes", {
					record_id: recordId,
					message_id: MIN_MESSAGE_ID,
					value: value,
					csx: null,
				})
			}
		}
	}

	private async handleSession(signedMessage: SignedMessage<Session>) {
		const { id, signature, message } = signedMessage
		const {
			publicKey,
			did,
			context: { timestamp, duration },
		} = message.payload

		const signer = this.signers
			.getAll()
			.find((signer) => signer.scheme.codecs.includes(signature.codec) && signer.match(did))

		assert(signer !== undefined, "no matching signer found")

		assert(publicKey === signature.publicKey)

		await signer.verifySession(this.topic, message.payload)
		const address = signer.getAddressFromDid(did)

		const sessionRecord: SessionRecord = {
			message_id: id,
			public_key: publicKey,
			did,
			address,
			expiration: duration === undefined ? null : timestamp + duration,
		}

		const effects: Effect[] = [
			{ model: "$sessions", operation: "set", value: sessionRecord },
			{ model: "$dids", operation: "set", value: { did } },
		]

		await this.db.apply(effects)
	}

	private async handleAction(
		signedMessage: SignedMessage<Action>,
		messageLog: AbstractGossipLog<Action | Session | Snapshot>,
	) {
		const { id, signature, message } = signedMessage
		const { did, name, context } = message.payload

		const signer = this.signers
			.getAll()
			.find((signer) => signer.scheme.codecs.includes(signature.codec) && signer.match(did))

		if (!signer) {
			throw new Error("unexpected missing signer")
		}

		const address = signer.getAddressFromDid(did)
		const executionContext = new ExecutionContext(messageLog, signedMessage, address)

		const sessions = await this.db.query<{ message_id: string; expiration: number | null }>("$sessions", {
			where: { public_key: signature.publicKey, did: did },
		})

		const activeSessions = sessions.filter(({ expiration }) => expiration === null || expiration > context.timestamp)

		let sessionId: string | null = null
		for (const session of activeSessions) {
			const isAncestor = await executionContext.isAncestor(session.message_id)
			if (isAncestor) {
				sessionId = session.message_id
			}
		}

		if (sessionId === null) {
			throw new Error(`missing session ${signature.publicKey} for ${did}`)
		}

		const result = await this.execute(executionContext)

		const actionRecord: ActionRecord = { message_id: id, did, name, timestamp: context.timestamp }
		const effects: Effect[] = [{ operation: "set", model: "$actions", value: actionRecord }]

		for (const [model, entries] of Object.entries(executionContext.modelEntries)) {
			for (const [key, value] of Object.entries(entries)) {
				const recordId = getRecordId(model, key)

				const writeRecord: WriteRecord = {
					record_id: recordId,
					message_id: id,
					value: value && cbor.encode(value),
					csx: null,
				}

				effects.push({ model: "$writes", operation: "set", value: writeRecord })

				const results = await this.db.query<{ record_id: string; message_id: string }>("$writes", {
					select: { record_id: true, message_id: true },
					where: {
						record_id: recordId,
						message_id: { gt: id, lte: MAX_MESSAGE_ID },
						csx: null,
					},
					limit: 1,
				})

				if (results.length > 0) {
					this.log("skipping effect %o because it is superceeded by effects %O", [key, value], results)
					continue
				}

				if (value === null) {
					effects.push({ model, operation: "delete", key })
				} else {
					effects.push({ model, operation: "set", value })
				}
			}
		}

		this.log("applying effects %O", effects)

		try {
			await this.db.apply(effects)
		} catch (err) {
			if (err instanceof Error) {
				err.message = `${name}: ${err.message}`
			}
			throw err
		}

		return result
	}
}<|MERGE_RESOLUTION|>--- conflicted
+++ resolved
@@ -5,8 +5,18 @@
 
 import type { Action, Session, Snapshot, SignerCache, Awaitable } from "@canvas-js/interfaces"
 
-<<<<<<< HEAD
-import { AbstractModelDB, Effect, ModelValue, ModelSchema, PrimaryKeyValue } from "@canvas-js/modeldb"
+import {
+	AbstractModelDB,
+	Effect,
+	ModelValue,
+	ModelSchema,
+	PropertyValue,
+	PrimaryKeyValue,
+	validateModelValue,
+	updateModelValues,
+	mergeModelValues,
+} from "@canvas-js/modeldb"
+
 import {
 	GossipLogConsumer,
 	MAX_MESSAGE_ID,
@@ -16,19 +26,6 @@
 	MessageId,
 } from "@canvas-js/gossiplog"
 
-=======
-import {
-	AbstractModelDB,
-	Effect,
-	ModelValue,
-	ModelSchema,
-	PropertyValue,
-	validateModelValue,
-	updateModelValues,
-	mergeModelValues,
-} from "@canvas-js/modeldb"
-import { GossipLogConsumer, MAX_MESSAGE_ID, AbstractGossipLog, SignedMessage, MessageId } from "@canvas-js/gossiplog"
->>>>>>> d73df479
 import { assert, mapValues } from "@canvas-js/utils"
 import { getRecordId, isAction, isSession, isSnapshot } from "../utils.js"
 
