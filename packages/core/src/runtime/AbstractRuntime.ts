import * as cbor from "@ipld/dag-cbor"
import { blake3 } from "@noble/hashes/blake3"
import { bytesToHex } from "@noble/hashes/utils"
import { logger } from "@libp2p/logger"
import { TypeTransformerFunction } from "@ipld/schema/typed.js"

import type { Signature, Action, Message, Session, SessionSigner, SignerCache } from "@canvas-js/interfaces"

import { AbstractModelDB, Effect, ModelValue, ModelsInit, lessThan } from "@canvas-js/modeldb"
import { GossipLogConsumer, encodeId, MAX_MESSAGE_ID, MIN_MESSAGE_ID, AbstractGossipLog } from "@canvas-js/gossiplog"
import { assert, mapValues } from "@canvas-js/utils"

export type ExecutionContext = {
	messageLog: AbstractGossipLog<Action | Session>
	id: string
	signature: Signature
	message: Message<Action>
	modelEntries: Record<string, Record<string, ModelValue | null>>
	signer: SessionSigner<any>
}

export abstract class AbstractRuntime {
	protected static effectsModel: ModelsInit = {
		$effects: {
			key: "primary", // `${model}/${hash(key)}/${version}
			value: "bytes?",
		},
	} satisfies ModelsInit

	protected static versionsModel = {
		$versions: {
			key: "primary", // `${model}/${hash(key)}
			version: "bytes",
		},
	} satisfies ModelsInit

	protected static sessionsModel = {
		$sessions: {
			message_id: "primary",
			public_key: "string",
			address: "string",
			expiration: "integer?",
			rawMessage: "string",
			rawSignature: "string",
			$indexes: [["address"], ["public_key"]],
		},
	} satisfies ModelsInit

	protected static getModelSchema(modelsInit: ModelsInit, options: { indexHistory: boolean }): ModelsInit {
		if (options.indexHistory) {
			return {
				...modelsInit,
				...AbstractRuntime.sessionsModel,
				...AbstractRuntime.effectsModel,
			}
		} else {
			return {
				...modelsInit,
				...AbstractRuntime.sessionsModel,
				...AbstractRuntime.versionsModel,
			}
		}
	}

	public abstract readonly topic: string
	public abstract readonly signers: SignerCache
	public abstract readonly db: AbstractModelDB
	public abstract readonly actionNames: string[]
	public abstract readonly argsTransformers: Record<
		string,
		{ toTyped: TypeTransformerFunction; toRepresentation: TypeTransformerFunction }
	>

	protected readonly log = logger("canvas:runtime")
	protected constructor(public readonly indexHistory: boolean) {}

	protected abstract execute(context: ExecutionContext): Promise<void | any>

	public async close() {
		await this.db.close()
	}

	private static isAction = (message: Message<Action | Session>): message is Message<Action> =>
		message.payload.type === "action"

	private static isSession = (message: Message<Action | Session>): message is Message<Session> =>
		message.payload.type === "session"

	public getConsumer(): GossipLogConsumer<Action | Session> {
		// eslint-disable-next-line @typescript-eslint/no-this-alias
		const runtime = this

		return async function (this: AbstractGossipLog<Action | Session>, { id, signature, message }) {
			if (AbstractRuntime.isSession(message)) {
<<<<<<< HEAD
				const {
					publicKey,
					did,
					context: { timestamp, duration },
				} = message.payload

				const signer = runtime.signers
					.getAll()
					.find((signer) => signer.scheme.codecs.includes(signature.codec) && signer.match(did))

				assert(signer !== undefined, "no matching signer found")

				assert(publicKey === signature.publicKey)

				await signer.verifySession(runtime.topic, message.payload)

				await runtime.db.set("$sessions", {
					message_id: id,
					public_key: publicKey,
					address: did,
					expiration: duration === undefined ? Number.MAX_SAFE_INTEGER : timestamp + duration,
					rawMessage: bytesToHex(cbor.encode(message)),
					rawSignature: bytesToHex(cbor.encode(signature)),
				})
			} else if (AbstractRuntime.isAction(message)) {
				const {
					did,
					context: { timestamp },
				} = message.payload

				const sessions = await runtime.db.query("$sessions", {
					where: {
						public_key: signature.publicKey,
						address: did,
						expiration: { gte: timestamp },
					},
				})

				if (sessions.length === 0) {
					throw new Error(`missing session ${signature.publicKey} for $${did}`)
				}

				const signer = runtime.signers
					.getAll()
					.find((signer) => signer.scheme.codecs.includes(signature.codec) && signer.match(did))

				if (signer === undefined) {
					throw new Error("unexpected missing signer")
				}

				const modelEntries: Record<string, Record<string, ModelValue | null>> = mapValues(runtime.db.models, () => ({}))

				const result = await runtime.execute({ txn: this, modelEntries, id, signature, message, signer })

				const effects: Effect[] = []

				for (const [model, entries] of Object.entries(modelEntries)) {
					for (const [key, value] of Object.entries(entries)) {
						const keyHash = AbstractRuntime.getKeyHash(key)

						if (runtime.indexHistory) {
							const effectKey = `${model}/${keyHash}/${id}`
							const results = await runtime.db.query("$effects", {
								select: { key: true },
								where: { key: { gt: effectKey, lte: `${model}/${keyHash}/${MAX_MESSAGE_ID}` } },
								limit: 1,
							})

							effects.push({
								model: "$effects",
								operation: "set",
								value: { key: effectKey, value: value && cbor.encode(value) },
							})

							if (results.length > 0) {
								runtime.log("skipping effect %o because it is superceeded by effects %O", [key, value], results)
								continue
							}
						} else {
							const versionKey = `${model}/${keyHash}`
							const existingVersionRecord = await runtime.db.get("$versions", versionKey)
							const { version: existingVersion } = existingVersionRecord ?? { version: null }

							assert(
								existingVersion === null || existingVersion instanceof Uint8Array,
								"expected version === null || version instanceof Uint8Array",
							)

							const currentVersion = encodeId(id)
							if (existingVersion !== null && lessThan(currentVersion, existingVersion)) {
								continue
							}

							effects.push({
								model: "$versions",
								operation: "set",
								value: { key: versionKey, version: currentVersion },
							})
						}

						if (value === null) {
							effects.push({ model, operation: "delete", key })
						} else {
							effects.push({ model, operation: "set", value })
						}
=======
				await runtime.handleSession(id, signature, message)
			} else if (AbstractRuntime.isAction(message)) {
				await runtime.handleAction(id, signature, message, this)
			} else {
				throw new Error("invalid message payload type")
			}
		}
	}

	private async handleSession(id: string, signature: Signature, message: Message<Session>) {
		const {
			publicKey,
			address,
			context: { timestamp, duration },
		} = message.payload

		const signer = this.signers
			.getAll()
			.find((signer) => signer.scheme.codecs.includes(signature.codec) && signer.match(address))

		assert(signer !== undefined, "no matching signer found")

		assert(publicKey === signature.publicKey)

		await signer.verifySession(this.topic, message.payload)

		await this.db.set("$sessions", {
			message_id: id,
			public_key: publicKey,
			address: address,
			expiration: duration === undefined ? Number.MAX_SAFE_INTEGER : timestamp + duration,
			rawMessage: bytesToHex(cbor.encode(message)),
			rawSignature: bytesToHex(cbor.encode(signature)),
		})
	}

	private async handleAction(
		id: string,
		signature: Signature,
		message: Message<Action>,
		messageLog: AbstractGossipLog<Action | Session>,
	) {
		const {
			address,
			context: { timestamp },
		} = message.payload

		const sessions = await this.db.query("$sessions", {
			where: {
				public_key: signature.publicKey,
				address: address,
				expiration: { gte: timestamp },
			},
		})

		if (sessions.length === 0) {
			throw new Error(`missing session ${signature.publicKey} for $${address}`)
		}

		const modelEntries: Record<string, Record<string, ModelValue | null>> = mapValues(this.db.models, () => ({}))

		const result = await this.execute({ messageLog, modelEntries, id, signature, message })

		const effects: Effect[] = []

		for (const [model, entries] of Object.entries(modelEntries)) {
			for (const [key, value] of Object.entries(entries)) {
				const keyHash = AbstractRuntime.getKeyHash(key)

				if (this.indexHistory) {
					const effectKey = `${model}/${keyHash}/${id}`
					const results = await this.db.query("$effects", {
						select: { key: true },
						where: { key: { gt: effectKey, lte: `${model}/${keyHash}/${MAX_MESSAGE_ID}` } },
						limit: 1,
					})

					effects.push({
						model: "$effects",
						operation: "set",
						value: { key: effectKey, value: value && cbor.encode(value) },
					})

					if (results.length > 0) {
						this.log("skipping effect %o because it is superceeded by effects %O", [key, value], results)
						continue
					}
				} else {
					const versionKey = `${model}/${keyHash}`
					const existingVersionRecord = await this.db.get("$versions", versionKey)
					const { version: existingVersion } = existingVersionRecord ?? { version: null }

					assert(
						existingVersion === null || existingVersion instanceof Uint8Array,
						"expected version === null || version instanceof Uint8Array",
					)

					const currentVersion = encodeId(id)
					if (existingVersion !== null && lessThan(currentVersion, existingVersion)) {
						continue
>>>>>>> df426185
					}

					effects.push({
						model: "$versions",
						operation: "set",
						value: { key: versionKey, version: currentVersion },
					})
				}

				if (value === null) {
					effects.push({ model, operation: "delete", key })
				} else {
					effects.push({ model, operation: "set", value })
				}
			}
		}

		this.log("applying effects %O", effects)
		if (effects.length > 0) {
			await this.db.apply(effects)
		}

		return result
	}

	protected static getKeyHash = (key: string) => bytesToHex(blake3(key, { dkLen: 16 }))

	protected async getModelValue<T extends ModelValue = ModelValue>(
		context: ExecutionContext,
		model: string,
		key: string,
	): Promise<null | T> {
		if (!this.indexHistory) {
			throw new Error("cannot call .get if indexHistory is disabled")
		}

		if (context.modelEntries[model][key] !== undefined) {
			return context.modelEntries[model][key] as T
		}

		const keyHash = AbstractRuntime.getKeyHash(key)
		const lowerBound = `${model}/${keyHash}/${MIN_MESSAGE_ID}`
		let upperBound = `${model}/${keyHash}/${MAX_MESSAGE_ID}`

		// eslint-disable-next-line no-constant-condition
		while (true) {
			const results = await this.db.query<{ key: string; value: Uint8Array }>("$effects", {
				where: { key: { gte: lowerBound, lt: upperBound } },
				orderBy: { key: "desc" },
				limit: 1,
			})

			if (results.length === 0) {
				return null
			}

			const [{ key: effectKey, value }] = results
			const [{}, {}, messageId] = effectKey.split("/")

			upperBound = effectKey as string
			const visited = new Set<string>()

			for (const parent of context.message.parents) {
				const isAncestor = await context.messageLog.isAncestor(parent, messageId, visited)
				if (isAncestor) {
					return cbor.decode<null | T>(value)
				}
			}

			upperBound = effectKey
		}
	}
}<|MERGE_RESOLUTION|>--- conflicted
+++ resolved
@@ -15,8 +15,8 @@
 	id: string
 	signature: Signature
 	message: Message<Action>
+	address: string
 	modelEntries: Record<string, Record<string, ModelValue | null>>
-	signer: SessionSigner<any>
 }
 
 export abstract class AbstractRuntime {
@@ -39,6 +39,7 @@
 			message_id: "primary",
 			public_key: "string",
 			address: "string",
+			did: "string",
 			expiration: "integer?",
 			rawMessage: "string",
 			rawSignature: "string",
@@ -92,113 +93,6 @@
 
 		return async function (this: AbstractGossipLog<Action | Session>, { id, signature, message }) {
 			if (AbstractRuntime.isSession(message)) {
-<<<<<<< HEAD
-				const {
-					publicKey,
-					did,
-					context: { timestamp, duration },
-				} = message.payload
-
-				const signer = runtime.signers
-					.getAll()
-					.find((signer) => signer.scheme.codecs.includes(signature.codec) && signer.match(did))
-
-				assert(signer !== undefined, "no matching signer found")
-
-				assert(publicKey === signature.publicKey)
-
-				await signer.verifySession(runtime.topic, message.payload)
-
-				await runtime.db.set("$sessions", {
-					message_id: id,
-					public_key: publicKey,
-					address: did,
-					expiration: duration === undefined ? Number.MAX_SAFE_INTEGER : timestamp + duration,
-					rawMessage: bytesToHex(cbor.encode(message)),
-					rawSignature: bytesToHex(cbor.encode(signature)),
-				})
-			} else if (AbstractRuntime.isAction(message)) {
-				const {
-					did,
-					context: { timestamp },
-				} = message.payload
-
-				const sessions = await runtime.db.query("$sessions", {
-					where: {
-						public_key: signature.publicKey,
-						address: did,
-						expiration: { gte: timestamp },
-					},
-				})
-
-				if (sessions.length === 0) {
-					throw new Error(`missing session ${signature.publicKey} for $${did}`)
-				}
-
-				const signer = runtime.signers
-					.getAll()
-					.find((signer) => signer.scheme.codecs.includes(signature.codec) && signer.match(did))
-
-				if (signer === undefined) {
-					throw new Error("unexpected missing signer")
-				}
-
-				const modelEntries: Record<string, Record<string, ModelValue | null>> = mapValues(runtime.db.models, () => ({}))
-
-				const result = await runtime.execute({ txn: this, modelEntries, id, signature, message, signer })
-
-				const effects: Effect[] = []
-
-				for (const [model, entries] of Object.entries(modelEntries)) {
-					for (const [key, value] of Object.entries(entries)) {
-						const keyHash = AbstractRuntime.getKeyHash(key)
-
-						if (runtime.indexHistory) {
-							const effectKey = `${model}/${keyHash}/${id}`
-							const results = await runtime.db.query("$effects", {
-								select: { key: true },
-								where: { key: { gt: effectKey, lte: `${model}/${keyHash}/${MAX_MESSAGE_ID}` } },
-								limit: 1,
-							})
-
-							effects.push({
-								model: "$effects",
-								operation: "set",
-								value: { key: effectKey, value: value && cbor.encode(value) },
-							})
-
-							if (results.length > 0) {
-								runtime.log("skipping effect %o because it is superceeded by effects %O", [key, value], results)
-								continue
-							}
-						} else {
-							const versionKey = `${model}/${keyHash}`
-							const existingVersionRecord = await runtime.db.get("$versions", versionKey)
-							const { version: existingVersion } = existingVersionRecord ?? { version: null }
-
-							assert(
-								existingVersion === null || existingVersion instanceof Uint8Array,
-								"expected version === null || version instanceof Uint8Array",
-							)
-
-							const currentVersion = encodeId(id)
-							if (existingVersion !== null && lessThan(currentVersion, existingVersion)) {
-								continue
-							}
-
-							effects.push({
-								model: "$versions",
-								operation: "set",
-								value: { key: versionKey, version: currentVersion },
-							})
-						}
-
-						if (value === null) {
-							effects.push({ model, operation: "delete", key })
-						} else {
-							effects.push({ model, operation: "set", value })
-						}
-=======
 				await runtime.handleSession(id, signature, message)
 			} else if (AbstractRuntime.isAction(message)) {
 				await runtime.handleAction(id, signature, message, this)
@@ -211,23 +105,25 @@
 	private async handleSession(id: string, signature: Signature, message: Message<Session>) {
 		const {
 			publicKey,
-			address,
+			did,
 			context: { timestamp, duration },
 		} = message.payload
 
 		const signer = this.signers
 			.getAll()
-			.find((signer) => signer.scheme.codecs.includes(signature.codec) && signer.match(address))
+			.find((signer) => signer.scheme.codecs.includes(signature.codec) && signer.match(did))
 
 		assert(signer !== undefined, "no matching signer found")
 
 		assert(publicKey === signature.publicKey)
 
 		await signer.verifySession(this.topic, message.payload)
+		const address = signer.getAddressFromDid(did)
 
 		await this.db.set("$sessions", {
 			message_id: id,
 			public_key: publicKey,
+			did: did,
 			address: address,
 			expiration: duration === undefined ? Number.MAX_SAFE_INTEGER : timestamp + duration,
 			rawMessage: bytesToHex(cbor.encode(message)),
@@ -242,25 +138,31 @@
 		messageLog: AbstractGossipLog<Action | Session>,
 	) {
 		const {
-			address,
+			did,
 			context: { timestamp },
 		} = message.payload
+
+		const signer = this.signers
+			.getAll()
+			.find((signer) => signer.scheme.codecs.includes(signature.codec) && signer.match(did))
+		if (!signer) throw new Error("unexpected missing signer")
+		const address = signer.getAddressFromDid(did)
 
 		const sessions = await this.db.query("$sessions", {
 			where: {
 				public_key: signature.publicKey,
-				address: address,
+				did: did,
 				expiration: { gte: timestamp },
 			},
 		})
 
 		if (sessions.length === 0) {
-			throw new Error(`missing session ${signature.publicKey} for $${address}`)
+			throw new Error(`missing session ${signature.publicKey} for $${did}`)
 		}
 
 		const modelEntries: Record<string, Record<string, ModelValue | null>> = mapValues(this.db.models, () => ({}))
 
-		const result = await this.execute({ messageLog, modelEntries, id, signature, message })
+		const result = await this.execute({ messageLog, modelEntries, id, signature, message, address })
 
 		const effects: Effect[] = []
 
@@ -299,7 +201,6 @@
 					const currentVersion = encodeId(id)
 					if (existingVersion !== null && lessThan(currentVersion, existingVersion)) {
 						continue
->>>>>>> df426185
 					}
 
 					effects.push({
