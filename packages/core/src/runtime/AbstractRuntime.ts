--- conflicted
+++ resolved
@@ -1,6 +1,5 @@
 import * as cbor from "@ipld/dag-cbor"
 import { logger } from "@libp2p/logger"
-import { bytesToHex, hexToBytes } from "@noble/hashes/utils"
 
 import type { Action, Session, Snapshot, SignerCache, Awaitable, MessageType } from "@canvas-js/interfaces"
 
@@ -10,11 +9,10 @@
 
 import { assert } from "@canvas-js/utils"
 
-<<<<<<< HEAD
 import { ExecutionContext } from "../ExecutionContext.js"
 
+import { View } from "../View.js"
 import { encodeRecordKey, encodeRecordValue, getRecordId, isAction, isSession, isSnapshot } from "../utils.js"
-import { View } from "../View.js"
 
 export type WriteRecord = {
 	record_id: string
@@ -37,12 +35,6 @@
 	version: string
 	csx: number | null
 }
-=======
-import { ExecutionContext, getKeyHash } from "../ExecutionContext.js"
-import { isAction, isSession, isSnapshot } from "../utils.js"
-import { Contract } from "../types.js"
-import { hashSnapshot } from "../snapshot.js"
->>>>>>> 127af4a4
 
 export type RevertRecord = {
 	effect_id: string
@@ -171,7 +163,6 @@
 	) {
 		const { models } = signedMessage.message.payload
 
-<<<<<<< HEAD
 		const messages = await messageLog.getMessages()
 		assert(messages.length === 0, "snapshot must be first entry on log")
 
@@ -195,12 +186,6 @@
 					value: value,
 					csx: 0,
 				}
-=======
-		assert(signedMessage.message.clock === 0, "snapshot must have clock === 0")
-		for (const { key, value } of effects) {
-			await messageLog.db.set("$effects", { key, value, clock: 0 })
-		}
->>>>>>> 127af4a4
 
 				const versionRecord: RecordRecord = {
 					record_id: recordId,
