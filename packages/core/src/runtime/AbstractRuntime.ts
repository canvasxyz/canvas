import * as cbor from "@ipld/dag-cbor"
import { logger } from "@libp2p/logger"
import * as Y from "yjs"

import type {
	Action,
	Session,
	Snapshot,
	SignerCache,
	Awaitable,
	MessageType,
	Updates,
	Message,
} from "@canvas-js/interfaces"

import { AbstractModelDB, Effect, ModelSchema } from "@canvas-js/modeldb"
import { GossipLogConsumer, MAX_MESSAGE_ID, AbstractGossipLog, SignedMessage } from "@canvas-js/gossiplog"
import { assert } from "@canvas-js/utils"

import { ExecutionContext, getKeyHash } from "../ExecutionContext.js"
<<<<<<< HEAD
import { isAction, isSession, isSnapshot, isUpdates } from "../utils.js"
import { DocumentStore } from "../DocumentStore.js"
=======
import { isAction, isSession, isSnapshot } from "../utils.js"
import { Contract } from "../types.js"
>>>>>>> dd3f4d58

export type EffectRecord = { key: string; value: Uint8Array | null; branch: number; clock: number }

export type SessionRecord = {
	message_id: string
	did: string
	public_key: string
	address: string
	expiration: number | null
}

export type ActionRecord = {
	message_id: string
	did: string
	name: string
	timestamp: number
}

export abstract class AbstractRuntime {
	protected static effectsModel: ModelSchema = {
		$effects: {
			key: "primary", // `${model}/${hash(key)}/${version}
			value: "bytes?",
			branch: "integer",
			clock: "integer",
		},
	} satisfies ModelSchema

	protected static sessionsModel = {
		$sessions: {
			message_id: "primary",
			did: "string",
			public_key: "string",
			address: "string",
			expiration: "integer?",
			$indexes: ["did", "public_key"],
		},
	} satisfies ModelSchema

	protected static actionsModel = {
		$actions: {
			message_id: "primary",
			did: "string",
			name: "string",
			timestamp: "integer",
			$indexes: ["did", "name"],
		},
	} satisfies ModelSchema

	protected static usersModel = {
		$dids: { did: "primary" },
	} satisfies ModelSchema

	protected static getModelSchema(schema: ModelSchema): ModelSchema {
		const outputSchema: ModelSchema = {}
		for (const [modelName, modelSchema] of Object.entries(schema)) {
			// @ts-ignore
			if (modelSchema.content === "yjs-doc") {
				if (
					Object.entries(modelSchema).length !== 2 &&
					// @ts-ignore
					modelSchema.id !== "primary"
				) {
					// not valid
					throw new Error("yjs-doc tables must have two columns, one of which is 'id'")
				}
			} else {
				outputSchema[modelName] = modelSchema
			}
		}

		return {
			...outputSchema,
			...AbstractRuntime.sessionsModel,
			...AbstractRuntime.actionsModel,
			...AbstractRuntime.effectsModel,
			...AbstractRuntime.usersModel,
			...DocumentStore.schema,
		}
	}

	public abstract readonly topic: string
	public abstract readonly signers: SignerCache
	public abstract readonly schema: ModelSchema
	public abstract readonly actionNames: string[]
	public abstract readonly contract: string | Contract<any, any>

	public readonly additionalUpdates = new Map<string, Updates[]>()

	protected readonly log = logger("canvas:runtime")
	#db: AbstractModelDB | null = null
	#documentStore = new DocumentStore()

	protected constructor() {}

	protected abstract execute(context: ExecutionContext): Promise<void | any>

	public abstract close(): Awaitable<void>

	public get db() {
		assert(this.#db !== null, "internal error - expected this.#db !== null")
		return this.#db
	}

	public set db(db: AbstractModelDB) {
		this.#db = db
	}

	public getConsumer(): GossipLogConsumer<MessageType> {
		const handleSession = this.handleSession.bind(this)
		const handleAction = this.handleAction.bind(this)
		const handleSnapshot = this.handleSnapshot.bind(this)
		const handleUpdates = this.handleUpdates.bind(this)

		return async function (this: AbstractGossipLog<MessageType>, signedMessage, isAppend: boolean) {
			if (isSession(signedMessage)) {
				return await handleSession(signedMessage)
			} else if (isAction(signedMessage)) {
				return await handleAction(signedMessage, this, isAppend)
			} else if (isSnapshot(signedMessage)) {
				return await handleSnapshot(signedMessage, this)
			} else if (isUpdates(signedMessage)) {
				return await handleUpdates(signedMessage.id, signedMessage.message, isAppend)
			} else {
				throw new Error("invalid message payload type")
			}
		}
	}

	private async handleSnapshot(signedMessage: SignedMessage<Snapshot>, messageLog: AbstractGossipLog<MessageType>) {
		const { models, effects } = signedMessage.message.payload

		const messages = await messageLog.getMessages()
		assert(messages.length === 0, "snapshot must be first entry on log")

		for (const { key, value } of effects) {
			await this.db.set("$effects", { key, value, branch: 0, clock: 0 })
		}
		for (const [model, rows] of Object.entries(models)) {
			for (const row of rows) {
				await this.db.set(model, cbor.decode(row) as any)
			}
		}
	}

	private async handleSession(signedMessage: SignedMessage<Session>) {
		const { id, signature, message } = signedMessage
		const {
			publicKey,
			did,
			context: { timestamp, duration },
		} = message.payload

		const signer = this.signers
			.getAll()
			.find((signer) => signer.scheme.codecs.includes(signature.codec) && signer.match(did))

		assert(signer !== undefined, "no matching signer found")

		assert(publicKey === signature.publicKey)

		await signer.verifySession(this.topic, message.payload)
		const address = signer.getAddressFromDid(did)

		const sessionRecord: SessionRecord = {
			message_id: id,
			public_key: publicKey,
			did,
			address,
			expiration: duration === undefined ? null : timestamp + duration,
		}

		const effects: Effect[] = [
			{ model: "$sessions", operation: "set", value: sessionRecord },
			{ model: "$dids", operation: "set", value: { did } },
		]

		await this.db.apply(effects)
	}

	private async handleAction(
		signedMessage: SignedMessage<Action>,
		messageLog: AbstractGossipLog<MessageType>,
		isAppend: boolean,
	) {
		const { id, signature, message } = signedMessage
		const { did, name, context } = message.payload

		const signer = this.signers
			.getAll()
			.find((signer) => signer.scheme.codecs.includes(signature.codec) && signer.match(did))

		if (!signer) {
			throw new Error("unexpected missing signer")
		}

		const address = signer.getAddressFromDid(did)
		const executionContext = new ExecutionContext(messageLog, signedMessage, address)

		const sessions = await this.db.query<{ message_id: string; expiration: number | null }>("$sessions", {
			where: { public_key: signature.publicKey, did: did },
		})

		const activeSessions = sessions.filter(({ expiration }) => expiration === null || expiration > context.timestamp)

		let sessionId: string | null = null
		for (const session of activeSessions) {
			const isAncestor = await executionContext.isAncestor(session.message_id)
			if (isAncestor) {
				sessionId = session.message_id
			}
		}

		if (sessionId === null) {
			throw new Error(`missing session ${signature.publicKey} for ${did}`)
		}

		const clock = message.clock
		const branch = signedMessage.branch
		assert(branch !== undefined, "expected branch !== undefined")

		const result = await this.execute(executionContext)

		const actionRecord: ActionRecord = { message_id: id, did, name, timestamp: context.timestamp }
		const effects: Effect[] = [{ operation: "set", model: "$actions", value: actionRecord }]

		for (const [model, entries] of Object.entries(executionContext.modelEntries)) {
			for (const [key, value] of Object.entries(entries)) {
				const keyHash = getKeyHash(key)

				const effectKey = `${model}/${keyHash}/${id}`
				const results = await this.db.query<{ key: string }>("$effects", {
					select: { key: true },
					where: { key: { gt: effectKey, lte: `${model}/${keyHash}/${MAX_MESSAGE_ID}` } },
					limit: 1,
				})

				effects.push({
					model: "$effects",
					operation: "set",
					value: { key: effectKey, value: value && cbor.encode(value), branch, clock },
				})

				if (results.length > 0) {
					this.log("skipping effect %o because it is superceeded by effects %O", [key, value], results)
					continue
				}

				if (value === null) {
					effects.push({ model, operation: "delete", key })
				} else {
					effects.push({ model, operation: "set", value })
				}
			}
		}

		this.log("applying effects %O", effects)

		try {
			await this.db.apply(effects)
		} catch (err) {
			if (err instanceof Error) {
				err.message = `${name}: ${err.message}`
			}
			throw err
		}

		if (isAppend) {
			const updates = []
			for (const [model, modelCalls] of Object.entries(executionContext.yjsCalls)) {
				for (const [key, calls] of Object.entries(modelCalls)) {
					const update = await this.#documentStore.applyYjsCalls(this.db, model, key, id, calls)
					updates.push(update)
				}
			}
			if (updates.length > 0) {
				this.additionalUpdates.set(id, [{ type: "updates", updates }])
			} else {
				this.additionalUpdates.set(id, [])
			}
		}

		return result
	}

	public getYDoc(model: string, key: string) {
		return this.#documentStore.getYDoc(model, key)
	}

	public async loadSavedDocuments() {
		await this.#documentStore.loadSavedDocuments(this.db)
	}

	public async handleUpdates(id: string, message: Message<Updates>, isAppend: boolean) {
		if (!isAppend) {
			return await this.#documentStore.consumeUpdatesMessage(this.db, message, id)
		}
	}
}<|MERGE_RESOLUTION|>--- conflicted
+++ resolved
@@ -17,14 +17,10 @@
 import { GossipLogConsumer, MAX_MESSAGE_ID, AbstractGossipLog, SignedMessage } from "@canvas-js/gossiplog"
 import { assert } from "@canvas-js/utils"
 
+import { DocumentStore } from "../DocumentStore.js"
 import { ExecutionContext, getKeyHash } from "../ExecutionContext.js"
-<<<<<<< HEAD
+import { Contract } from "../types.js"
 import { isAction, isSession, isSnapshot, isUpdates } from "../utils.js"
-import { DocumentStore } from "../DocumentStore.js"
-=======
-import { isAction, isSession, isSnapshot } from "../utils.js"
-import { Contract } from "../types.js"
->>>>>>> dd3f4d58
 
 export type EffectRecord = { key: string; value: Uint8Array | null; branch: number; clock: number }
 
