--- conflicted
+++ resolved
@@ -51,20 +51,6 @@
 	signature: t.string,
 })
 
-<<<<<<< HEAD
-export const sessionPayloadType: t.Type<SessionPayload> = t.intersection([
-	t.type({
-		from: t.string,
-		spec: t.string,
-		timestamp: t.number,
-		address: t.string,
-		duration: t.number,
-		chain: chainType,
-		chainId: chainIdType,
-	}),
-	t.partial({ block: blockType }),
-])
-=======
 export const sessionPayloadType: t.Type<SessionPayload> = t.type({
 	from: t.string,
 	spec: t.string,
@@ -75,7 +61,6 @@
 	chainId: chainIdType,
 	blockhash: t.union([t.string, t.null]),
 })
->>>>>>> b78445cf
 
 export const sessionType: t.Type<Session> = t.type({
 	payload: sessionPayloadType,
