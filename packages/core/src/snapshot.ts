import { sha256 } from "@noble/hashes/sha256"
import { bytesToHex } from "@noble/hashes/utils"
import * as cbor from "@ipld/dag-cbor"

import { Snapshot } from "@canvas-js/interfaces"
import type { PropertyType } from "@canvas-js/modeldb"

import { Canvas } from "./Canvas.js"
<<<<<<< HEAD
import { Contract } from "./types.js"
import { encodeRecordValue } from "./utils.js"
=======
import { Contract, ModelSchema, ModelValue } from "./types.js"
import { EffectRecord } from "./runtime/AbstractRuntime.js"
>>>>>>> 3cfb3640

// typeguards
export const isIndexInit = (value: unknown): value is string[] => Array.isArray(value)
export const isPropertyTypish = (value: unknown): value is PropertyType => typeof value === "string"

export type CreateTableChange = {
	change: "create_table"
	table: string
}
export type DropTableChange = {
	change: "drop_table"
	table: string
}
export type AddColumnChange = {
	change: "add_column"
	table: string
	column: string
	propertyType: PropertyType
}
export type RemoveColumnChange = {
	change: "remove_column"
	table: string
	column: string
}
export type MakeOptionalColumnChange = {
	change: "make_optional_column"
	table: string
	column: string
}

export type Change =
	| CreateTableChange
	| DropTableChange
	| AddColumnChange
	| RemoveColumnChange
	| MakeOptionalColumnChange

export function hashContract<T extends Contract<any>>(contract: T | string): string {
	if (typeof contract === "string") {
		const hash = sha256(contract)
		return bytesToHex(hash)
	} else {
		const contractCodeMap: Record<string, string> = Object.fromEntries(
			Object.entries(contract.actions).map(([name, fn]) => [name, fn.toString()]),
		)
		const actionHash = sha256(cbor.encode(contractCodeMap))
		const modelHash = sha256(cbor.encode(contract.models))
		const hash = sha256(cbor.encode({ actions: actionHash, models: modelHash }))
		return bytesToHex(hash)
	}
}

export function hashSnapshot(snapshot: Snapshot): string {
	const hash = sha256(cbor.encode(snapshot))
	return bytesToHex(hash).slice(0, 16)
}

<<<<<<< HEAD
export async function createSnapshot(app: Canvas): Promise<Snapshot> {
	const snapshot: Snapshot = { type: "snapshot", models: {} }
	const { models } = await app.getApplicationData()

	for (const modelName of Object.keys(models)) {
		if (modelName.startsWith("$")) {
			continue
		}

		snapshot.models[modelName] = []
		for await (const value of app.db.iterate(modelName)) {
			snapshot.models[modelName].push(encodeRecordValue(app.db.config, modelName, value))
=======
/**
 * Create a `Snapshot` of the application's current database state.
 *
 * If changesets are provided, then apply them to snapshotted tables, so
 * the new snapshot can be used with a contract matching them immediately.
 */
export async function createSnapshot<T extends Contract<any>>(
	app: Canvas,
	changesets: Change[] = [],
): Promise<Snapshot> {
	const createdTables = changesets.filter((ch) => ch.change === "create_table").map((ch) => ch.table)
	const droppedTables = changesets.filter((ch) => ch.change === "drop_table").map((ch) => ch.table)
	const removedColumns: Record<string, string[]> = {}
	const addedColumns: Record<string, Record<string, string>> = {}
	changesets
		.filter((ch) => ch.change === "remove_column")
		.forEach(({ table, column }) => {
			removedColumns[table] = removedColumns[table] ?? []
			removedColumns[table].push(column)
		})
	changesets
		.filter((ch) => ch.change === "add_column")
		.forEach(({ table, column, propertyType }) => {
			addedColumns[table] = addedColumns[table] ?? []
			addedColumns[table][column] = propertyType
		})

	// flatten models
	const modelData: Record<string, Uint8Array[]> = {}
	for (const [modelName, modelSchema] of Object.entries(app.db.models)) {
		if (modelName.startsWith("$")) {
			continue
		}
		if (droppedTables.includes(modelName)) {
			continue
		}
		modelData[modelName] = []
		for await (const row of app.db.iterate(modelName)) {
			if (addedColumns[modelName]) {
				for (const key of Object.keys(addedColumns[modelName])) {
					row[key] = null
				}
			}
			if (removedColumns[modelName]) {
				for (const key of removedColumns[modelName]) {
					delete row[key]
				}
			}
			modelData[modelName].push(cbor.encode(row))
		}
	}
	for (const table of createdTables) {
		modelData[table] = []
	}
	const models = modelData

	// flatten $effects table
	const effectsMap = new Map<string, EffectRecord>()
	for await (const row of app.db.iterate<EffectRecord>("$effects")) {
		const { key, value, clock } = row
		const [table, keyhash, msgid] = key.split("/")
		const recordId = [table, keyhash].join("/")
		const existingEffect = effectsMap.get(recordId)
		if (!existingEffect || clock > existingEffect.clock) {
			const effectKey = `${recordId}/${MIN_MESSAGE_ID}`

			let updatedValue = value
			if (value !== null && (addedColumns[table] || removedColumns[table])) {
				const decodedValue = cbor.decode<ModelValue | null>(value)
				if (decodedValue !== null) {
					for (const key of Object.keys(addedColumns[table])) {
						decodedValue[key] = null
						updatedValue = cbor.encode(decodedValue)
					}
					for (const key of removedColumns[table]) {
						delete decodedValue[key]
						updatedValue = cbor.encode(decodedValue)
					}
				}
			}
			effectsMap.set(recordId, { key: effectKey, value: updatedValue, clock })
>>>>>>> 3cfb3640
		}
	}

<<<<<<< HEAD
	return snapshot
=======
	return {
		type: "snapshot",
		models,
		effects,
	}
}

export const generateChangesets = (before: ModelSchema, after: ModelSchema) => {
	const changesets: Change[] = []

	const addedTables = Object.keys(after).filter((table) => !(table in before))
	addedTables.forEach((table) => {
		changesets.push({
			change: "create_table",
			table,
		})
	})
	const deletedTables = Object.keys(before).filter((table) => !(table in after))
	deletedTables.forEach((table) => {
		changesets.push({
			change: "drop_table",
			table,
		})
	})

	const existingTables = Object.keys(before).filter((table) => table in after)
	for (const table of existingTables) {
		const beforeTable = before[table]
		const afterTable = after[table]

		const addedColumns = Object.keys(afterTable).filter((column) => !(column in beforeTable))
		addedColumns.forEach((column) => {
			changesets.push({
				change: "add_column",
				table: table,
				column,
				propertyType: (afterTable as Record<string, PropertyType>)[column],
			})
		})
		const removedColumns = Object.keys(beforeTable).filter((column) => !(column in afterTable))
		removedColumns.forEach((column) => {
			changesets.push({
				change: "remove_column",
				table: table,
				column,
			})
		})
		const existingColumns = Object.keys(beforeTable).filter((column) => column in afterTable)
		existingColumns.forEach((column) => {
			if (column === "$indexes") {
				// const beforeIndexes = beforeTable["$indexes"] as string[]
				// const afterIndexes = afterTable["$indexes"] as string[]

				// we don't need to generate changes for indexes
				// because tables will be repopulated from empty anyway
				return
			} else if (column === "$primary") {
				throw new Error(`can't change primary key of ${table}`)
			} else {
				const beforeType = (beforeTable as Record<string, PropertyType>)[column]
				const afterType = (afterTable as Record<string, PropertyType>)[column]
				if (beforeType === afterType) {
					return
				} else if (beforeType + "?" === afterType) {
					changesets.push({
						change: "make_optional_column",
						table,
						column,
					})
				} else {
					throw new Error(`can't change column ${table} from ${beforeType} to ${afterType}`)
				}
			}
		})
	}

	return changesets
>>>>>>> 3cfb3640
}<|MERGE_RESOLUTION|>--- conflicted
+++ resolved
@@ -3,16 +3,13 @@
 import * as cbor from "@ipld/dag-cbor"
 
 import { Snapshot } from "@canvas-js/interfaces"
-import type { PropertyType } from "@canvas-js/modeldb"
+import type { PrimitiveProperty, PrimitiveType, Property, PropertyType } from "@canvas-js/modeldb"
 
 import { Canvas } from "./Canvas.js"
-<<<<<<< HEAD
-import { Contract } from "./types.js"
+
 import { encodeRecordValue } from "./utils.js"
-=======
+
 import { Contract, ModelSchema, ModelValue } from "./types.js"
-import { EffectRecord } from "./runtime/AbstractRuntime.js"
->>>>>>> 3cfb3640
 
 // typeguards
 export const isIndexInit = (value: unknown): value is string[] => Array.isArray(value)
@@ -70,20 +67,6 @@
 	return bytesToHex(hash).slice(0, 16)
 }
 
-<<<<<<< HEAD
-export async function createSnapshot(app: Canvas): Promise<Snapshot> {
-	const snapshot: Snapshot = { type: "snapshot", models: {} }
-	const { models } = await app.getApplicationData()
-
-	for (const modelName of Object.keys(models)) {
-		if (modelName.startsWith("$")) {
-			continue
-		}
-
-		snapshot.models[modelName] = []
-		for await (const value of app.db.iterate(modelName)) {
-			snapshot.models[modelName].push(encodeRecordValue(app.db.config, modelName, value))
-=======
 /**
  * Create a `Snapshot` of the application's current database state.
  *
@@ -97,7 +80,7 @@
 	const createdTables = changesets.filter((ch) => ch.change === "create_table").map((ch) => ch.table)
 	const droppedTables = changesets.filter((ch) => ch.change === "drop_table").map((ch) => ch.table)
 	const removedColumns: Record<string, string[]> = {}
-	const addedColumns: Record<string, Record<string, string>> = {}
+	const addedColumns: Record<string, Property[]> = {}
 	changesets
 		.filter((ch) => ch.change === "remove_column")
 		.forEach(({ table, column }) => {
@@ -108,75 +91,45 @@
 		.filter((ch) => ch.change === "add_column")
 		.forEach(({ table, column, propertyType }) => {
 			addedColumns[table] = addedColumns[table] ?? []
-			addedColumns[table][column] = propertyType
+			addedColumns[table].push({
+				name: column,
+				kind: "primitive",
+				type: propertyType as PrimitiveType,
+				nullable: true,
+			})
 		})
 
 	// flatten models
-	const modelData: Record<string, Uint8Array[]> = {}
+	const models: Record<string, Uint8Array[]> = {}
 	for (const [modelName, modelSchema] of Object.entries(app.db.models)) {
 		if (modelName.startsWith("$")) {
 			continue
-		}
-		if (droppedTables.includes(modelName)) {
+		} else if (droppedTables.includes(modelName)) {
 			continue
 		}
-		modelData[modelName] = []
+
+		models[modelName] = []
 		for await (const row of app.db.iterate(modelName)) {
 			if (addedColumns[modelName]) {
 				for (const key of Object.keys(addedColumns[modelName])) {
 					row[key] = null
 				}
 			}
+
 			if (removedColumns[modelName]) {
 				for (const key of removedColumns[modelName]) {
 					delete row[key]
 				}
 			}
-			modelData[modelName].push(cbor.encode(row))
+			models[modelName].push(cbor.encode(row))
 		}
 	}
+
 	for (const table of createdTables) {
-		modelData[table] = []
-	}
-	const models = modelData
-
-	// flatten $effects table
-	const effectsMap = new Map<string, EffectRecord>()
-	for await (const row of app.db.iterate<EffectRecord>("$effects")) {
-		const { key, value, clock } = row
-		const [table, keyhash, msgid] = key.split("/")
-		const recordId = [table, keyhash].join("/")
-		const existingEffect = effectsMap.get(recordId)
-		if (!existingEffect || clock > existingEffect.clock) {
-			const effectKey = `${recordId}/${MIN_MESSAGE_ID}`
-
-			let updatedValue = value
-			if (value !== null && (addedColumns[table] || removedColumns[table])) {
-				const decodedValue = cbor.decode<ModelValue | null>(value)
-				if (decodedValue !== null) {
-					for (const key of Object.keys(addedColumns[table])) {
-						decodedValue[key] = null
-						updatedValue = cbor.encode(decodedValue)
-					}
-					for (const key of removedColumns[table]) {
-						delete decodedValue[key]
-						updatedValue = cbor.encode(decodedValue)
-					}
-				}
-			}
-			effectsMap.set(recordId, { key: effectKey, value: updatedValue, clock })
->>>>>>> 3cfb3640
-		}
-	}
-
-<<<<<<< HEAD
-	return snapshot
-=======
-	return {
-		type: "snapshot",
-		models,
-		effects,
-	}
+		models[table] = []
+	}
+
+	return { type: "snapshot", models }
 }
 
 export const generateChangesets = (before: ModelSchema, after: ModelSchema) => {
@@ -249,5 +202,4 @@
 	}
 
 	return changesets
->>>>>>> 3cfb3640
 }