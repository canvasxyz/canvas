--- conflicted
+++ resolved
@@ -2,14 +2,8 @@
 import { bytesToHex } from "@noble/hashes/utils"
 import * as cbor from "@ipld/dag-cbor"
 
-<<<<<<< HEAD
 import { Snapshot } from "@canvas-js/interfaces"
-import type { IndexInit, PropertyType } from "@canvas-js/modeldb"
-=======
-import { MIN_MESSAGE_ID } from "@canvas-js/gossiplog"
-import { Snapshot, SnapshotEffect } from "@canvas-js/interfaces"
 import type { PropertyType } from "@canvas-js/modeldb"
->>>>>>> 545e5c2a
 
 import { Canvas } from "./Canvas.js"
 import { Contract } from "./types.js"
