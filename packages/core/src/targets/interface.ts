import type pg from "pg"

import type { Action, MessageType, Session, Snapshot } from "@canvas-js/interfaces"
import type { AbstractGossipLog, GossipLogInit } from "@canvas-js/gossiplog"
import type { Canvas } from "@canvas-js/core"
import type { SqlStorage } from "@cloudflare/workers-types"

export interface PlatformTarget {
	openGossipLog: (
		location: { path: string | pg.ConnectionConfig | SqlStorage | null; topic: string; clear?: boolean },
		init: GossipLogInit<MessageType>,
	) => Promise<AbstractGossipLog<MessageType>>

	listen: (app: Canvas, port: number, options?: { signal?: AbortSignal }) => Promise<void>

<<<<<<< HEAD
	buildContract: (location: string, extraConfig?: any) => Promise<{ contract: string; originalContract: string }>
=======
	buildContract: (contract: string) => Promise<string>
	buildContractByLocation: (location: string) => Promise<string>
>>>>>>> 2cab35a2
}<|MERGE_RESOLUTION|>--- conflicted
+++ resolved
@@ -13,10 +13,6 @@
 
 	listen: (app: Canvas, port: number, options?: { signal?: AbortSignal }) => Promise<void>
 
-<<<<<<< HEAD
-	buildContract: (location: string, extraConfig?: any) => Promise<{ contract: string; originalContract: string }>
-=======
-	buildContract: (contract: string) => Promise<string>
-	buildContractByLocation: (location: string) => Promise<string>
->>>>>>> 2cab35a2
+	buildContract: (contract: string, extraConfig?: any) => Promise<{ contract: string; originalContract: string }>
+	buildContractByLocation: (location: string) => Promise<{ contract: string; originalContract: string }>
 }