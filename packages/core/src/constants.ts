export const PEER_ID_FILENAME = "peer.id"
export const SPEC_FILENAME = "spec.canvas.js"
export const MST_DIRECTORY_NAME = "mst"
export const MODEL_DATABASE_FILENAME = "models.sqlite"
export const MESSAGE_DATABASE_FILENAME = "messages.sqlite"

export const BLOCK_CACHE_SIZE = 128
export const RUNTIME_MEMORY_LIMIT = 1024 * 640 // 640kb

export const BOUNDS_CHECK_LOWER_LIMIT = new Date("2020").valueOf()
export const BOUNDS_CHECK_UPPER_LIMIT = new Date("2070").valueOf()

export const second = 1000
export const minute = second * 60
export const hour = minute * 60

export const ANNOUNCE_DELAY = 10 * second
export const ANNOUNCE_INTERVAL = 15 * minute
export const ANNOUNCE_TIMEOUT = 30 * second
export const ANNOUNCE_RETRY_INTERVAL = 10 * second

export const DISCOVERY_DELAY = 1 * second
export const DISCOVERY_INTERVAL = 1 * minute
export const DISCOVERY_TIMEOUT = 30 * second
export const DISCOVERY_RETRY_INTERVAL = 5 * second

// export const SYNC_DELAY = 5 * second
// export const SYNC_INTERVAL = 2 * minute
// export const SYNC_RETRY_INTERVAL = 5 * second

export const PING_INTERVAL = 5 * minute
<<<<<<< HEAD
export const DIAL_TIMEOUT = 10 * second
=======
export const DIAL_TIMEOUT = 20 * second
>>>>>>> 2937daf4
export const PING_TIMEOUT = 10 * second<|MERGE_RESOLUTION|>--- conflicted
+++ resolved
@@ -29,9 +29,5 @@
 // export const SYNC_RETRY_INTERVAL = 5 * second
 
 export const PING_INTERVAL = 5 * minute
-<<<<<<< HEAD
-export const DIAL_TIMEOUT = 10 * second
-=======
 export const DIAL_TIMEOUT = 20 * second
->>>>>>> 2937daf4
 export const PING_TIMEOUT = 10 * second