--- conflicted
+++ resolved
@@ -35,10 +35,6 @@
 
 	constructor(
 		public readonly messageLog: AbstractGossipLog<MessageType>,
-<<<<<<< HEAD
-		// TODO: why is this just action? should it be `SignedMessage<Action | Updates>`?
-=======
->>>>>>> 33ff05fd
 		public readonly signedMessage: SignedMessage<Action>,
 		public readonly address: string,
 	) {
