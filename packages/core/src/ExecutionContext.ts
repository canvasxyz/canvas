--- conflicted
+++ resolved
@@ -2,16 +2,10 @@
 
 import type { MessageType, SessionSigner } from "@canvas-js/interfaces"
 
-<<<<<<< HEAD
 import { Action } from "@canvas-js/interfaces"
-import { ModelValue, PropertyValue, validateModelValue, updateModelValues, mergeModelValues } from "@canvas-js/modeldb"
-import { AbstractGossipLog, SignedMessage } from "@canvas-js/gossiplog"
-import { assert } from "@canvas-js/utils"
-=======
 import { ModelValue, PropertyValue, validateModelValue, updateModelValue, mergeModelValue } from "@canvas-js/modeldb"
 import { AbstractGossipLog, SignedMessage, MessageId } from "@canvas-js/gossiplog"
 import { assert, mapValues } from "@canvas-js/utils"
->>>>>>> b907b82e
 
 import { getRecordId } from "./utils.js"
 
@@ -150,16 +144,9 @@
 			primaryKey: [primaryKey],
 		} = this.db.models[model]
 		const key = value[primaryKey] as string
-<<<<<<< HEAD
 		const previousValue = await this.getModelValue(model, key, transactional)
-		const result = updateModelValues(value, previousValue)
+		const result = updateModelValue(value, previousValue)
 		await this.setModelValue(model, result, transactional)
-=======
-		const previousValue = await this.getModelValue(model, key)
-		const result = updateModelValue(value, previousValue)
-		validateModelValue(this.db.models[model], result)
-		this.modelEntries[model][key] = result
->>>>>>> b907b82e
 	}
 
 	public async mergeModelValue(
@@ -175,15 +162,9 @@
 			primaryKey: [primaryKey],
 		} = this.db.models[model]
 		const key = value[primaryKey] as string
-<<<<<<< HEAD
+
 		const previousValue = await this.getModelValue(model, key, transactional)
-		const result = mergeModelValues(value, previousValue)
+		const result = mergeModelValue(value, previousValue)
 		await this.setModelValue(model, result, transactional)
-=======
-		const previousValue = await this.getModelValue(model, key)
-		const result = mergeModelValue(value, previousValue)
-		validateModelValue(this.db.models[model], result)
-		this.modelEntries[model][key] = result
->>>>>>> b907b82e
 	}
 }