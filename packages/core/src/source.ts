import chalk from "chalk"
import PQueue from "p-queue"
import { sha256 } from "@noble/hashes/sha256"
import { anySignal } from "any-signal"

import type { Libp2p } from "libp2p"
import type { SignedMessage, UnsignedMessage } from "@libp2p/interface-pubsub"
import type { Stream } from "@libp2p/interface-connection"
import type { PeerId } from "@libp2p/interface-peer-id"
import type { StreamHandler } from "@libp2p/interface-registrar"
import { EventEmitter, CustomEvent } from "@libp2p/interfaces/events"
import { CID } from "multiformats/cid"

import type { Message } from "@canvas-js/interfaces"
import type { MessageStore, ReadWriteTransaction } from "@canvas-js/core/components/messageStore"

import { DIAL_TIMEOUT, SYNC_COOLDOWN_PERIOD } from "@canvas-js/core/constants"
import { messageType } from "@canvas-js/core/codecs"
import { toHex, assert, logErrorMessage, CacheMap } from "@canvas-js/core/utils"
import { sync, handleIncomingStream } from "@canvas-js/core/sync"
import { startAnnounceService } from "./services/announce.js"
import { startDiscoveryService } from "./services/discovery.js"

export interface SourceOptions {
	verbose?: boolean
}

export interface SourceConfig extends SourceOptions {
	cid: CID
	messageStore: MessageStore
	libp2p: Libp2p
	applyMessage: (txn: ReadWriteTransaction, hash: Uint8Array, message: Message) => Promise<void>
}

<<<<<<< HEAD
export class Source {
	private readonly bootTime: Date
	private readonly uri: string
	private readonly syncProtocol: string
	private readonly controller = new AbortController()
=======
interface SourceEvents {
	sync: CustomEvent<{ peer: string; time: number; status: "success" | "failure" }>
}
>>>>>>> 3eb02f1f

export class Source extends EventEmitter<SourceEvents> {
	private readonly controller = new AbortController()
	private readonly syncQueue = new PQueue({ concurrency: 1 })
	private readonly pendingSyncPeers = new Map<string, {}>()
	private readonly syncHistroy = new CacheMap<string, number>(20)

	private readonly cid: CID
	private readonly messageStore: MessageStore
	private readonly libp2p: Libp2p
	private readonly applyMessage: (txn: ReadWriteTransaction, hash: Uint8Array, message: Message) => Promise<void>
	private readonly options: SourceOptions
	private readonly prefix: string

	public constructor(config: SourceConfig) {
		super()
		const { cid, libp2p, messageStore, applyMessage, ...options } = config
		this.cid = cid
		this.libp2p = libp2p
		this.messageStore = messageStore
		this.applyMessage = applyMessage
		this.options = options
		this.prefix = `[canvas-core] [${this.cid}]`
	}

<<<<<<< HEAD
	private constructor(
		private readonly cid: CID,
		private readonly messageStore: MessageStore,
		private readonly mst: MST,
		private readonly libp2p: Libp2p | null,
		private readonly applyMessage: (hash: Buffer, message: Message) => Promise<void>,
		private readonly options: SourceOptions
	) {
		this.bootTime = new Date()
		this.uri = `ipfs://${cid.toString()}`
		this.syncProtocol = `/x/canvas/sync/v1/${cid.toString()}`

		if (libp2p !== null) {
			libp2p.pubsub.subscribe(this.uri)
			libp2p.pubsub.addEventListener("message", this.handleGossipMessage)
			if (this.options.verbose) {
				console.log(`[canvas-core] [${cid}] Subscribed to pubsub topic ${this.uri}`)
=======
	public async start() {
		this.libp2p.pubsub.subscribe(this.uri)
		this.libp2p.pubsub.addEventListener("message", this.handleGossipMessage)
		if (this.options.verbose) {
			console.log(chalk.gray(this.prefix, `Subscribed to GossipSub topic`))
		}

		this.libp2p.addEventListener("peer:discovery", async ({ detail: { id } }) => {
			if (this.libp2p.peerId.equals(id)) {
				return
>>>>>>> 3eb02f1f
			}

			const protocols = await this.libp2p.peerStore.protoBook.get(id)
			if (protocols.includes(this.protocol)) {
				if (this.options.verbose) {
					console.log(chalk.gray(this.prefix, `Discovered peer ${id}`))
				}

				this.handlePeerDiscovery(id)
			}
		})

		this.libp2p.peerStore.addEventListener("change:protocols", ({ detail: { peerId, oldProtocols, protocols } }) => {
			if (this.libp2p.peerId.equals(peerId)) {
				return
			}

			const oldProtocolSet = new Set(oldProtocols)
			const newProtocolSet = new Set(protocols.filter((protocol) => !oldProtocolSet.has(protocol)))
			if (newProtocolSet.has(this.protocol)) {
				if (this.options.verbose) {
					console.log(chalk.gray(this.prefix, `Peer ${peerId} supports the ${this.protocol} protocol`))
				}

				this.handlePeerDiscovery(peerId)
			}
		})

		this.libp2p.pubsub.addEventListener("subscription-change", ({ detail: { peerId, subscriptions } }) => {
			if (this.libp2p.peerId.equals(peerId)) {
				return
			}

			const subscription = subscriptions.find(({ topic }) => topic === this.uri)
			if (subscription === undefined) {
				return
			}

			if (subscription.subscribe) {
				if (this.options.verbose) {
					console.log(chalk.gray(this.prefix, `Peer ${peerId} joined the GossipSub topic`))
				}

				this.handlePeerDiscovery(peerId)
			} else {
				if (this.options.verbose) {
					console.log(chalk.gray(this.prefix, `Peer ${peerId} left the GossipSub topic`))
				}
			}
		})

		await this.libp2p.handle(this.protocol, this.streamHandler)
		if (this.options.verbose) {
			console.log(chalk.gray(this.prefix, `Attached stream handler for protocol ${this.protocol}`))
		}

		const mode = await this.libp2p.dht.getMode()
		if (mode === "server") {
			startAnnounceService(this.libp2p, this.cid, { signal: this.controller.signal })
		}

		startDiscoveryService(this.libp2p, this.cid, {
			signal: this.controller.signal,
			callback: (peerId) => this.handlePeerDiscovery(peerId),
		})
	}

	public async stop() {
		this.syncQueue.pause()
		this.syncQueue.clear()

		this.controller.abort()

		this.libp2p.pubsub.unsubscribe(this.uri)
		this.libp2p.pubsub.removeEventListener("message", this.handleGossipMessage)
		await this.libp2p.unhandle(this.protocol)

		if (this.options.verbose) {
			console.log(chalk.gray(this.prefix, `Removed stream handler for protocol ${this.protocol}`))
			console.log(chalk.gray(this.prefix, `Unsubscribed from GossipSub topic`))
		}
	}

	public get uri() {
		return `ipfs://${this.cid}`
	}

	private static protocolPrefix = `/x/canvas/sync/v2/`

	public get protocol() {
		return Source.protocolPrefix + this.cid.toString()
	}

	/**
	 * Publish a message to the GossipSub topic.
	 */
	public async publishMessage(hash: Uint8Array, data: Uint8Array) {
		if (this.options.verbose) {
			console.log(this.prefix, `Publishing message ${toHex(hash)} to GossipSub...`)
		}

		try {
			const { recipients } = await this.libp2p.pubsub.publish(this.uri, data)
			if (this.options.verbose) {
				console.log(this.prefix, `Published ${toHex(hash)} to ${recipients.length} peers.`)
			}
		} catch (err) {
			logErrorMessage(this.prefix, chalk.red(`Failed to publish ${toHex(hash)} to GossipSub`), err)
		}
	}

	/**
	 * handleGossipMessage is attached as a listener to *all* libp2p GosssipSub messages.
	 */
	private handleGossipMessage = async ({
		detail: { type, topic, data },
	}: CustomEvent<SignedMessage | UnsignedMessage>) => {
		// the first step is to check if the message is even for our topic in the first place.
		if (type !== "signed" || topic !== this.uri) {
			return
		}

		try {
			const message = JSON.parse(new TextDecoder().decode(data))
			assert(messageType.is(message), "invalid message")
			const hash = sha256(data)
			await this.messageStore.write(
				async (txn) => {
					const existingRecord = await txn.getMessage(hash)
					if (existingRecord !== null) {
						return
					}

					await this.applyMessage(txn, hash, message)
					await txn.insertMessage(hash, message)
				},
				{ uri: this.uri }
			)
		} catch (err) {
			logErrorMessage(this.prefix, chalk.red(`Error applying GossipSub message`), err)
		}
	}

	/**
	 * Handle incoming libp2p streams on the /x/canvas/sync/v2/${cid} protocol.
	 * Incoming streams are simple; we essentially just open a read-only
	 * message store transaction and respond to as many getRoot/getChildren/getMessages
	 * requests as the client needs to make.
	 */
	private streamHandler: StreamHandler = async ({ connection, stream }) => {
		if (this.options.verbose) {
			console.log(chalk.gray(this.prefix, `Opened incoming stream ${stream.id} from peer ${connection.remotePeer}`))
		}

		try {
			await this.messageStore.read((txn) => handleIncomingStream(this.cid, txn, stream), { uri: this.uri })
		} catch (err) {
			logErrorMessage(this.prefix, chalk.red(`Error handling incoming sync`), err)
			if (this.options.verbose) {
				console.log(this.prefix, `Aborting incoming stream ${stream.id}`)
			}
<<<<<<< HEAD
		}
	}

	private async wait(interval: number) {
		await wait({ signal: this.controller.signal, interval })
	}

	/**
	 * This starts the "announce service", an async while loop that calls this.announce()
	 * every constants.ANNOUNCE_INTERVAL milliseconds
	 */
	private async startAnnounceService() {
		console.log(`[canvas-core] [${this.cid}] Starting announce service`)
=======
>>>>>>> 3eb02f1f

			stream.abort(err as Error)
			return
		}

		if (this.options.verbose) {
			console.log(chalk.gray(this.prefix, `Closed incoming stream ${stream.id}`))
		}
	}

<<<<<<< HEAD
	/**
	 * This starts the "sync service", an async while loop that looks up application peers
	 * and calls this.sync(peerId) for each of them every constants.SYNC_INTERVAL milliseconds
	 */
	private async startSyncService() {
		assert(this.libp2p !== null)

		console.log(`[canvas-core] [${this.cid}] Starting sync service`)

		try {
			await this.wait(constants.SYNC_DELAY)

			while (!this.controller.signal.aborted) {
				const subscribers = this.libp2p.pubsub.getSubscribers(this.uri)

				metrics.canvas_gossipsub_subscribers.set({ uri: this.uri }, subscribers.length)
				if (this.options.recentGossipPeers) {
					for (const peer of subscribers) {
						this.options.recentGossipPeers.set(peer.toString(), { lastSeen: Date.now() })
					}
				}

				const peers = await retry(
					() => this.findSyncPeers(),
					(err) => {
						if (+new Date() - +this.bootTime < 15000) return // suppress errors for first 15 seconds
						console.log(chalk.red(`[canvas-core] [${this.cid}] Failed to locate application peers (${err.message})`))
					},
					{ signal: this.controller.signal, interval: constants.SYNC_RETRY_INTERVAL }
				)

				metrics.canvas_sync_peers.set({ uri: this.uri }, peers.length)

				console.log(chalk.green(`[canvas-core] [${this.cid}] Found ${peers.length} application peers.`))

				for (const [i, peer] of peers.entries()) {
					console.log(
						chalk.green(
							`[canvas-core] [${this.cid}] Initiating sync with ${peer.toString()} (${i + 1}/${peers.length})`
						)
					)

					await this.sync(peer)
				}

				await this.wait(constants.SYNC_INTERVAL)
			}
		} catch (err) {
			if (err instanceof AbortError) {
				console.log(`[canvas-core] [${this.cid}] Aborting sync service`)
			} else if (err instanceof Error) {
				console.log(chalk.red(`[canvas-core] [${this.cid}] Sync service crashed (${err.message})`))
			} else {
				throw err
			}
=======
	private async handlePeerDiscovery(peerId: PeerId) {
		const id = peerId.toString()
		if (this.pendingSyncPeers.has(id)) {
			return
>>>>>>> 3eb02f1f
		}

<<<<<<< HEAD
		console.log(`[canvas-core] [${this.cid}] Looking for application peers...`)

		const queryController = new TimeoutController(constants.FIND_PEERS_TIMEOUT)
		const abort = () => queryController.abort()
		this.controller.signal.addEventListener("abort", abort)
=======
		const lastSyncMark = this.syncHistroy.get(id)
		const now = performance.now()
		if (lastSyncMark !== undefined && now - lastSyncMark < SYNC_COOLDOWN_PERIOD) {
			return
		}
>>>>>>> 3eb02f1f

		this.pendingSyncPeers.set(id, {})
		try {
			await this.syncQueue.add(() => this.sync(peerId))
			this.syncHistroy.set(id, performance.now())
		} catch (err) {
			logErrorMessage(this.prefix, "Sync failed", err)
		} finally {
			this.pendingSyncPeers.delete(id)
		}
	}

	/**
	 * Initiate an MST sync with the target peer. Syncs are one-directional; we dial a
	 * peer and treat them as a server, scanning a read-only snapshot of their MST.
	 * They have to independently dial us back to access our MST.
	 */
	private async sync(peer: PeerId) {
		const prefix = chalk.magenta(`${this.prefix} [sync]`)
		console.log(prefix, `Initiating sync with ${peer}`)

		let stream: Stream
		try {
<<<<<<< HEAD
			stream = await this.libp2p.dialProtocol(peer, this.syncProtocol, { signal: queryController.signal })
		} catch (err: any) {
			if (err["errors"]) {
				console.log(
					chalk.red(`[canvas-core] [${this.cid}] Failed to dial peer ${peer.toString()} (${err["errors"][0].message})`)
				)
				return
			}
			if (err instanceof Error) {
				console.log(chalk.red(`[canvas-core] [${this.cid}] Failed to dial peer ${peer.toString()} (${err.message})`))
				return
			} else {
				throw err
			}
		} finally {
			this.controller.signal.removeEventListener("abort", abort)
=======
			stream = await this.dial(peer)
		} catch (err) {
			logErrorMessage(prefix, chalk.red(`Failed to dial peer ${peer}`), err)
			return
>>>>>>> 3eb02f1f
		}

		if (this.options.verbose) {
			console.log(chalk.gray(this.prefix, `Opened outgoing stream ${stream.id} to ${peer}`))
		}

		try {
			let successCount = 0
			let failureCount = 0

			await this.messageStore.write(async (txn) => {
				const generator = sync(this.cid, txn, stream, { verbose: this.options.verbose })
				for await (const [hash, message] of generator) {
					try {
						await this.applyMessage(txn, hash, message)
						successCount += 1
					} catch (err) {
						generator.throw(err) // this throws an exeption at the `yield` statement
						failureCount += 1
						logErrorMessage(prefix, chalk.red(`Failed to apply ${message.type} ${toHex(hash)}`), err)
					}
				}
			})

			console.log(prefix, chalk.green(`Sync with ${peer} completed.`))
			console.log(prefix, `Applied ${successCount} new messages with ${failureCount} failures.`)

			stream.close()
			if (this.options.verbose) {
				console.log(chalk.gray(this.prefix, `Closed outgoing stream ${stream.id}`))
			}

			this.dispatchEvent(
				new CustomEvent("sync", { detail: { peer: peer.toString(), time: Date.now(), status: "success" } })
			)
		} catch (err) {
			logErrorMessage(prefix, chalk.red(`Failed to sync with peer ${peer}`), err)

			stream.abort(err as Error)
			if (this.options.verbose) {
				console.log(prefix, `Aborted outgoing stream ${stream.id}`)
			}

			this.dispatchEvent(
				new CustomEvent("sync", { detail: { peer: peer.toString(), time: Date.now(), status: "failure" } })
			)
		}
	}

	private async dial(peerId: PeerId): Promise<Stream> {
		if (this.options.verbose) {
			console.log(chalk.gray(this.prefix, `Dialing ${peerId}`))
		}

		const signal = anySignal([AbortSignal.timeout(DIAL_TIMEOUT), this.controller.signal])

		try {
			const connection = await this.libp2p.dial(peerId, { signal })
			try {
				const stream = await connection.newStream(this.protocol, { signal })
				return stream
			} catch (err) {
				if (err instanceof Error && !signal.aborted) {
					console.log(this.prefix, chalk.yellow("Failed to open new stream, possibly due to stale relay connection."))
					console.log(this.prefix, chalk.yellow("Closing connection and attempting to re-dial..."))
					await connection.close()
					await this.libp2p.hangUp(peerId)
					return await this.libp2p.dialProtocol(peerId, this.protocol, { signal })
				} else {
					throw err
				}
			}
		} finally {
			signal.clear()
		}
	}
}<|MERGE_RESOLUTION|>--- conflicted
+++ resolved
@@ -32,17 +32,9 @@
 	applyMessage: (txn: ReadWriteTransaction, hash: Uint8Array, message: Message) => Promise<void>
 }
 
-<<<<<<< HEAD
-export class Source {
-	private readonly bootTime: Date
-	private readonly uri: string
-	private readonly syncProtocol: string
-	private readonly controller = new AbortController()
-=======
 interface SourceEvents {
 	sync: CustomEvent<{ peer: string; time: number; status: "success" | "failure" }>
 }
->>>>>>> 3eb02f1f
 
 export class Source extends EventEmitter<SourceEvents> {
 	private readonly controller = new AbortController()
@@ -68,25 +60,6 @@
 		this.prefix = `[canvas-core] [${this.cid}]`
 	}
 
-<<<<<<< HEAD
-	private constructor(
-		private readonly cid: CID,
-		private readonly messageStore: MessageStore,
-		private readonly mst: MST,
-		private readonly libp2p: Libp2p | null,
-		private readonly applyMessage: (hash: Buffer, message: Message) => Promise<void>,
-		private readonly options: SourceOptions
-	) {
-		this.bootTime = new Date()
-		this.uri = `ipfs://${cid.toString()}`
-		this.syncProtocol = `/x/canvas/sync/v1/${cid.toString()}`
-
-		if (libp2p !== null) {
-			libp2p.pubsub.subscribe(this.uri)
-			libp2p.pubsub.addEventListener("message", this.handleGossipMessage)
-			if (this.options.verbose) {
-				console.log(`[canvas-core] [${cid}] Subscribed to pubsub topic ${this.uri}`)
-=======
 	public async start() {
 		this.libp2p.pubsub.subscribe(this.uri)
 		this.libp2p.pubsub.addEventListener("message", this.handleGossipMessage)
@@ -97,7 +70,6 @@
 		this.libp2p.addEventListener("peer:discovery", async ({ detail: { id } }) => {
 			if (this.libp2p.peerId.equals(id)) {
 				return
->>>>>>> 3eb02f1f
 			}
 
 			const protocols = await this.libp2p.peerStore.protoBook.get(id)
@@ -259,22 +231,6 @@
 			if (this.options.verbose) {
 				console.log(this.prefix, `Aborting incoming stream ${stream.id}`)
 			}
-<<<<<<< HEAD
-		}
-	}
-
-	private async wait(interval: number) {
-		await wait({ signal: this.controller.signal, interval })
-	}
-
-	/**
-	 * This starts the "announce service", an async while loop that calls this.announce()
-	 * every constants.ANNOUNCE_INTERVAL milliseconds
-	 */
-	private async startAnnounceService() {
-		console.log(`[canvas-core] [${this.cid}] Starting announce service`)
-=======
->>>>>>> 3eb02f1f
 
 			stream.abort(err as Error)
 			return
@@ -285,83 +241,17 @@
 		}
 	}
 
-<<<<<<< HEAD
-	/**
-	 * This starts the "sync service", an async while loop that looks up application peers
-	 * and calls this.sync(peerId) for each of them every constants.SYNC_INTERVAL milliseconds
-	 */
-	private async startSyncService() {
-		assert(this.libp2p !== null)
-
-		console.log(`[canvas-core] [${this.cid}] Starting sync service`)
-
-		try {
-			await this.wait(constants.SYNC_DELAY)
-
-			while (!this.controller.signal.aborted) {
-				const subscribers = this.libp2p.pubsub.getSubscribers(this.uri)
-
-				metrics.canvas_gossipsub_subscribers.set({ uri: this.uri }, subscribers.length)
-				if (this.options.recentGossipPeers) {
-					for (const peer of subscribers) {
-						this.options.recentGossipPeers.set(peer.toString(), { lastSeen: Date.now() })
-					}
-				}
-
-				const peers = await retry(
-					() => this.findSyncPeers(),
-					(err) => {
-						if (+new Date() - +this.bootTime < 15000) return // suppress errors for first 15 seconds
-						console.log(chalk.red(`[canvas-core] [${this.cid}] Failed to locate application peers (${err.message})`))
-					},
-					{ signal: this.controller.signal, interval: constants.SYNC_RETRY_INTERVAL }
-				)
-
-				metrics.canvas_sync_peers.set({ uri: this.uri }, peers.length)
-
-				console.log(chalk.green(`[canvas-core] [${this.cid}] Found ${peers.length} application peers.`))
-
-				for (const [i, peer] of peers.entries()) {
-					console.log(
-						chalk.green(
-							`[canvas-core] [${this.cid}] Initiating sync with ${peer.toString()} (${i + 1}/${peers.length})`
-						)
-					)
-
-					await this.sync(peer)
-				}
-
-				await this.wait(constants.SYNC_INTERVAL)
-			}
-		} catch (err) {
-			if (err instanceof AbortError) {
-				console.log(`[canvas-core] [${this.cid}] Aborting sync service`)
-			} else if (err instanceof Error) {
-				console.log(chalk.red(`[canvas-core] [${this.cid}] Sync service crashed (${err.message})`))
-			} else {
-				throw err
-			}
-=======
 	private async handlePeerDiscovery(peerId: PeerId) {
 		const id = peerId.toString()
 		if (this.pendingSyncPeers.has(id)) {
 			return
->>>>>>> 3eb02f1f
-		}
-
-<<<<<<< HEAD
-		console.log(`[canvas-core] [${this.cid}] Looking for application peers...`)
-
-		const queryController = new TimeoutController(constants.FIND_PEERS_TIMEOUT)
-		const abort = () => queryController.abort()
-		this.controller.signal.addEventListener("abort", abort)
-=======
+		}
+
 		const lastSyncMark = this.syncHistroy.get(id)
 		const now = performance.now()
 		if (lastSyncMark !== undefined && now - lastSyncMark < SYNC_COOLDOWN_PERIOD) {
 			return
 		}
->>>>>>> 3eb02f1f
 
 		this.pendingSyncPeers.set(id, {})
 		try {
@@ -385,29 +275,10 @@
 
 		let stream: Stream
 		try {
-<<<<<<< HEAD
-			stream = await this.libp2p.dialProtocol(peer, this.syncProtocol, { signal: queryController.signal })
-		} catch (err: any) {
-			if (err["errors"]) {
-				console.log(
-					chalk.red(`[canvas-core] [${this.cid}] Failed to dial peer ${peer.toString()} (${err["errors"][0].message})`)
-				)
-				return
-			}
-			if (err instanceof Error) {
-				console.log(chalk.red(`[canvas-core] [${this.cid}] Failed to dial peer ${peer.toString()} (${err.message})`))
-				return
-			} else {
-				throw err
-			}
-		} finally {
-			this.controller.signal.removeEventListener("abort", abort)
-=======
 			stream = await this.dial(peer)
 		} catch (err) {
 			logErrorMessage(prefix, chalk.red(`Failed to dial peer ${peer}`), err)
 			return
->>>>>>> 3eb02f1f
 		}
 
 		if (this.options.verbose) {
