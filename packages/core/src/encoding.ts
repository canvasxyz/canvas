import { createHash } from "node:crypto"

import { ethers } from "ethers"
import * as t from "io-ts"
import * as cbor from "microcbor"
import { decodeAddress, encodeAddress } from "@polkadot/keyring"
import { hexToU8a, isHex } from "@polkadot/util"

import type { Session, Action, Message } from "@canvas-js/interfaces"

import { actionArgumentArrayType, chainIdType, chainType, uint8ArrayType } from "./codecs.js"
import { signalInvalidType } from "./utils.js"

const { hexlify, arrayify } = ethers.utils

const binaryActionPayloadType = t.type({
	call: t.string,
	args: actionArgumentArrayType,
	from: uint8ArrayType,
	spec: t.string,
	timestamp: t.number,
	chain: chainType,
	chainId: chainIdType,
	blockhash: t.union([t.null, uint8ArrayType]),
})

export const binaryActionType = t.type({
	type: t.literal("action"),
	signature: uint8ArrayType,
	session: t.union([t.null, uint8ArrayType]),
	payload: binaryActionPayloadType,
})

export type BinaryAction = t.TypeOf<typeof binaryActionType>

const binarySessionPayloadType = t.type({
	from: uint8ArrayType,
	spec: t.string,
	timestamp: t.number,
	address: uint8ArrayType,
	duration: t.number,
	chain: chainType,
	chainId: chainIdType,
<<<<<<< HEAD
	block: t.union([t.null, binaryBlockType]),
=======
	blockhash: t.union([t.null, uint8ArrayType]),
>>>>>>> b78445cf
})

export const binarySessionType = t.type({
	type: t.literal("session"),
	signature: uint8ArrayType,
	payload: binarySessionPayloadType,
})

export type BinarySession = t.TypeOf<typeof binarySessionType>

export const binaryMessageType = t.union([binaryActionType, binarySessionType])

export type BinaryMessage = t.TypeOf<typeof binaryMessageType>

<<<<<<< HEAD
const toBinaryBlock = ({ blockhash, ...block }: Block): BinaryBlock => ({ ...block, blockhash: arrayify(blockhash) })

const fromBinaryBlock = ({ blockhash, ...binaryBlock }: BinaryBlock): Block => ({
	...binaryBlock,
	blockhash: hexlify(blockhash).toLowerCase(),
})

const toBinarySession = (session: Session): BinarySession => {
	const isSubstrate = session.payload.chain == "substrate"

	const response = {
		type: "session",
		signature: isSubstrate ? decodeAddress(session.signature) : arrayify(session.signature),
		payload: {
			...session.payload,
			from: isSubstrate ? decodeAddress(session.payload.from) : arrayify(session.payload.from),
			address: isSubstrate ? decodeAddress(session.payload.address) : arrayify(session.payload.address),
			block: session.payload.block ? toBinaryBlock(session.payload.block) : null,
		},
	} as BinarySession
	return response
=======
const toBinarySession = (session: Session): BinarySession => {
	const { blockhash } = session.payload
	return {
		type: "session",
		signature: arrayify(session.signature),
		payload: {
			...session.payload,
			from: arrayify(session.payload.from),
			address: arrayify(session.payload.address),
			blockhash: blockhash ? arrayify(blockhash) : null,
		},
	}
>>>>>>> b78445cf
}

function fromBinarySession({ signature, payload: { from, address, blockhash, ...payload } }: BinarySession): Session {
	const session: Session = {
		signature: hexlify(signature).toLowerCase(),
		payload: {
			...payload,
			from: hexlify(from).toLowerCase(),
			address: hexlify(address).toLowerCase(),
			blockhash: blockhash ? hexlify(blockhash).toLowerCase() : null,
		},
	}

	return session
}

const toBinaryAction = (action: Action): BinaryAction => {
	const blockhash = action.payload.blockhash
	return {
		type: "action",
		signature: arrayify(action.signature),
		session: action.session ? arrayify(action.session) : null,
		payload: {
			...action.payload,
			from: arrayify(action.payload.from),
			blockhash: blockhash ? arrayify(blockhash) : null,
		},
	}
}

function fromBinaryAction({ signature, session, payload: { from, blockhash, ...payload } }: BinaryAction): Action {
	const action: Action = {
		signature: hexlify(signature).toLowerCase(),
		session: session && hexlify(session).toLowerCase(),
		payload: {
			...payload,
			from: hexlify(from).toLowerCase(),
			blockhash: blockhash ? hexlify(blockhash).toLowerCase() : null,
		},
	}

	return action
}

export const encodeAction = (action: Action) => cbor.encode(toBinaryAction(action))

export const encodeSession = (session: Session) => cbor.encode(toBinarySession(session))

export function encodeMessage(message: Message): Uint8Array {
	if (message.type === "action") {
		return encodeAction(message)
	} else if (message.type === "session") {
		return encodeSession(message)
	} else {
		signalInvalidType(message)
	}
}

export function decodeMessage(data: Uint8Array): Message {
	const binaryMessage = cbor.decode(data)
	if (!binaryMessageType.is(binaryMessage)) {
		throw new Error("invalid message")
	}

	if (binaryMessage.type === "action") {
		// @ts-expect-error
		return { type: "action", ...fromBinaryAction(binaryMessage) }
	} else if (binaryMessage.type === "session") {
		// @ts-expect-error
		return { type: "session", ...fromBinarySession(binaryMessage) }
	} else {
		signalInvalidType(binaryMessage.type)
	}
}

/**
 * Guaranteed to encode hex as lower-case
 */
export function getActionHash(action: Action): string {
	const data = cbor.encode(toBinaryAction(action))
	return "0x" + createHash("sha256").update(data).digest("hex")
}

/**
 * Guaranteed to encode hex as lower-case
 */
export function getSessionHash(session: Session): string {
	const data = cbor.encode(toBinarySession(session))
	return "0x" + createHash("sha256").update(data).digest("hex")
}<|MERGE_RESOLUTION|>--- conflicted
+++ resolved
@@ -41,11 +41,7 @@
 	duration: t.number,
 	chain: chainType,
 	chainId: chainIdType,
-<<<<<<< HEAD
-	block: t.union([t.null, binaryBlockType]),
-=======
 	blockhash: t.union([t.null, uint8ArrayType]),
->>>>>>> b78445cf
 })
 
 export const binarySessionType = t.type({
@@ -60,52 +56,32 @@
 
 export type BinaryMessage = t.TypeOf<typeof binaryMessageType>
 
-<<<<<<< HEAD
-const toBinaryBlock = ({ blockhash, ...block }: Block): BinaryBlock => ({ ...block, blockhash: arrayify(blockhash) })
-
-const fromBinaryBlock = ({ blockhash, ...binaryBlock }: BinaryBlock): Block => ({
-	...binaryBlock,
-	blockhash: hexlify(blockhash).toLowerCase(),
-})
-
 const toBinarySession = (session: Session): BinarySession => {
-	const isSubstrate = session.payload.chain == "substrate"
+	const decode = session.payload.chain == "substrate" ? decodeAddress : arrayify
 
 	const response = {
 		type: "session",
-		signature: isSubstrate ? decodeAddress(session.signature) : arrayify(session.signature),
+		signature: decode(session.signature),
 		payload: {
 			...session.payload,
-			from: isSubstrate ? decodeAddress(session.payload.from) : arrayify(session.payload.from),
-			address: isSubstrate ? decodeAddress(session.payload.address) : arrayify(session.payload.address),
-			block: session.payload.block ? toBinaryBlock(session.payload.block) : null,
+			from: decode(session.payload.from),
+			address: decode(session.payload.address),
+			blockhash: session.payload.blockhash ? decode(session.payload.blockhash) : null,
 		},
 	} as BinarySession
 	return response
-=======
-const toBinarySession = (session: Session): BinarySession => {
-	const { blockhash } = session.payload
-	return {
-		type: "session",
-		signature: arrayify(session.signature),
-		payload: {
-			...session.payload,
-			from: arrayify(session.payload.from),
-			address: arrayify(session.payload.address),
-			blockhash: blockhash ? arrayify(blockhash) : null,
-		},
-	}
->>>>>>> b78445cf
 }
 
 function fromBinarySession({ signature, payload: { from, address, blockhash, ...payload } }: BinarySession): Session {
+	const encode = payload.chain == "substrate" ? encodeAddress : (x: string) => x
+
 	const session: Session = {
-		signature: hexlify(signature).toLowerCase(),
+		signature: encode(hexlify(signature)).toLowerCase(),
 		payload: {
 			...payload,
-			from: hexlify(from).toLowerCase(),
-			address: hexlify(address).toLowerCase(),
-			blockhash: blockhash ? hexlify(blockhash).toLowerCase() : null,
+			from: encode(hexlify(from)).toLowerCase(),
+			address: encode(hexlify(address)).toLowerCase(),
+			blockhash: blockhash ? encode(hexlify(blockhash)).toLowerCase() : null,
 		},
 	}
 
