--- conflicted
+++ resolved
@@ -18,23 +18,17 @@
 
 import * as okra from "node-okra"
 
-<<<<<<< HEAD
-import { Action, ActionPayload, Block, Session, SessionPayload, ModelValue, Message } from "@canvas-js/interfaces"
-import { verifyActionSignature, verifySessionSignature } from "@canvas-js/verifiers"
-=======
 import {
 	Action,
 	ActionPayload,
 	Session,
 	SessionPayload,
-	verifyActionSignature,
-	verifySessionSignature,
 	ModelValue,
 	Message,
 	Chain,
 	ChainId,
 } from "@canvas-js/interfaces"
->>>>>>> b78445cf
+import { verifyActionSignature, verifySessionSignature } from "@canvas-js/verifiers"
 
 import { actionType, sessionType } from "./codecs.js"
 import { signalInvalidType, wait, retry, toHex, BlockResolver, AbortError, CacheMap } from "./utils.js"
