export * from "./Canvas.js"
export * from "./CanvasLoadable.js"
export * from "./types.js"
<<<<<<< HEAD

export { Change as Changeset, hashContract, generateChangesets } from "./snapshot.js"
export { encodeRecordKey, decodeRecordKey, encodeRecordValue, decodeRecordValue } from "./utils.js"

=======
export { Change as Changeset, hashContract, hashSnapshot, generateChangesets } from "./snapshot.js"
>>>>>>> e747c081
export { Action, Session, Snapshot } from "@canvas-js/interfaces"
export { NetworkClient } from "@canvas-js/gossiplog"<|MERGE_RESOLUTION|>--- conflicted
+++ resolved
@@ -1,13 +1,9 @@
 export * from "./Canvas.js"
 export * from "./CanvasLoadable.js"
 export * from "./types.js"
-<<<<<<< HEAD
 
-export { Change as Changeset, hashContract, generateChangesets } from "./snapshot.js"
+export { Change as Changeset, hashContract, hashSnapshot, generateChangesets } from "./snapshot.js"
 export { encodeRecordKey, decodeRecordKey, encodeRecordValue, decodeRecordValue } from "./utils.js"
 
-=======
-export { Change as Changeset, hashContract, hashSnapshot, generateChangesets } from "./snapshot.js"
->>>>>>> e747c081
 export { Action, Session, Snapshot } from "@canvas-js/interfaces"
 export { NetworkClient } from "@canvas-js/gossiplog"