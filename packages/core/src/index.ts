export * from "./Canvas.js"
export * from "./CanvasLoadable.js"
export * from "./types.js"
<<<<<<< HEAD
export { hashContract } from "./snapshot.js"
export { encodeRecordKey, decodeRecordKey, encodeRecordValue, decodeRecordValue } from "./utils.js"

=======
export { Change as Changeset, hashContract, generateChangesets } from "./snapshot.js"
>>>>>>> 3cfb3640
export { Action, Session, Snapshot } from "@canvas-js/interfaces"
export { NetworkClient } from "@canvas-js/gossiplog"<|MERGE_RESOLUTION|>--- conflicted
+++ resolved
@@ -1,12 +1,9 @@
 export * from "./Canvas.js"
 export * from "./CanvasLoadable.js"
 export * from "./types.js"
-<<<<<<< HEAD
-export { hashContract } from "./snapshot.js"
+
+export { Change as Changeset, hashContract, generateChangesets } from "./snapshot.js"
 export { encodeRecordKey, decodeRecordKey, encodeRecordValue, decodeRecordValue } from "./utils.js"
 
-=======
-export { Change as Changeset, hashContract, generateChangesets } from "./snapshot.js"
->>>>>>> 3cfb3640
 export { Action, Session, Snapshot } from "@canvas-js/interfaces"
 export { NetworkClient } from "@canvas-js/gossiplog"