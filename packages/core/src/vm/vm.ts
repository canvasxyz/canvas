import assert from "node:assert"

import chalk from "chalk"
import { fetch } from "undici"
import { getQuickJS, isFail, QuickJSContext, QuickJSHandle, QuickJSRuntime } from "quickjs-emscripten"
import { transform } from "sucrase"
import { ethers } from "ethers"

import * as t from "io-ts"

import {
	ActionArgument,
	ActionContext,
	ActionPayload,
	ContractMetadata,
	Model,
	ModelValue,
	Query,
	BlockProvider,
} from "@canvas-js/interfaces"
import { EthereumBlockProvider } from "@canvas-js/signers"

import type { Effect } from "../modelStore.js"
import { chainIdType, chainType, modelsType } from "../codecs.js"
import { ApplicationError } from "../errors.js"
import { mapEntries, signalInvalidType } from "../utils.js"

import {
	loadModule,
	wrapObject,
	unwrapObject,
	disposeCachedHandles,
	call,
	wrapJSON,
	resolvePromise,
	unwrapArray,
	wrapArray,
} from "./utils.js"

import * as constants from "../constants.js"
<<<<<<< HEAD
=======
import { EthereumBlockProvider } from "@canvas-js/verifiers"
>>>>>>> 1b170d33

type Options = { verbose?: boolean; unchecked?: boolean }

export class VM {
	public static async initialize(
		uri: string,
		spec: string,
		providers: Record<string, BlockProvider>,
		options: Options = {}
	): Promise<VM> {
		const quickJS = await getQuickJS()
		const runtime = quickJS.newRuntime()
		const context = runtime.newContext()
		runtime.setMemoryLimit(constants.RUNTIME_MEMORY_LIMIT)

		const { code: transpiledSpec } = transform(spec, {
			transforms: ["jsx"],
			jsxPragma: "React.createElement",
			jsxFragmentPragma: "React.Fragment",
			disableESTransforms: true,
			production: true,
		})

		const moduleHandle = await loadModule(context, uri, transpiledSpec)
		return new VM(runtime, context, moduleHandle, providers, options)
	}

	public readonly models: Record<string, Model>
	public readonly actions: string[]
	public readonly routes: Record<string, string[]>
	public readonly contracts: Record<string, ethers.Contract>
	public readonly contractMetadata: Record<string, ContractMetadata>
	public readonly component: string | null

	public readonly routeHandles: Record<string, QuickJSHandle>

	private readonly actionHandles: Record<string, QuickJSHandle>
	private readonly contractsHandle: QuickJSHandle
	private readonly dbHandle: QuickJSHandle

	private effects: Effect[] | null = null
	private actionContext: ActionContext | null = null

	constructor(
		public readonly runtime: QuickJSRuntime,
		public readonly context: QuickJSContext,
		moduleHandle: QuickJSHandle,
		providers: Record<string, BlockProvider>,
		options: Options
	) {
		const {
			models: modelsHandle,
			routes: routesHandle,
			actions: actionsHandle,
			contracts: contractsHandle,
			component: componentHandle,
			...rest
		} = moduleHandle.consume((handle) => unwrapObject(context, handle))

		for (const [name, handle] of Object.entries(rest)) {
			console.log(chalk.yellow(`[canvas-vm] Warning: extraneous export ${JSON.stringify(name)}`))
			handle.dispose()
		}

		assert(modelsHandle !== undefined, "spec is missing `models` export")
		assert(actionsHandle !== undefined, "spec is missing `actions` export")
		assert(context.typeof(modelsHandle) === "object", "`models` export must be an object")
		assert(context.typeof(actionsHandle) === "object", "`actions` export must be an object")
		assert(
			contractsHandle === undefined || context.typeof(contractsHandle) === "object",
			"`contracts` export must be an object"
		)
		assert(
			componentHandle === undefined || context.typeof(componentHandle) === "function",
			"`component` export must be string"
		)

		this.models = validate(modelsType, modelsHandle.consume(context.dump), "invalid `models` export")

		// validate models
		const modelNamePattern = /^[a-z_]+$/
		const modelPropertyNamePattern = /^[a-z_]+$/
		for (const [name, model] of Object.entries(this.models)) {
			assertPattern(name, modelNamePattern, "invalid model name")
			assert(name.startsWith("_") === false, "model names cannot begin with an underscore")
			const { indexes, ...properties } = model
			for (const property of Object.keys(properties)) {
				assertPattern(property, modelPropertyNamePattern, `invalid model property name: ${property}`)
				assert(property.startsWith("_") === false, "model property names cannot begin with an underscore")
			}
			assert(
				properties.id === "string" && properties.updated_at === "datetime",
				`Models must include properties { id: "string" } and { updated_at: "datetime" }`
			)

			if (indexes !== undefined) {
				for (const index of indexes) {
					assert(index !== "id", `"id" index is redundant`)
					const indexProperties = Array.isArray(index) ? index : [index]
					for (const property of indexProperties) {
						assert(
							property in properties,
							`model specified an invalid index "${property}" - can only index on other model properties`
						)
					}
				}
			}
		}

		// parse and validate action handlers
		this.actions = []
		this.actionHandles = actionsHandle.consume((handle) => unwrapObject(context, handle))
		const actionNamePattern = /^[a-zA-Z]+$/
		for (const [name, handle] of Object.entries(this.actionHandles)) {
			assertPattern(name, actionNamePattern, "invalid action name")
			assert(context.typeof(handle) === "function", `actions.${name} is not a function`)
			this.actions.push(name)
		}

		this.routes = {}
		this.routeHandles = {}
		if (routesHandle !== undefined) {
			assert(context.typeof(routesHandle) === "object", "`routes` export must be an object")

			this.routeHandles = routesHandle.consume((handle) => unwrapObject(context, handle))
			const routeNamePattern = /^(\/:?[a-z_]+)+$/
			const routeParameterPattern = /:([a-zA-Z0-9_]+)/g
			for (const [name, handle] of Object.entries(this.routeHandles)) {
				assertPattern(name, routeNamePattern, "invalid route name")
				assert(context.typeof(handle) === "function", `${name} route must be a function`)
				this.routes[name] = []
				for (const [_, param] of name.matchAll(routeParameterPattern)) {
					this.routes[name].push(param)
				}
			}
		}

		this.contracts = {}
		this.contractMetadata = {}
		if (contractsHandle !== undefined) {
			// parse and validate contracts
			const contractHandles = contractsHandle.consume((handle) => unwrapObject(context, handle))
			const contractNamePattern = /^[a-zA-Z]+$/
			for (const [name, contractHandle] of Object.entries(contractHandles)) {
				assertPattern(name, contractNamePattern, "invalid contract name")
				const contract = contractHandle.consume((handle) => unwrapObject(context, handle))
				const chain = contract.chain.consume(context.getString)
				const chainId = contract.chainId.consume(context.getNumber)
				const address = contract.address.consume(context.getString)
				const abi = contract.abi
					.consume((handle) => unwrapArray(context, handle))
					.map((item) => item.consume(context.getString))

				assert(chainType.is(chain), "invalid chain")
				assert(chainIdType.is(chainId), "invalid chain id")

				this.contractMetadata[name] = { chain, chainId, address, abi }

				if (options.unchecked) {
					if (options.verbose) {
						console.log(`[canvas-vm] Skipping contract setup`)
					}
				} else {
					if (chain == "eth") {
						const provider = providers[`${chain}:${chainId}`]
						assert(provider instanceof EthereumBlockProvider, `Spec requires an RPC endpoint for ${chain}:${chainId}`)
						this.contracts[name] = new ethers.Contract(address, abi, provider.provider)
					}
				}
			}
		}

		if (componentHandle === undefined) {
			this.component = null
		} else {
			this.component = call(context, "Function.prototype.toString", componentHandle).consume(context.getString)
			componentHandle.dispose()
		}

		this.dbHandle = wrapObject(
			context,
			mapEntries(this.models, (name, model) =>
				wrapObject(context, {
					set: context.newFunction("set", (idHandle, valuesHandle) => {
						assert(this.effects !== null, "internal error: this.effects is null")
						assert(idHandle !== undefined)
						assert(valuesHandle !== undefined)
						const id = idHandle.consume(context.getString)
						const values = this.unwrapModelValues(model, valuesHandle)
						this.effects.push({ type: "set", model: name, id, values })
					}),
					delete: context.newFunction("delete", (idHandle) => {
						assert(this.effects !== null, "internal error: this.effects is null")
						assert(idHandle !== undefined)
						const id = idHandle.consume(context.getString)
						this.effects.push({ type: "del", model: name, id })
					}),
				})
			)
		)

		this.contractsHandle = wrapObject(
			context,
			mapEntries(this.contracts, (name, contract) =>
				wrapObject(
					context,
					mapEntries(contract.functions, (key, fn) =>
						context.newFunction(`${name}.${key}`, (...argHandles: QuickJSHandle[]) => {
							assert(this.actionContext !== null, "internal error: this.actionContext is null")
							const { blockhash } = this.actionContext
							assert(blockhash !== undefined, "action called a contract function but did not include a blockhash")
							const args = argHandles.map(context.dump)
							if (options.verbose) {
								const call = chalk.green(`${name}.${key}(${args.map((arg) => JSON.stringify(arg)).join(", ")})`)
								console.log(`[canvas-vm] contract: ${call} at block (${blockhash})`)
							}

							const deferred = context.newPromise()
							fn.apply(contract, args)
								.then((result: ContractFunctionResult[]) =>
									wrapArray(context, result.map(this.wrapContractFunctionResult)).consume(deferred.resolve)
								)
								.catch((err) => deferred.reject(context.newString(err.toString())))
								.finally(() => runtime.executePendingJobs())

							return deferred.handle
						})
					)
				)
			)
		)

		// install globals
		wrapObject(context, {
			// console.log:
			console: wrapObject(context, {
				log: context.newFunction("log", (...args: any[]) => console.log("[canvas-vm]", ...args.map(context.dump))),
			}),

			// fetch:
			fetch: context.newFunction("fetch", (urlHandle: QuickJSHandle) => {
				assert(context.typeof(urlHandle) === "string", "url must be a string")
				const url = context.getString(urlHandle)
				const deferred = context.newPromise()
				if (options.verbose) {
					console.log("[canvas-vm] fetch:", url)
				}

				fetch(url)
					.then((res) => res.text())
					.then((data) => {
						if (options.verbose) {
							console.log(`[canvas-vm] fetch OK: ${url} (${data.length} bytes)`)
						}

						context.newString(data).consume((val) => deferred.resolve(val))
					})
					.catch((err) => {
						console.error("[canvas-vm] fetch error:", err.message)
						deferred.reject(context.newString(err.message))
					})

				deferred.settled.then(context.runtime.executePendingJobs)
				return deferred.handle
			}),
		}).consume((globalsHandle) => call(context, "Object.assign", null, context.global, globalsHandle).dispose())
	}

	/**
	 * Cleans up this VM instance.
	 */
	public dispose() {
		this.dbHandle.dispose()
		this.contractsHandle.dispose()
		for (const handle of Object.values(this.actionHandles)) {
			handle.dispose()
		}
		for (const handle of Object.values(this.routeHandles)) {
			handle.dispose()
		}

		disposeCachedHandles(this.context)
		this.context.dispose()
		this.runtime.dispose()
	}

	/**
	 * Given a call to a route, get the result of the route function. Used by `modelStore.getRoute()`.
	 */
	public async executeRoute(
		route: string,
		params: Record<string, string | number>,
		execute: (sql: string | Query) => Record<string, ModelValue>[]
	): Promise<Record<string, ModelValue>[]> {
		const routeHandle = this.routeHandles[route]
		assert(routeHandle !== undefined, "invalid route")

		const argHandles = wrapObject(
			this.context,
			mapEntries(params, (_, param) => this.wrapActionArgument(param))
		)

		const ctxHandle = wrapObject(this.context, {
			db: wrapObject(this.context, {
				queryRaw: this.context.newFunction("queryRaw", (sqlHandle: QuickJSHandle, argsHandle: QuickJSHandle) => {
					const objectHandle = this.context.newObject()
					const flag = this.context.newNumber(1)
					this.context.setProp(objectHandle, "query", sqlHandle)
					if (argsHandle !== undefined) {
						this.context.setProp(objectHandle, "args", argsHandle)
					}
					this.context.setProp(objectHandle, "___CANVAS_QUERY_INTERNAL", flag)
					flag.dispose()
					return objectHandle
				}),
			}),
		})

		assert(this.context.typeof(routeHandle) === "function", `${route} route is not a function`)
		const result = this.context.callFunction(routeHandle, this.context.undefined, argHandles, ctxHandle)
		ctxHandle.dispose()
		argHandles.dispose()

		if (isFail(result)) {
			const error = result.error.consume(this.context.dump)
			throw new ApplicationError(error)
		}

		const query = result.value.consume(this.context.dump)
		if (typeof query !== "string" && !(typeof query === "object" && query.___CANVAS_QUERY_INTERNAL === 1)) {
			throw new Error("route function must return a String or ctx.db.Query")
		}
		const results = execute(query)

		return results
	}

	/**
	 * Given a call, get a list of effects to pass to `modelStore.applyEffects`, to be applied to the models.
	 * Used by `.apply()` and when replaying actions.
	 */
	public async execute(hash: string, { call, args, ...context }: ActionPayload): Promise<Effect[]> {
		assert(this.effects === null && this.actionContext === null, "cannot apply more than one action at once")

		const actionHandle = this.actionHandles[call]
		assert(actionHandle !== undefined, "invalid action call")

		const argHandles = wrapObject(
			this.context,
			mapEntries(args, (_, arg) => this.wrapActionArgument(arg))
		)

		const ctx = wrapJSON(this.context, {
			hash: hash,
			from: context.from,
			blockhash: context.blockhash,
			timestamp: context.timestamp,
		})

		this.context.setProp(ctx, "db", this.dbHandle)
		this.context.setProp(ctx, "contracts", this.contractsHandle)

		// after setting this.effects here, always make sure to reset it to null before
		// returning or throwing an error - or the core won't be able to process more actions
		this.effects = []
		this.actionContext = context
		const promiseResult = this.context.callFunction(actionHandle, this.context.undefined, argHandles, ctx)

		ctx.dispose()
		argHandles.dispose()

		if (isFail(promiseResult)) {
			const error = promiseResult.error.consume(this.context.dump)
			this.effects = null
			throw new ApplicationError(error)
		}

		const result = await promiseResult.value.consume((handle) => resolvePromise(this.context, handle))
		if (isFail(result)) {
			const error = result.error.consume(this.context.dump)
			this.effects = null
			throw new ApplicationError(error)
		}

		const returnValue = result.value.consume(this.context.dump)
		if (returnValue === false) {
			this.effects = null
			throw new Error("action rejected: not allowed")
		}

		if (returnValue !== undefined) {
			this.effects = null
			throw new Error("action rejected: unexpected return value")
		}

		const effects = this.effects
		this.effects = null
		this.actionContext = null
		return effects
	}

	public wrapActionArgument = (arg: ActionArgument): QuickJSHandle => {
		if (arg === null) {
			return this.context.null
		} else if (typeof arg === "boolean") {
			return arg ? this.context.true : this.context.false
		} else if (typeof arg === "number") {
			return this.context.newNumber(arg)
		} else if (typeof arg === "string") {
			return this.context.newString(arg)
		} else {
			signalInvalidType(arg)
		}
	}

	private unwrapModelValues = (model: Model, valuesHandle: QuickJSHandle): Record<string, ModelValue> => {
		const { id, updated_at, indexes, ...properties } = model
		const valueHandles = unwrapObject(this.context, valuesHandle)
		const values: Record<string, ModelValue> = {}

		for (const [property, type] of Object.entries(properties)) {
			assert(property in valueHandles)
			const valueHandle = valueHandles[property]
			if (type === "boolean") {
				values[property] = Boolean(valueHandle.consume(this.context.getNumber))
			} else if (type === "integer") {
				values[property] = valueHandle.consume(this.context.getNumber)
			} else if (type === "float") {
				values[property] = valueHandle.consume(this.context.getNumber)
			} else if (type === "string") {
				values[property] = valueHandle.consume(this.context.getString)
			} else if (type === "datetime") {
				values[property] = valueHandle.consume(this.context.getNumber)
			} else {
				signalInvalidType(type)
			}
		}

		return values
	}

	private wrapContractFunctionResult = (value: ContractFunctionResult): QuickJSHandle => {
		if (value === true) {
			return this.context.true
		} else if (value === false) {
			return this.context.false
		} else if (typeof value === "string") {
			return this.context.newString(value)
		} else if (typeof value === "number") {
			return this.context.newNumber(value)
		} else if (ethers.BigNumber.isBigNumber(value)) {
			// TODO: support real bigints
			// return newBigInt(this.context, value.toBigInt())
			return this.context.newNumber(value.toNumber())
		} else {
			console.error(value)
			throw new Error("Unsupported value type in contract function result")
		}
	}
}

type ContractFunctionResult = string | boolean | number | bigint

function validate<T>(type: t.Type<T>, value: any, message?: string): T {
	if (type.is(value)) {
		return value
	} else {
		throw new Error(message)
	}
}

function parseFunctionParameters(source: string): string[] {
	return source
		.replace(/[/][/].*$/gm, "") // strip single-line comments
		.replace(/\s+/g, "") // strip white space
		.replace(/[/][*][^/*]*[*][/]/g, "") // strip multi-line comments
		.split("){", 1)[0]
		.replace(/^[^(]*[(]/, "") // extract the parameters
		.replace(/=[^,]+/g, "") // strip any ES6 defaults
		.split(",")
		.filter(Boolean) // split & filter [""]
}

const assertPattern = (value: string, pattern: RegExp, message: string) =>
	assert(pattern.test(value), `${message}: ${JSON.stringify(value)} does not match pattern ${pattern.source}`)<|MERGE_RESOLUTION|>--- conflicted
+++ resolved
@@ -38,10 +38,7 @@
 } from "./utils.js"
 
 import * as constants from "../constants.js"
-<<<<<<< HEAD
-=======
 import { EthereumBlockProvider } from "@canvas-js/verifiers"
->>>>>>> 1b170d33
 
 type Options = { verbose?: boolean; unchecked?: boolean }
 
