import assert from "node:assert"

import chalk from "chalk"
import { fetch } from "undici"
import { getQuickJS, isFail, QuickJSContext, QuickJSHandle, QuickJSRuntime } from "quickjs-emscripten"
<<<<<<< HEAD
import { addSchema } from "@hyperjump/json-schema/draft-2020-12"
import { transform } from "sucrase"
=======
>>>>>>> 64abbc44
import { ethers } from "ethers"
import Hash from "ipfs-only-hash"
import PQueue from "p-queue"

import {
	ActionArgument,
	ActionContext,
	ActionPayload,
	ContractMetadata,
	Model,
	ModelValue,
	Query,
	ChainImplementation,
} from "@canvas-js/interfaces"

import * as constants from "../constants.js"
import type { Effect } from "../modelStore.js"
import { ApplicationError } from "../errors.js"
import { mapEntries, signalInvalidType, toHex } from "../utils.js"

import {
	loadModule,
	wrapObject,
	unwrapObject,
	disposeCachedHandles,
	call,
	wrapJSON,
	resolvePromise,
	wrapArray,
	marshalJSONObject,
	// newBigInt,
} from "./utils.js"
import { validateCanvasSpec } from "./validate.js"
import { CustomActionDefinition, Exports, disposeExports } from "./exports.js"
import { EthereumChainImplementation } from "@canvas-js/chain-ethereum"

interface VMOptions {
	verbose?: boolean
	unchecked?: boolean
}

interface VMConfig extends VMOptions {
	app: string
	spec: string
	chains: ChainImplementation[]
}

export class VM {
	public static async initialize(config: VMConfig): Promise<VM> {
		const { app, spec, chains = [new EthereumChainImplementation()], ...options } = config

		const quickJS = await getQuickJS()
		const runtime = quickJS.newRuntime()
		const context = runtime.newContext()
		runtime.setMemoryLimit(constants.RUNTIME_MEMORY_LIMIT)

		const moduleHandle = await loadModule(context, app, spec)

		const { exports, errors, warnings } = validateCanvasSpec(context, moduleHandle)

		if (exports === null) {
			// return errors
			throw Error(errors.join("\n"))
		} else {
			for (const warning of warnings) {
				console.log(chalk.yellow(`[canvas-vm] Warning: ${warning}`))
			}

			return new VM(app, runtime, context, chains, options, exports)
		}
	}

	public static async validate(spec: string): Promise<{ valid: boolean; errors: string[]; warnings: string[] }> {
		const quickJS = await getQuickJS()
		const runtime = quickJS.newRuntime()
		const context = runtime.newContext()
		runtime.setMemoryLimit(constants.RUNTIME_MEMORY_LIMIT)

		const cid = await Hash.of(spec)

		let moduleHandle: QuickJSHandle
		try {
			moduleHandle = await loadModule(context, `ipfs://${cid}`, spec)
		} catch (err) {
			if (err instanceof Error) {
				return { valid: false, errors: [err.toString()], warnings: [] }
			} else {
				throw err
			}
		}

		const { exports, errors, warnings } = validateCanvasSpec(context, moduleHandle)

		let result: { valid: boolean; errors: string[]; warnings: string[] }
		if (exports === null) {
			result = { valid: false, errors, warnings }
		} else {
			// dispose handles in the validation object
			disposeExports(exports)
			result = { valid: true, errors: [], warnings }
		}

		disposeCachedHandles(context)
		context.dispose()
		runtime.dispose()

		return result
	}

	public readonly appName: string
	public readonly models: Record<string, Model>
	public readonly actions: string[]
<<<<<<< HEAD
	public readonly customActionSchemaName: string | null
	public readonly customAction: CustomActionDefinition | null
	public readonly component: string | null
=======
>>>>>>> 64abbc44
	public readonly routes: Record<string, string[]>
	public readonly contracts: Record<string, ethers.Contract>
	public readonly contractMetadata: Record<string, ContractMetadata>
	public readonly sources: Set<string>

	private readonly routeHandles: Record<string, QuickJSHandle>
	private readonly actionHandles: Record<string, QuickJSHandle>
	private readonly sourceHandles: Record<string, Record<string, QuickJSHandle>>
	private readonly contractsHandle: QuickJSHandle
	private readonly dbHandle: QuickJSHandle

	private readonly queue = new PQueue({ concurrency: 1 })
	private effects: Effect[] | null = null
	private actionContext: ActionContext | null = null
	private customActionContext: { timestamp: number } | null = null

	constructor(
		public readonly app: string,
		public readonly runtime: QuickJSRuntime,
		public readonly context: QuickJSContext,
		chains: ChainImplementation[],
		options: VMOptions,
		exports: Exports
	) {
		this.models = exports.models
		this.contractMetadata = exports.contractMetadata
		this.routeHandles = exports.routeHandles
		this.actionHandles = exports.actionHandles
		this.customAction = exports.customAction
		this.sourceHandles = exports.sourceHandles

		this.appName = exports.name || "Canvas"

		// Generate public fields that are derived from the passed in arguments
		this.sources = new Set(Object.keys(this.sourceHandles))
		this.actions = Object.keys(this.actionHandles)

		this.contracts = {}

		// should this just be done inside validate?
		let schemaName: string | null = null
		// compile the custom action schema
		if (this.customAction) {
			schemaName = `customActionSchema:${this.app}:${this.customAction.name}`
			addSchema(this.customAction.schema, schemaName)
		}
		this.customActionSchemaName = schemaName

		// add this back for ethers@v6
		// const functionNames: Record<string, string[]> = {}

		if (options.unchecked) {
			if (options.verbose) {
				console.log(`[canvas-vm] Skipping contract setup`)
			}
		} else {
			for (const [name, { chain, chainId, address, abi }] of Object.entries(this.contractMetadata)) {
				const implementation = chains.find(
					(implementation) => implementation.chain === chain && implementation.chainId === chainId
				)

				assert(implementation !== undefined, `no chain implmentation for ${chain}:${chainId}`)
				assert(implementation instanceof EthereumChainImplementation)
				assert(implementation.provider !== undefined, `no ethers provider for ${chain}:${chainId}`)
				const contract = new ethers.Contract(address, abi, implementation.provider)

				// functionNames[name] = abi.map((abi) => contract.interface.getFunctionName(abi))
				this.contracts[name] = contract
			}
		}

		this.routes = {}
		const routeParameterPattern = /:([a-zA-Z0-9_]+)/g
		for (const name of Object.keys(this.routeHandles)) {
			this.routes[name] = []
			for (const [_, param] of name.matchAll(routeParameterPattern)) {
				this.routes[name].push(param)
			}
		}

		this.dbHandle = wrapObject(
			context,
			mapEntries(this.models, (name, model) =>
				wrapObject(context, {
					set: context.newFunction("set", (idHandle, valuesHandle) => {
						assert(this.effects !== null, "internal error: this.effects is null")
						assert(idHandle !== undefined)
						assert(valuesHandle !== undefined)
						const id = idHandle.consume(context.getString)
						const values = this.unwrapModelValues(model, valuesHandle)
						this.effects.push({ type: "set", model: name, id, values })
					}),
					delete: context.newFunction("delete", (idHandle) => {
						assert(this.effects !== null, "internal error: this.effects is null")
						assert(idHandle !== undefined)
						const id = idHandle.consume(context.getString)
						this.effects.push({ type: "del", model: name, id })
					}),
				})
			)
		)

		this.contractsHandle = wrapObject(
			context,
			mapEntries(this.contracts, (contractName, contract) => {
				const functionHandles: Record<string, QuickJSHandle> = {}

				for (const functionName of Object.keys(contract.functions)) {
					// for (const functionName of functionNames[contractName]) {
					functionHandles[functionName] = context.newFunction(
						`${contractName}.${functionName}`,
						(...argHandles: QuickJSHandle[]) => {
							assert(this.actionContext !== null, "internal error: this.actionContext is null")
							const { block } = this.actionContext
							assert(
								block !== undefined,
								"action called a contract function but did not include a blockhash or block identifier"
							)

							const args = this.unwrapContractFunctionArguments(argHandles)

							if (options.verbose) {
								const call = `${contractName}.${functionName}(${args.map((arg) => JSON.stringify(arg)).join(", ")})`
								console.log(`[canvas-vm] contract: ${chalk.green(call)} at block (${block})`)
							}

							const deferred = context.newPromise()

							// const result = contract.getFunction(functionName).staticCallResult(...args)
							const result = contract.functions[functionName](...args)
							result
								.then((result: ContractFunctionResult[]) =>
									wrapArray(context, result.map(this.wrapContractFunctionResult)).consume(deferred.resolve)
								)
								.catch((err) => deferred.reject(context.newString(err.toString())))
								.finally(() => runtime.executePendingJobs())

							return deferred.handle
						}
					)
					// }
				}

				return wrapObject(context, functionHandles)
			})
		)

		// install globals
		wrapObject(context, {
			// console.log:
			console: wrapObject(context, {
				log: context.newFunction("log", (...args) => console.log("[canvas-vm]", ...args.map(context.dump))),
			}),

			assert: context.newFunction("assert", (condition: QuickJSHandle, message?: QuickJSHandle) => {
				if (message === undefined) {
					assert(context.dump(condition))
				} else {
					assert(context.dump(condition), context.getString(message))
				}
			}),

			// fetch:
			fetch: context.newFunction("fetch", (urlHandle: QuickJSHandle) => {
				assert(context.typeof(urlHandle) === "string", "url must be a string")
				const url = context.getString(urlHandle)
				const deferred = context.newPromise()
				if (options.verbose) {
					console.log("[canvas-vm] fetch:", url)
				}

				fetch(url)
					.then((res) => res.text())
					.then((data) => {
						if (options.verbose) {
							console.log(`[canvas-vm] fetch OK: ${url} (${data.length} bytes)`)
						}

						context.newString(data).consume((val) => deferred.resolve(val))
					})
					.catch((err) => {
						console.error("[canvas-vm] fetch error:", err.message)
						deferred.reject(context.newString(err.message))
					})

				deferred.settled.then(context.runtime.executePendingJobs)
				return deferred.handle
			}),
		}).consume((globalsHandle) => call(context, "Object.assign", null, context.global, globalsHandle).dispose())
	}

	/**
	 * Cleans up this VM instance.
	 */
	public async close() {
		await this.queue.onIdle()
		this.dbHandle.dispose()
		this.contractsHandle.dispose()

		disposeExports({
			name: this.appName,
			actionHandles: this.actionHandles,
			contractMetadata: this.contractMetadata,
			customAction: this.customAction,
			models: this.models,
			routeHandles: this.routeHandles,
			sourceHandles: this.sourceHandles,
		})

		disposeCachedHandles(this.context)
		this.context.dispose()
		this.runtime.dispose()
	}

	/**
	 * Given a call to a route, get the result of the route function. Used by `modelStore.getRoute()`.
	 */
	public async executeRoute(
		route: string,
		params: Record<string, string | number>,
		execute: (sql: string | Query) => Record<string, ModelValue>[]
	): Promise<Record<string, ModelValue>[]> {
		const routeHandle = this.routeHandles[route]
		assert(routeHandle !== undefined, "invalid route")

		const argHandles = wrapObject(
			this.context,
			mapEntries(params, (_, param) => this.wrapActionArgument(param))
		)

		const ctxHandle = wrapObject(this.context, {
			db: wrapObject(this.context, {
				queryRaw: this.context.newFunction("queryRaw", (sqlHandle: QuickJSHandle, argsHandle: QuickJSHandle) => {
					const objectHandle = this.context.newObject()
					const flag = this.context.newNumber(1)
					this.context.setProp(objectHandle, "query", sqlHandle)
					if (argsHandle !== undefined) {
						this.context.setProp(objectHandle, "args", argsHandle)
					}
					this.context.setProp(objectHandle, "___CANVAS_QUERY_INTERNAL", flag)
					flag.dispose()
					return objectHandle
				}),
			}),
		})

		assert(this.context.typeof(routeHandle) === "function", `${route} route is not a function`)
		const result = this.context.callFunction(routeHandle, this.context.undefined, argHandles, ctxHandle)
		ctxHandle.dispose()
		argHandles.dispose()

		if (isFail(result)) {
			const error = result.error.consume(this.context.dump)
			throw new ApplicationError(error)
		}

		const query = result.value.consume(this.context.dump)
		if (typeof query !== "string" && !(typeof query === "object" && query.___CANVAS_QUERY_INTERNAL === 1)) {
			throw new Error("route function must return a String or ctx.db.Query")
		}
		const results = execute(query)

		return results
	}

	private getActionHandle(app: string, call: string): QuickJSHandle {
		if (app === this.app) {
			const handle = this.actionHandles[call]
			assert(handle !== undefined, "invalid action call")
			return handle
		} else {
			const source = this.sourceHandles[app]
			assert(source !== undefined, `no source with URI ${app}`)
			assert(source[call] !== undefined, "invalid source call")
			return source[call]
		}
	}

	/**
	 * Given a call, get a list of effects to pass to `modelStore.applyEffects`, to be applied to the models.
	 * Used by `.applyAction()` and when replaying actions.
	 */
	public async execute(hash: string | Buffer, { call, callArgs, ...context }: ActionPayload): Promise<Effect[]> {
		const effects: Effect[] = []

		// after setting this.effects here, always make sure to reset it to null before
		// returning or throwing an error - or the core won't be able to process more actions
		this.effects = effects
		this.actionContext = context
		try {
			await this.queue.add(() => {
				assert(this.effects !== null && this.actionContext !== null)
				const actionHandle = this.getActionHandle(this.actionContext.app!, call)

				const argHandles = wrapObject(
					this.context,
					mapEntries(callArgs, (_, arg) => this.wrapActionArgument(arg))
				)

				return this.executeInternal(typeof hash === "string" ? hash : toHex(hash), actionHandle, argHandles)
			})
		} finally {
			this.effects = null
			this.actionContext = null
		}

		return effects
	}

	/**
	 * Given a call, get a list of effects to pass to `modelStore.applyEffects`, to be applied to the models.
	 * Used by `.applyAction()` and when replaying actions.
	 */
	public async executeCustomAction(
		hash: string | Buffer,
		payload: any,
		actionContext: { timestamp: number }
	): Promise<Effect[]> {
		const effects: Effect[] = []

		// after setting this.effects here, always make sure to reset it to null before
		// returning or throwing an error - or the core won't be able to process more actions
		this.effects = effects
		this.customActionContext = { timestamp: actionContext.timestamp }
		try {
			await this.queue.add(() => {
				assert(this.effects !== null && this.customActionContext !== null)
				assert(!!this.customAction)
				const payloadHandle = marshalJSONObject(this.context, payload)
				return this.executeInternal(typeof hash === "string" ? hash : toHex(hash), this.customAction.fn, payloadHandle)
			})
		} finally {
			this.effects = null
			this.customActionContext = null
		}

		return effects
	}

	/**
	 * Assumes this.effects and this.actionContext are already set
	 */
	private async executeInternal(hash: string, actionHandle: QuickJSHandle, argHandles: QuickJSHandle) {
		const ctx = wrapJSON(this.context, { hash, ...(this.actionContext || {}), ...(this.customActionContext || {}) })
		this.context.setProp(ctx, "db", this.dbHandle)
		this.context.setProp(ctx, "contracts", this.contractsHandle)

		const promiseResult = this.context.callFunction(actionHandle, this.context.undefined, argHandles, ctx)

		ctx.dispose()
		argHandles.dispose()

		if (isFail(promiseResult)) {
			const error = promiseResult.error.consume(this.context.dump)
			this.effects = null
			throw new ApplicationError(error)
		}

		const result = await promiseResult.value.consume((handle) => resolvePromise(this.context, handle))
		if (isFail(result)) {
			const error = result.error.consume(this.context.dump)
			this.effects = null
			throw new ApplicationError(error)
		}

		const returnValue = result.value.consume(this.context.dump)
		if (returnValue === false) {
			this.effects = null
			throw new Error("action rejected: not allowed")
		}

		if (returnValue !== undefined) {
			this.effects = null
			throw new Error("action rejected: unexpected return value")
		}
	}

	public wrapActionArgument = (arg: ActionArgument): QuickJSHandle => {
		if (arg === null) {
			return this.context.null
		} else if (typeof arg === "boolean") {
			return arg ? this.context.true : this.context.false
		} else if (typeof arg === "number") {
			return this.context.newNumber(arg)
		} else if (typeof arg === "string") {
			return this.context.newString(arg)
		} else {
			signalInvalidType(arg)
		}
	}

	private unwrapModelValues = (model: Model, valuesHandle: QuickJSHandle): Record<string, ModelValue> => {
		const { id, updated_at, indexes, ...properties } = model
		const valueHandles = unwrapObject(this.context, valuesHandle)
		const values: Record<string, ModelValue> = {}

		for (const [property, type] of Object.entries(properties)) {
			assert(property in valueHandles)
			const valueHandle = valueHandles[property]
			if (type === "boolean") {
				values[property] = Boolean(valueHandle.consume(this.context.getNumber))
			} else if (type === "integer") {
				values[property] = valueHandle.consume(this.context.getNumber)
			} else if (type === "float") {
				values[property] = valueHandle.consume(this.context.getNumber)
			} else if (type === "string") {
				values[property] = valueHandle.consume(this.context.getString)
			} else if (type === "datetime") {
				values[property] = valueHandle.consume(this.context.getNumber)
			} else {
				signalInvalidType(type)
			}
		}

		return values
	}

	private unwrapContractFunctionArguments = (argHandles: QuickJSHandle[]): ContractFunctionArgument[] => {
		const args = argHandles.map(this.context.dump)

		for (const arg of args) {
			switch (typeof arg) {
				case "string":
					continue
				case "boolean":
					continue
				case "number":
					continue
				case "bigint":
					continue
				default:
					throw new Error("invalid contract function argument")
			}
		}

		return args
	}

	private wrapContractFunctionResult = (value: ContractFunctionResult): QuickJSHandle => {
		if (value === true) {
			return this.context.true
		} else if (value === false) {
			return this.context.false
		} else if (typeof value === "string") {
			return this.context.newString(value)
		} else if (typeof value === "number") {
			return this.context.newNumber(value)
		} else if (typeof value === "bigint") {
			// TODO: support real bigints
			// return newBigInt(this.context, value)
			return this.context.newNumber(Number(value))
		} else if (ethers.BigNumber.isBigNumber(value)) {
			return this.context.newNumber(value.toNumber())
		} else {
			console.error(value)
			throw new Error("Unsupported value type in contract function result")
		}
	}
}

export type ContractFunctionArgument = string | boolean | number | bigint
export type ContractFunctionResult = string | boolean | number | bigint | ethers.BigNumber<|MERGE_RESOLUTION|>--- conflicted
+++ resolved
@@ -3,11 +3,7 @@
 import chalk from "chalk"
 import { fetch } from "undici"
 import { getQuickJS, isFail, QuickJSContext, QuickJSHandle, QuickJSRuntime } from "quickjs-emscripten"
-<<<<<<< HEAD
 import { addSchema } from "@hyperjump/json-schema/draft-2020-12"
-import { transform } from "sucrase"
-=======
->>>>>>> 64abbc44
 import { ethers } from "ethers"
 import Hash from "ipfs-only-hash"
 import PQueue from "p-queue"
@@ -120,12 +116,8 @@
 	public readonly appName: string
 	public readonly models: Record<string, Model>
 	public readonly actions: string[]
-<<<<<<< HEAD
 	public readonly customActionSchemaName: string | null
 	public readonly customAction: CustomActionDefinition | null
-	public readonly component: string | null
-=======
->>>>>>> 64abbc44
 	public readonly routes: Record<string, string[]>
 	public readonly contracts: Record<string, ethers.Contract>
 	public readonly contractMetadata: Record<string, ContractMetadata>
