--- conflicted
+++ resolved
@@ -68,7 +68,6 @@
 	actions: string[]
 }
 
-<<<<<<< HEAD
 export type ContainerConfig = Omit<Config<Contract>, "contract" | "topic"> & {
 	connection: { topic: string; url: string }
 	models: Contract["models"]
@@ -84,20 +83,19 @@
 	return result
 }
 
-=======
->>>>>>> cbfca67e
 export class Canvas<
 	M extends ModelSchema = any,
 	T extends Contract<M> = Contract<M>,
 > extends TypedEventEmitter<CanvasEvents> {
-<<<<<<< HEAD
 	public static async initializeContainer<T extends Contract>(config: ContainerConfig): Promise<Canvas<T>> {
 		const contract = { models: config.models, actions: config.actions, globals: config.globals } as T
-		return this.initialize<T>({ topic: config.connection.topic, contract, ...exclude(config, ["models", "actions", "globals"]) })
-	}
-
-=======
->>>>>>> cbfca67e
+		return this.initialize<T>({
+			topic: config.connection.topic,
+			contract,
+			...exclude(config, ["models", "actions", "globals"]),
+		})
+	}
+
 	public static async initialize<M extends ModelSchema>(config: Config<M>): Promise<Canvas<M>> {
 		const { topic, path = null, contract, signers: initSigners = [], runtimeMemoryLimit } = config
 
