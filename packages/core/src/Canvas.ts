--- conflicted
+++ resolved
@@ -4,24 +4,7 @@
 import type pg from "pg"
 import type { SqlStorage } from "@cloudflare/workers-types"
 
-import {
-	Signature,
-	Action,
-	Session,
-	Message,
-<<<<<<< HEAD
-	MessageType,
-	Snapshot,
-	SessionSigner,
-	SignerCache,
-	Updates,
-=======
-	Snapshot,
-	SessionSigner,
-	SignerCache,
-	MessageType,
->>>>>>> 33ff05fd
-} from "@canvas-js/interfaces"
+import { Signature, Action, Message, Snapshot, SessionSigner, SignerCache, MessageType } from "@canvas-js/interfaces"
 import { AbstractModelDB, Model, ModelSchema, Effect } from "@canvas-js/modeldb"
 import { SIWESigner } from "@canvas-js/chain-ethereum"
 import { AbstractGossipLog, GossipLogEvents, SignedMessage } from "@canvas-js/gossiplog"
@@ -166,15 +149,9 @@
 			let resultCount: number
 			let start: string | undefined = undefined
 			do {
-<<<<<<< HEAD
-				const results: { id: string; message: Message<Action | Session | Updates> }[] = await db.query<{
-					id: string
-					message: Message<Action | Session | Updates>
-=======
 				const results: { id: string; message: Message<MessageType> }[] = await db.query<{
 					id: string
 					message: Message<MessageType>
->>>>>>> 33ff05fd
 				}>("$messages", {
 					limit,
 					select: { id: true, message: true },
