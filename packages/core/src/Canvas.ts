--- conflicted
+++ resolved
@@ -80,7 +80,7 @@
 	ActionsT extends Actions<ModelsT> = Actions<ModelsT>,
 > extends TypedEventEmitter<CanvasEvents> {
 	public static namespace = "canvas"
-	public static version = 2
+	public static version = 3
 
 	public static async buildContract(location: string) {
 		return await target.buildContract(location)
@@ -116,33 +116,34 @@
 				schema: { ...config.schema, ...runtime.schema },
 
 				version: { [Canvas.namespace]: Canvas.version },
-<<<<<<< HEAD
-				upgrade: async (upgradeAPI, oldConfig, oldVersion, newVersion) => {
-					const log = logger("canvas:runtime:upgrade")
-					log("beginning migration")
-
-					for (const [modelName, modelInit] of Object.entries(AbstractRuntime.effectsModel)) {
-						log("creating model %s", modelName)
-						await upgradeAPI.createModel(modelName, modelInit)
-					}
-
-					log("deleting model %s", "$effects")
-					await upgradeAPI.deleteModel("$effects")
-
-					replayRequired = true
-					log("migration complete")
-				},
 
 				initialUpgradeSchema: { ...runtime.models, ...initialUpgradeSchema },
 				initialUpgradeVersion: { [Canvas.namespace]: 1 },
-=======
+
 				async upgrade(upgradeAPI, oldConfig, oldVersion, newVersion) {
+					const log = logger("canvas:runtime:upgrade")
 					const version = oldVersion[Canvas.namespace] ?? 0
 					if (version <= 1) {
+						log("beginning v1 migration")
 						await upgradeAPI.removeProperty("$effects", "branch")
+						log("migration v1 complete")
+					}
+
+					if (version <= 2) {
+						log("beginning v2 migration")
+
+						for (const [modelName, modelInit] of Object.entries(AbstractRuntime.effectsModel)) {
+							log("creating model %s", modelName)
+							await upgradeAPI.createModel(modelName, modelInit)
+						}
+
+						log("deleting model %s", "$effects")
+						await upgradeAPI.deleteModel("$effects")
+
+						replayRequired = true
+						log("migration v2 complete")
 					}
 				},
->>>>>>> fe876256
 			},
 		)
 
