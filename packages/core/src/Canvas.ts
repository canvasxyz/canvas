import { Libp2p, TypedEventEmitter } from "@libp2p/interface"
import { logger } from "@libp2p/logger"
import type pg from "pg"
import type { SqlStorage } from "@cloudflare/workers-types"
import { bytesToHex } from "@noble/hashes/utils"

import { Signature, Action, Message, Snapshot, SessionSigner, SignerCache, MessageType } from "@canvas-js/interfaces"
import { AbstractModelDB, Model, ModelSchema, Effect } from "@canvas-js/modeldb"
import { SIWESigner } from "@canvas-js/chain-ethereum"
import { AbstractGossipLog, GossipLogEvents, NetworkClient, SignedMessage } from "@canvas-js/gossiplog"
import type { ServiceMap, NetworkConfig } from "@canvas-js/gossiplog/libp2p"

import { assert, mapValues } from "@canvas-js/utils"

import target from "#target"

import type { Contract, Actions, ActionImplementation, ModelAPI, DeriveModelTypes } from "./types.js"
import { Runtime, createRuntime } from "./runtime/index.js"
import { AbstractRuntime, ActionRecord } from "./runtime/AbstractRuntime.js"
import { validatePayload } from "./schema.js"
import { createSnapshot, hashSnapshot } from "./snapshot.js"
import { initialUpgradeSchema, topicPattern } from "./utils.js"

export type { Model } from "@canvas-js/modeldb"
export type { PeerId } from "@libp2p/interface"

export type Config<ModelsT extends ModelSchema = any, ActionsT extends Actions<ModelsT> = Actions<ModelsT>> = {
	topic: string
	contract: string | Contract<ModelsT, ActionsT>
	signers?: SessionSigner[]

	/** data directory path (NodeJS/sqlite), postgres connection config (NodeJS/pg), or storage backend (Cloudflare DO) */
	path?: string | pg.ConnectionConfig | SqlStorage | null

	/** set a memory limit for the quickjs runtime, only used if `contract` is a string */
	runtimeMemoryLimit?: number

	/** clear all models and metadata before starting */
	reset?: boolean

	/** define additional tables in the local modeldb database */
	schema?: ModelSchema

	/** provide a snapshot to initialize the runtime database with, requires `reset: true` */
	snapshot?: Snapshot | null
}

export type ActionAPI<Args extends Array<any> = any, Result = any> = (
	...args: Args
) => Promise<SignedMessage<Action, Result> & { result: Result }>

export interface CanvasEvents extends GossipLogEvents<MessageType> {
	stop: Event
}

export type CanvasLogEvent = CustomEvent<SignedMessage<MessageType>>

export type ApplicationData = {
	peerId: string | null
	connections: Record<string, { status: string; direction: string; rtt: number | undefined }>
	networkConfig: {
		bootstrapList?: string[]
		listen?: string[]
		announce?: string[]
	}
	wsConfig: {
		listen?: number
		connect?: string
	}
	root: string | null
	heads: string[]
	database: string
	topic: string
	models: Record<string, Model>
	actions: string[]
}

export class Canvas<
	ModelsT extends ModelSchema = ModelSchema,
	ActionsT extends Actions<ModelsT> = Actions<ModelsT>,
> extends TypedEventEmitter<CanvasEvents> {
	public static namespace = "canvas"
	public static version = 3

	public static async buildContract(location: string) {
		return await target.buildContract(location)
	}

	public static async initialize<ModelsT extends ModelSchema, ActionsT extends Actions<ModelsT> = Actions<ModelsT>>(
		config: Config<ModelsT, ActionsT>,
	): Promise<Canvas<ModelsT, ActionsT>> {
		const { topic, path = null, contract, signers: initSigners = [], runtimeMemoryLimit } = config

		assert(topicPattern.test(topic), "invalid topic (must match [a-zA-Z0-9\\.\\-])")

		const signers = new SignerCache(initSigners.length === 0 ? [new SIWESigner()] : initSigners)

		const verifySignature = (signature: Signature, message: Message<MessageType>) => {
			const signer = signers.getAll().find((signer) => signer.scheme.codecs.includes(signature.codec))
			assert(signer !== undefined, "no matching signer found")
			return signer.scheme.verify(signature, message)
		}

		const runtime = await createRuntime(topic, signers, contract, { runtimeMemoryLimit })
		const gossipTopic = config.snapshot ? `${topic}#${hashSnapshot(config.snapshot)}` : topic // topic for peering

		let replayRequired = false

		const messageLog = await target.openGossipLog(
			{ topic: gossipTopic, path, clear: config.reset },
			{
				topic, // topic for signing and execution, in runtime consumer
				apply: runtime.getConsumer(),
				validatePayload: validatePayload,
				verifySignature: verifySignature,
				schema: { ...config.schema, ...runtime.schema },

				version: { [Canvas.namespace]: Canvas.version },

				initialUpgradeSchema: { ...runtime.models, ...initialUpgradeSchema },
				initialUpgradeVersion: { [Canvas.namespace]: 1 },

				async upgrade(upgradeAPI, oldConfig, oldVersion, newVersion) {
<<<<<<< HEAD
					const log = logger("canvas:runtime:upgrade")
=======
					const log = logger("canvas:core:upgrade")
>>>>>>> bed412d1
					const version = oldVersion[Canvas.namespace] ?? 0
					log("found canvas version %d", version)
					if (version <= 1) {
<<<<<<< HEAD
						log("beginning v1 migration")
=======
						log("removing property 'branch' from $effects", version)
>>>>>>> bed412d1
						await upgradeAPI.removeProperty("$effects", "branch")
						log("migration v1 complete")
					}

					if (version <= 2) {
						log("beginning v2 migration")

						for (const [modelName, modelInit] of Object.entries(AbstractRuntime.effectsModel)) {
							log("creating model %s", modelName)
							await upgradeAPI.createModel(modelName, modelInit)
						}

						log("deleting model %s", "$effects")
						await upgradeAPI.deleteModel("$effects")

						replayRequired = true
						log("migration v2 complete")
					}
				},
			},
		)

		if (replayRequired) {
			for (const [name] of Object.entries(runtime.models)) {
				await messageLog.db.clear(name)
			}

			await messageLog.replay()
		}

		for (const model of Object.values(messageLog.db.models)) {
			if (model.name.startsWith("$")) {
				continue
			}

			const primaryProperties = messageLog.db.config.primaryKeys[model.name]
			if (primaryProperties.length !== 1) {
				throw new Error("contract models cannot use composite primary keys")
			} else if (primaryProperties[0].type !== "string") {
				throw new Error("contract models must have a string primary key")
			}
		}

		if (config.reset) {
			for (const modelName of Object.keys({ ...config.schema, ...runtime.schema, ...AbstractGossipLog.schema })) {
				await messageLog.db.clear(modelName)
			}
		}

		if (config.snapshot) {
			if (!config.reset) {
				throw new Error("snapshot must be provided with reset: true")
			}
			await messageLog.append(config.snapshot)
		}

		const app = new Canvas<ModelsT, ActionsT>(signers, messageLog, runtime)

		// Check to see if the $actions table is empty and populate it if necessary
		const messagesCount = await messageLog.db.count("$messages")
		// const sessionsCount = await db.count("$sessions")
		const actionsCount = await messageLog.db.count("$actions")
		const usersCount = await messageLog.db.count("$dids")
		if (messagesCount > 0 && (actionsCount === 0 || usersCount === 0)) {
			app.log("indexing $actions and $dids table")
			const limit = 4096
			let resultCount: number
			let start: string | undefined = undefined
			do {
				const results: { id: string; message: Message<MessageType> }[] = await messageLog.db.query<{
					id: string
					message: Message<MessageType>
				}>("$messages", {
					limit,
					select: { id: true, message: true },
					where: { id: { gt: start } },
					orderBy: { id: "asc" },
				})

				resultCount = results.length

				app.log("got page of %d messages", resultCount)

				const effects: Effect[] = []
				for (const { id, message } of results) {
					if (message.payload.type === "action") {
						const { did, name, context } = message.payload
						app.log("indexing action %s (name: %s, did: %s)", id, name, did)
						const record: ActionRecord = { message_id: id, did, name, timestamp: context.timestamp }
						effects.push({ operation: "set", model: "$actions", value: record })
					} else if (message.payload.type === "session") {
						// index user
						const { did, publicKey } = message.payload
						app.log("indexing user %s (did: %s)", publicKey, did)
						const record = { did }
						effects.push({ operation: "set", model: "$dids", value: record })
					}
					start = id
				}

				if (effects.length > 0) {
					await messageLog.db.apply(effects)
				}
			} while (resultCount > 0)
		}

		app.addEventListener("message", (event) => {
			const message = event.detail
			if (message.message.payload.type !== "action") {
				return
			}
		})

		return app
	}

	public readonly db: AbstractModelDB
	public readonly actions = {} as {
		[K in keyof ActionsT]: ActionsT[K] extends ActionImplementation<ModelsT, infer Args, infer Result>
			? ActionAPI<Args, Result>
			: never
	}
	public readonly as: (signer: SessionSigner<any>) => {
		[K in keyof ActionsT]: ActionsT[K] extends ActionImplementation<ModelsT, infer Args, infer Result>
			? ActionAPI<Args, Result>
			: never
	}
	private readonly controller = new AbortController()
	private readonly log = logger("canvas:core")

	private peerId: string | null = null
	private libp2p: Libp2p | null = null
	private networkConfig: NetworkConfig | null = null
	private wsListen: { port: number } | null = null
	private wsConnect: { url: string } | null = null

	private constructor(
		public readonly signers: SignerCache,
		public readonly messageLog: AbstractGossipLog<MessageType>,
		private readonly runtime: Runtime,
	) {
		super()
		this.db = messageLog.db

		this.messageLog.addEventListener("message", (event) => this.safeDispatchEvent("message", event))
		this.messageLog.addEventListener("commit", (event) => this.safeDispatchEvent("commit", event))
		this.messageLog.addEventListener("sync", (event) => this.safeDispatchEvent("sync", event))
		this.messageLog.addEventListener("connect", (event) => this.safeDispatchEvent("connect", event))
		this.messageLog.addEventListener("disconnect", (event) => this.safeDispatchEvent("disconnect", event))

		const actionCache = {} as {
			[K in keyof ActionsT]: (signer: SessionSigner<any>, db: ModelAPI<DeriveModelTypes<ModelsT>>, ...args: any) => any
		}

		for (const name of runtime.actionNames) {
			const action = async (signer: SessionSigner<any> | null, ...args: any) => {
				this.log("executing action %s %o", name, args)

				const sessionSigner = signer ?? signers.getFirst()
				assert(sessionSigner !== undefined, "signer not found")

				const timestamp = sessionSigner.getCurrentTimestamp()

				this.log("using session signer %s", sessionSigner.key)
				let session = await sessionSigner.getSession(this.topic)

				// check that a session for the delegate signer exists in the log and hasn't expired
				if (session === null) {
					this.log("no session found")
				} else {
					this.log("got session for public key %s", session.payload.publicKey)

					const sessionIds = await this.getSessions({
						did: session.payload.did,
						publicKey: session.signer.publicKey,
						minExpiration: timestamp,
					})

					if (sessionIds.length === 0) {
						this.log("the session was lost or has expired")
						session = null
					}
				}

				// if the delegate signer doesn't exist, or if the session expired,
				// create and append a new one
				if (session === null) {
					this.log("creating a new session topic %s with signer %s", this.topic, sessionSigner.key)
					session = await sessionSigner.newSession(this.topic)
					await this.messageLog.append(session.payload, { signer: session.signer })
				}

				const signedMessage = await this.messageLog.append<Action>(
					{ type: "action", did: session.payload.did, name, args: args ?? null, context: { timestamp } },
					{ signer: session.signer },
				)

				this.log("applied action %s", signedMessage.id)

				return signedMessage
			}

			Object.assign(actionCache, { [name]: action })
			Object.assign(this.actions, { [name]: action.bind(this, null) })
		}

		this.as = (signer: SessionSigner<any>) => {
			return mapValues(actionCache, (action) => action.bind(this, signer)) as {
				[K in keyof ActionsT]: ActionsT[K] extends ActionImplementation<ModelsT, infer Args, infer Result>
					? ActionAPI<Args, Result>
					: never
			}
		}
	}

	public async replay(): Promise<boolean> {
		for (const name of Object.keys(this.db.models)) {
			if (!name.startsWith("$")) {
				this.log("clearing model %s", name)
				await this.messageLog.db.clear(name)
			}
		}

		return await this.messageLog.replay()
	}

	public async connect(url: string, options: { signal?: AbortSignal } = {}): Promise<NetworkClient<any>> {
		this.wsConnect = { url }
		return await this.messageLog.connect(url, options)
	}

	public async listen(port: number, options: { signal?: AbortSignal } = {}): Promise<void> {
		this.wsListen = { port }
		await target.listen(this, port, options)
	}

	public async startLibp2p(config: NetworkConfig): Promise<Libp2p<ServiceMap<MessageType>>> {
		const libp2p = await this.messageLog.startLibp2p(config)
		this.libp2p = libp2p
		this.networkConfig = config
		return libp2p
	}

	public getContract() {
		return this.runtime.contract
	}

	/**
	 * Get existing sessions
	 */
	public async getSessions(query: {
		did: string
		publicKey: string
		minExpiration?: number
	}): Promise<{ id: string; did: string; publicKey: string; expiration: number | null }[]> {
		this.log(
			"get sessions for did %s and public key %s with min expiration %d",
			query.did,
			query.publicKey,
			query.minExpiration ?? Infinity,
		)

		const sessions = await this.db.query<{
			message_id: string
			public_key: string
			did: string
			expiration: number | null
		}>("$sessions", {
			select: { message_id: true, public_key: true, did: true, expiration: true },
			where: { public_key: query.publicKey, did: query.did },
		})

		return sessions
			.filter(({ expiration }) => (expiration ?? Infinity) >= (query.minExpiration ?? 0))
			.map((record) => ({
				id: record.message_id,
				publicKey: record.public_key,
				did: record.did,
				expiration: record.expiration,
			}))
	}

	public updateSigners(signers: SessionSigner[]) {
		this.signers.updateSigners(signers)
	}

	public get topic(): string {
		return this.messageLog.topic
	}

	public async stop() {
		this.controller.abort()
		await this.messageLog.close()
		await this.runtime.close()
		this.log("stopped")
		this.dispatchEvent(new Event("stop"))
	}

	public async getApplicationData(): Promise<ApplicationData> {
		const models = Object.fromEntries(Object.entries(this.db.models).filter(([name]) => !name.startsWith("$")))
		const root = await this.messageLog.tree.read((txn) => txn.getRoot())
		const heads = await this.db.query<{ id: string }>("$heads").then((records) => records.map((record) => record.id))

		const connections: Record<string, { status: string; direction: string; rtt: number | undefined }> = {}
		for (const conn of this.libp2p?.getConnections() ?? []) {
			const addr = conn.remoteAddr.toString()
			connections[addr] = { status: conn.status, direction: conn.direction, rtt: conn.rtt }
		}

		return {
			connections,
			peerId: this.libp2p ? this.libp2p.peerId.toString() : null,
			networkConfig: {
				bootstrapList: this.networkConfig?.bootstrapList,
				listen: this.networkConfig?.listen,
				announce: this.networkConfig?.announce,
			},
			wsConfig: {
				connect: this.wsConnect?.url,
				listen: this.wsListen?.port,
			},
			root: root ? `${root.level}:${bytesToHex(root.hash)}` : null,
			heads,
			database: this.db.getType(),
			topic: this.topic,
			models: models,
			actions: Object.keys(this.actions),
		}
	}

	/**
	 * Insert an existing signed message into the log (ie received via PubSub)
	 * Low-level utility method for internal and debugging use.
	 * The normal way to apply actions is to use the `Canvas.actions[name](...)` functions.
	 */
	public async insert(signature: Signature, message: Message<MessageType>): Promise<{ id: string }> {
		assert(message.topic === this.topic, "invalid message topic")

		const signedMessage = this.messageLog.encode(signature, message)
		await this.messageLog.insert(signedMessage)
		return { id: signedMessage.id }
	}

	public async getMessage(id: string): Promise<SignedMessage<MessageType> | null> {
		return await this.messageLog.get(id)
	}

	public async *getMessages(
		lowerBound: { id: string; inclusive: boolean } | null = null,
		upperBound: { id: string; inclusive: boolean } | null = null,
		options: { reverse?: boolean } = {},
	): AsyncIterable<SignedMessage<MessageType>> {
		const range: { lt?: string; lte?: string; gt?: string; gte?: string; reverse?: boolean; limit?: number } = {}
		if (lowerBound) {
			if (lowerBound.inclusive) range.gte = lowerBound.id
			else range.gt = lowerBound.id
		}
		if (upperBound) {
			if (upperBound.inclusive) range.lte = upperBound.id
			else range.lt = upperBound.id
		}
		if (options.reverse) {
			range.reverse = true
		}
		return this.messageLog.iterate(range)
	}

	/**
	 * Get an existing session
	 */
	public async getSession(query: { did: string; publicKey: string }): Promise<string | null> {
		const sessions = await this.db.query<{ message_id: string }>("$sessions", {
			select: { message_id: true },
			orderBy: { message_id: "desc" },
			where: {
				public_key: query.publicKey,
				did: query.did,
			},
		})

		if (sessions.length === 0) {
			return null
		} else {
			return sessions[0].message_id
		}
	}

	public async createSnapshot(): Promise<Snapshot> {
		return createSnapshot(this)
	}
}<|MERGE_RESOLUTION|>--- conflicted
+++ resolved
@@ -121,26 +121,15 @@
 				initialUpgradeVersion: { [Canvas.namespace]: 1 },
 
 				async upgrade(upgradeAPI, oldConfig, oldVersion, newVersion) {
-<<<<<<< HEAD
-					const log = logger("canvas:runtime:upgrade")
-=======
 					const log = logger("canvas:core:upgrade")
->>>>>>> bed412d1
 					const version = oldVersion[Canvas.namespace] ?? 0
 					log("found canvas version %d", version)
 					if (version <= 1) {
-<<<<<<< HEAD
-						log("beginning v1 migration")
-=======
 						log("removing property 'branch' from $effects", version)
->>>>>>> bed412d1
 						await upgradeAPI.removeProperty("$effects", "branch")
-						log("migration v1 complete")
 					}
 
 					if (version <= 2) {
-						log("beginning v2 migration")
-
 						for (const [modelName, modelInit] of Object.entries(AbstractRuntime.effectsModel)) {
 							log("creating model %s", modelName)
 							await upgradeAPI.createModel(modelName, modelInit)
@@ -150,7 +139,6 @@
 						await upgradeAPI.deleteModel("$effects")
 
 						replayRequired = true
-						log("migration v2 complete")
 					}
 				},
 			},
