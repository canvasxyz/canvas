--- conflicted
+++ resolved
@@ -247,34 +247,10 @@
 	}
 
 	public readonly db: AbstractModelDB
-<<<<<<< HEAD
 	public readonly actions = {} as GetActionsType<ModelsT, InstanceT>
 
 	public readonly as: (signer: SessionSigner<any>) => GetActionsType<ModelsT, InstanceT>
 
-	// public readonly create: (
-	// 	model: string,
-	// 	modelValue: any,
-	// ) => Promise<SignedMessage<Action, unknown> & { result: unknown }>
-	// public readonly update: (
-	// 	model: string,
-	// 	modelValue: any,
-	// ) => Promise<SignedMessage<Action, unknown> & { result: unknown }>
-	// public readonly delete: (
-	// 	model: string,
-	// 	primaryKey: string,
-	// ) => Promise<SignedMessage<Action, unknown> & { result: unknown }>
-=======
-	public readonly actions = {} as {
-		[K in keyof ActionsT]: ActionsT[K] extends ActionImplementation<ModelsT, infer Args, infer Result>
-			? ActionAPI<Args, Result>
-			: never
-	}
-	public readonly as: (signer: SessionSigner<any>) => {
-		[K in keyof ActionsT]: ActionsT[K] extends ActionImplementation<ModelsT, infer Args, infer Result>
-			? ActionAPI<Args, Result>
-			: never
-	}
 	public readonly create: <M extends string>(
 		model: M,
 		modelValue: Partial<DeriveModelTypes<ModelsT>[M]>, // TODO: optional primary key only
@@ -287,7 +263,6 @@
 		model: string,
 		primaryKey: string,
 	) => Promise<SignedMessage<Action, unknown> & { result: unknown }>
->>>>>>> a5a6239a
 
 	private readonly controller = new AbortController()
 	private readonly log = logger("canvas:core")
@@ -368,38 +343,21 @@
 			Object.assign(this.actions, { [name]: action.bind(this, null) })
 		}
 
-<<<<<<< HEAD
 		this.as = (signer: SessionSigner<any>) =>
 			mapValues(actionCache, (action) => action.bind(this, signer)) as GetActionsType<ModelsT, InstanceT>
 
-		// this.create = <T extends string>(modelName: string, modelValue: DeriveModelTypes<ModelSchema>[T]) => {
-		// 	return this.actions[`create${capitalize(modelName)}`].call(this, modelValue)
-		// }
-		// this.update = <T extends string>(modelName: T, modelValue: DeriveModelTypes<ModelSchema>[T]) => {
-		// 	return this.actions[`update${capitalize(modelName)}`].call(this, modelValue)
-		// }
-		// this.delete = (modelName: string, primaryKey: string) => {
-		// 	return this.actions[`delete${capitalize(modelName)}`].call(this, primaryKey)
-		// }
-=======
-		this.as = (signer: SessionSigner<any>) => {
-			return mapValues(actionCache, (action) => action.bind(this, signer)) as {
-				[K in keyof ActionsT]: ActionsT[K] extends ActionImplementation<ModelsT, infer Args, infer Result>
-					? ActionAPI<Args, Result>
-					: never
-			}
-		}
-
 		this.create = <T extends string>(model: string, modelValue: Partial<DeriveModelTypes<ModelsT>[T]>) => {
-			return this.actions[`create${capitalize(model)}`].call(this, modelValue)
+			throw new Error("NOT IMPLEMENTED")
+			// return this.actions[`create${capitalize(model)}`].call(this, modelValue)
 		}
 		this.update = <T extends string>(model: T, modelValue: Partial<DeriveModelTypes<ModelsT>[T]>) => {
-			return this.actions[`update${capitalize(model)}`].call(this, modelValue)
+			throw new Error("NOT IMPLEMENTED")
+			// return this.actions[`update${capitalize(model)}`].call(this, modelValue)
 		}
 		this.delete = (modelName: string, primaryKey: string) => {
-			return this.actions[`delete${capitalize(modelName)}`].call(this, primaryKey)
-		}
->>>>>>> a5a6239a
+			throw new Error("NOT IMPLEMENTED")
+			// return this.actions[`delete${capitalize(modelName)}`].call(this, primaryKey)
+		}
 	}
 
 	public async replay(): Promise<boolean> {
