--- conflicted
+++ resolved
@@ -99,8 +99,6 @@
 
 		const runtime = await createRuntime(topic, signers, contract, { runtimeMemoryLimit })
 		const gossipTopic = config.snapshot ? `${topic}#${hashSnapshot(config.snapshot)}` : topic // topic for peering
-
-		let replayRequired = false
 
 		const messageLog = await target.openGossipLog(
 			{ topic: gossipTopic, path, clear: config.reset },
@@ -120,12 +118,14 @@
 					const log = logger("canvas:core:upgrade")
 					const version = oldVersion[Canvas.namespace] ?? 0
 					log("found canvas version %d", version)
+
+					let replayRequired = false
+
 					if (version <= 1) {
 						log("removing property 'branch' from $effects", version)
 						await upgradeAPI.removeProperty("$effects", "branch")
 					}
 
-<<<<<<< HEAD
 					if (version <= 2) {
 						for (const [modelName, modelInit] of Object.entries(AbstractRuntime.effectsModel)) {
 							log("creating model %s", modelName)
@@ -137,20 +137,17 @@
 
 						replayRequired = true
 					}
-=======
-					return false
->>>>>>> 3cfb3640
+
+					if (replayRequired) {
+						for (const name of Object.keys(runtime.models)) {
+							await upgradeAPI.clear(name)
+						}
+					}
+
+					return replayRequired
 				},
 			},
 		)
-
-		if (replayRequired) {
-			for (const [name] of Object.entries(runtime.models)) {
-				await messageLog.db.clear(name)
-			}
-
-			await messageLog.replay()
-		}
 
 		for (const model of Object.values(messageLog.db.models)) {
 			if (model.name.startsWith("$")) {
