--- conflicted
+++ resolved
@@ -260,11 +260,7 @@
 		return { id: signedMessage.id }
 	}
 
-<<<<<<< HEAD
-	public async getMessage(id: string) {
-=======
 	public async getMessage(id: string): Promise<SignedMessage<Action | Session> | null> {
->>>>>>> f7a777ce
 		return await this.messageLog.get(id)
 	}
 
