import { Libp2p, TypedEventEmitter } from "@libp2p/interface"
import { logger } from "@libp2p/logger"

import type pg from "pg"
import type { SqlStorage } from "@cloudflare/workers-types"
import { bytesToHex } from "@noble/hashes/utils"

import { Signature, Action, Message, Snapshot, SessionSigner, SignerCache, MessageType } from "@canvas-js/interfaces"
import { AbstractModelDB, Model, ModelSchema, Effect } from "@canvas-js/modeldb"
import { SIWESigner } from "@canvas-js/chain-ethereum"
import { AbstractGossipLog, GossipLogEvents, NetworkClient, SignedMessage } from "@canvas-js/gossiplog"
import type { ServiceMap, NetworkConfig } from "@canvas-js/gossiplog/libp2p"

import { assert, mapValues } from "@canvas-js/utils"

import target from "#target"

import type { Contract, Actions, ActionImplementation, ModelAPI, DeriveModelTypes } from "./types.js"
import { Runtime, createRuntime } from "./runtime/index.js"
import { ActionRecord } from "./runtime/AbstractRuntime.js"
import { validatePayload } from "./schema.js"
<<<<<<< HEAD
import { createSnapshot, hashSnapshot, Change } from "./snapshot.js"
import { topicPattern } from "./utils.js"
=======
import { createSnapshot, hashSnapshot } from "./snapshot.js"
import { initialUpgradeSchema, topicPattern } from "./utils.js"
>>>>>>> a11ec5a4

export type { Model } from "@canvas-js/modeldb"
export type { PeerId } from "@libp2p/interface"

export type Config<ModelsT extends ModelSchema = any, ActionsT extends Actions<ModelsT> = Actions<ModelsT>> = {
	topic: string
	contract: string | Contract<ModelsT, ActionsT>
	signers?: SessionSigner[]

	/** data directory path (NodeJS/sqlite), postgres connection config (NodeJS/pg), or storage backend (Cloudflare DO) */
	path?: string | pg.ConnectionConfig | SqlStorage | null

	/** set a memory limit for the quickjs runtime, only used if `contract` is a string */
	runtimeMemoryLimit?: number

	/** clear all models and metadata before starting */
	reset?: boolean

	/** define additional tables in the local modeldb database */
	schema?: ModelSchema

	/** provide a snapshot to initialize the runtime database with, requires `reset: true` */
	snapshot?: Snapshot | null
}

export type ActionAPI<Args extends Array<any> = any, Result = any> = (
	...args: Args
) => Promise<SignedMessage<Action, Result>>

export interface CanvasEvents extends GossipLogEvents<MessageType> {
	stop: Event
}

export type CanvasLogEvent = CustomEvent<SignedMessage<MessageType>>

export type ApplicationData = {
	peerId: string | null
	connections: Record<string, { status: string; direction: string; rtt: number | undefined }>
	networkConfig: {
		bootstrapList?: string[]
		listen?: string[]
		announce?: string[]
	}
	wsConfig: {
		listen?: number
		connect?: string
	}
	root: string | null
	heads: string[]
	database: string
	topic: string
	models: Record<string, Model>
	actions: string[]
}

export class Canvas<
	ModelsT extends ModelSchema = ModelSchema,
	ActionsT extends Actions<ModelsT> = Actions<ModelsT>,
> extends TypedEventEmitter<CanvasEvents> {
	public static namespace = "canvas"
	public static version = 2

	public static async initialize<ModelsT extends ModelSchema, ActionsT extends Actions<ModelsT> = Actions<ModelsT>>(
		config: Config<ModelsT, ActionsT>,
	): Promise<Canvas<ModelsT, ActionsT>> {
		const { topic, path = null, contract, signers: initSigners = [], runtimeMemoryLimit } = config

		assert(topicPattern.test(topic), "invalid topic (must match [a-zA-Z0-9\\.\\-])")

		const signers = new SignerCache(initSigners.length === 0 ? [new SIWESigner()] : initSigners)

		const verifySignature = (signature: Signature, message: Message<MessageType>) => {
			const signer = signers.getAll().find((signer) => signer.scheme.codecs.includes(signature.codec))
			assert(signer !== undefined, "no matching signer found")
			return signer.scheme.verify(signature, message)
		}

		const runtime = await createRuntime(topic, signers, contract, { runtimeMemoryLimit })
		const gossipTopic = config.snapshot ? `${topic}#${hashSnapshot(config.snapshot)}` : topic // topic for peering

		const messageLog = await target.openGossipLog(
			{ topic: gossipTopic, path, clear: config.reset },
			{
				topic, // topic for signing and execution, in runtime consumer
				apply: runtime.getConsumer(),
				validatePayload: validatePayload,
				verifySignature: verifySignature,
				schema: { ...config.schema, ...runtime.schema },

				version: { [Canvas.namespace]: Canvas.version },

				initialUpgradeVersion: { [Canvas.namespace]: 1 },
				initialUpgradeSchema: { ...runtime.models, ...initialUpgradeSchema },

				async upgrade(upgradeAPI, oldConfig, oldVersion, newVersion) {
					const version = oldVersion[Canvas.namespace] ?? 0
					if (version <= 1) {
						await upgradeAPI.removeProperty("$effects", "branch")
					}
				},
			},
		)

		runtime.db = messageLog.db

		for (const model of Object.values(messageLog.db.models)) {
			if (model.name.startsWith("$")) {
				continue
			}

			const primaryProperties = messageLog.db.config.primaryKeys[model.name]
			if (primaryProperties.length !== 1) {
				throw new Error("contract models cannot use composite primary keys")
			} else if (primaryProperties[0].type !== "string") {
				throw new Error("contract models must have a string primary key")
			}
		}

		if (config.reset) {
			for (const modelName of Object.keys({ ...config.schema, ...runtime.schema, ...AbstractGossipLog.schema })) {
				await messageLog.db.clear(modelName)
			}
		}

		if (config.snapshot) {
			if (!config.reset) {
				throw new Error("snapshot must be provided with reset: true")
			}
			await messageLog.append(config.snapshot)
		}

		const app = new Canvas<ModelsT, ActionsT>(signers, messageLog, runtime)

		// Check to see if the $actions table is empty and populate it if necessary
		const messagesCount = await messageLog.db.count("$messages")
		// const sessionsCount = await db.count("$sessions")
		const actionsCount = await messageLog.db.count("$actions")
		const usersCount = await messageLog.db.count("$dids")
		if (messagesCount > 0 && (actionsCount === 0 || usersCount === 0)) {
			app.log("indexing $actions and $dids table")
			const limit = 4096
			let resultCount: number
			let start: string | undefined = undefined
			do {
				const results: { id: string; message: Message<MessageType> }[] = await messageLog.db.query<{
					id: string
					message: Message<MessageType>
				}>("$messages", {
					limit,
					select: { id: true, message: true },
					where: { id: { gt: start } },
					orderBy: { id: "asc" },
				})

				resultCount = results.length

				app.log("got page of %d messages", resultCount)

				const effects: Effect[] = []
				for (const { id, message } of results) {
					if (message.payload.type === "action") {
						const { did, name, context } = message.payload
						app.log("indexing action %s (name: %s, did: %s)", id, name, did)
						const record: ActionRecord = { message_id: id, did, name, timestamp: context.timestamp }
						effects.push({ operation: "set", model: "$actions", value: record })
					} else if (message.payload.type === "session") {
						// index user
						const { did, publicKey } = message.payload
						app.log("indexing user %s (did: %s)", publicKey, did)
						const record = { did }
						effects.push({ operation: "set", model: "$dids", value: record })
					}
					start = id
				}

				if (effects.length > 0) {
					await messageLog.db.apply(effects)
				}
			} while (resultCount > 0)
		}

		app.addEventListener("message", (event) => {
			const message = event.detail
			if (message.message.payload.type !== "action") {
				return
			}
		})

		return app
	}

	public static async buildContract(location: string, config?: Record<string, string>) {
		return await target.buildContract(location, config)
	}

	public readonly db: AbstractModelDB
	public readonly actions = {} as {
		[K in keyof ActionsT]: ActionsT[K] extends ActionImplementation<ModelsT, infer Args, infer Result>
			? ActionAPI<Args, Result>
			: never
	}
	public readonly as: (signer: SessionSigner<any>) => {
		[K in keyof ActionsT]: ActionsT[K] extends ActionImplementation<ModelsT, infer Args, infer Result>
			? ActionAPI<Args, Result>
			: never
	}
	private readonly controller = new AbortController()
	private readonly log = logger("canvas:core")

	private peerId: string | null = null
	private libp2p: Libp2p | null = null
	private networkConfig: NetworkConfig | null = null
	private wsListen: { port: number } | null = null
	private wsConnect: { url: string } | null = null

	private constructor(
		public readonly signers: SignerCache,
		public readonly messageLog: AbstractGossipLog<MessageType>,
		private readonly runtime: Runtime,
	) {
		super()
		this.db = messageLog.db

		this.messageLog.addEventListener("message", (event) => this.safeDispatchEvent("message", event))
		this.messageLog.addEventListener("commit", (event) => this.safeDispatchEvent("commit", event))
		this.messageLog.addEventListener("sync", (event) => this.safeDispatchEvent("sync", event))
		this.messageLog.addEventListener("connect", (event) => this.safeDispatchEvent("connect", event))
		this.messageLog.addEventListener("disconnect", (event) => this.safeDispatchEvent("disconnect", event))

		const actionCache = {} as {
			[K in keyof ActionsT]: (signer: SessionSigner<any>, db: ModelAPI<DeriveModelTypes<ModelsT>>, ...args: any) => any
		}

		for (const name of runtime.actionNames) {
			const action = async (signer: SessionSigner<any> | null, ...args: any) => {
				this.log("executing action %s %o", name, args)

				const sessionSigner = signer ?? signers.getFirst()
				assert(sessionSigner !== undefined, "signer not found")

				const timestamp = sessionSigner.getCurrentTimestamp()

				this.log("using session signer %s", sessionSigner.key)
				let session = await sessionSigner.getSession(this.topic)

				// check that a session for the delegate signer exists in the log and hasn't expired
				if (session === null) {
					this.log("no session found")
				} else {
					this.log("got session for public key %s", session.payload.publicKey)

					const sessionIds = await this.getSessions({
						did: session.payload.did,
						publicKey: session.signer.publicKey,
						minExpiration: timestamp,
					})

					if (sessionIds.length === 0) {
						this.log("the session was lost or has expired")
						session = null
					}
				}

				// if the delegate signer doesn't exist, or if the session expired,
				// create and append a new one
				if (session === null) {
					this.log("creating a new session topic %s with signer %s", this.topic, sessionSigner.key)
					session = await sessionSigner.newSession(this.topic)
					await this.messageLog.append(session.payload, { signer: session.signer })
				}

				const signedMessage = await this.messageLog.append<Action>(
					{ type: "action", did: session.payload.did, name, args: args ?? null, context: { timestamp } },
					{ signer: session.signer },
				)

				this.log("applied action %s", signedMessage.id)

				return signedMessage
			}

			Object.assign(actionCache, { [name]: action })
			Object.assign(this.actions, { [name]: action.bind(this, null) })
		}

		this.as = (signer: SessionSigner<any>) => {
			return mapValues(actionCache, (action) => action.bind(this, signer)) as {
				[K in keyof ActionsT]: ActionsT[K] extends ActionImplementation<ModelsT, infer Args, infer Result>
					? ActionAPI<Args, Result>
					: never
			}
		}
	}

	public async replay(): Promise<boolean> {
		for (const name of Object.keys(this.db.models)) {
			if (!name.startsWith("$")) {
				this.log("clearing model %s", name)
				await this.messageLog.db.clear(name)
			}
		}

		return await this.messageLog.replay()
	}

	public async connect(url: string, options: { signal?: AbortSignal } = {}): Promise<NetworkClient<any>> {
		this.wsConnect = { url }
		return await this.messageLog.connect(url, options)
	}

	public async listen(port: number, options: { signal?: AbortSignal } = {}): Promise<void> {
		this.wsListen = { port }
		await target.listen(this, port, options)
	}

	public async startLibp2p(config: NetworkConfig): Promise<Libp2p<ServiceMap<MessageType>>> {
		const libp2p = await this.messageLog.startLibp2p(config)
		this.libp2p = libp2p
		this.networkConfig = config
		return libp2p
	}

	public getContract() {
		return this.runtime.contract
	}

	public getSchema(internal?: false) {
		if (internal) {
			return this.runtime.schema
		} else {
			const entries = Object.entries(this.runtime.schema).filter(([t]) => !t.startsWith("$"))
			return Object.fromEntries(entries)
		}
	}

	/**
	 * Get existing sessions
	 */
	public async getSessions(query: {
		did: string
		publicKey: string
		minExpiration?: number
	}): Promise<{ id: string; did: string; publicKey: string; expiration: number | null }[]> {
		this.log(
			"get sessions for did %s and public key %s with min expiration %d",
			query.did,
			query.publicKey,
			query.minExpiration ?? Infinity,
		)

		const sessions = await this.db.query<{
			message_id: string
			public_key: string
			did: string
			expiration: number | null
		}>("$sessions", {
			select: { message_id: true, public_key: true, did: true, expiration: true },
			where: { public_key: query.publicKey, did: query.did },
		})

		return sessions
			.filter(({ expiration }) => (expiration ?? Infinity) >= (query.minExpiration ?? 0))
			.map((record) => ({
				id: record.message_id,
				publicKey: record.public_key,
				did: record.did,
				expiration: record.expiration,
			}))
	}

	public updateSigners(signers: SessionSigner[]) {
		this.signers.updateSigners(signers)
	}

	public get topic(): string {
		return this.messageLog.topic
	}

	public async stop() {
		this.controller.abort()
		await this.messageLog.close()
		await this.runtime.close()
		this.log("stopped")
		this.dispatchEvent(new Event("stop"))
	}

	public async getApplicationData(): Promise<ApplicationData> {
		const models = Object.fromEntries(Object.entries(this.db.models).filter(([name]) => !name.startsWith("$")))
		const root = await this.messageLog.tree.read((txn) => txn.getRoot())
		const heads = await this.db.query<{ id: string }>("$heads").then((records) => records.map((record) => record.id))

		const connections: Record<string, { status: string; direction: string; rtt: number | undefined }> = {}
		for (const conn of this.libp2p?.getConnections() ?? []) {
			const addr = conn.remoteAddr.toString()
			connections[addr] = { status: conn.status, direction: conn.direction, rtt: conn.rtt }
		}

		return {
			connections,
			peerId: this.libp2p ? this.libp2p.peerId.toString() : null,
			networkConfig: {
				bootstrapList: this.networkConfig?.bootstrapList,
				listen: this.networkConfig?.listen,
				announce: this.networkConfig?.announce,
			},
			wsConfig: {
				connect: this.wsConnect?.url,
				listen: this.wsListen?.port,
			},
			root: root ? `${root.level}:${bytesToHex(root.hash)}` : null,
			heads,
			database: this.db.getType(),
			topic: this.topic,
			models: models,
			actions: Object.keys(this.actions),
		}
	}

	/**
	 * Insert an existing signed message into the log (ie received via PubSub)
	 * Low-level utility method for internal and debugging use.
	 * The normal way to apply actions is to use the `Canvas.actions[name](...)` functions.
	 */
	public async insert(signature: Signature, message: Message<MessageType>): Promise<{ id: string }> {
		assert(message.topic === this.topic, "invalid message topic")

		const signedMessage = this.messageLog.encode(signature, message)
		await this.messageLog.insert(signedMessage)
		return { id: signedMessage.id }
	}

	public async getMessage(id: string): Promise<SignedMessage<MessageType> | null> {
		return await this.messageLog.get(id)
	}

	public async *getMessages(
		lowerBound: { id: string; inclusive: boolean } | null = null,
		upperBound: { id: string; inclusive: boolean } | null = null,
		options: { reverse?: boolean } = {},
	): AsyncIterable<SignedMessage<MessageType>> {
		const range: { lt?: string; lte?: string; gt?: string; gte?: string; reverse?: boolean; limit?: number } = {}
		if (lowerBound) {
			if (lowerBound.inclusive) range.gte = lowerBound.id
			else range.gt = lowerBound.id
		}
		if (upperBound) {
			if (upperBound.inclusive) range.lte = upperBound.id
			else range.lt = upperBound.id
		}
		if (options.reverse) {
			range.reverse = true
		}
		return this.messageLog.iterate(range)
	}

	/**
	 * Get an existing session
	 */
	public async getSession(query: { did: string; publicKey: string }): Promise<string | null> {
		const sessions = await this.db.query<{ message_id: string }>("$sessions", {
			select: { message_id: true },
			orderBy: { message_id: "desc" },
			where: {
				public_key: query.publicKey,
				did: query.did,
			},
		})

		if (sessions.length === 0) {
			return null
		} else {
			return sessions[0].message_id
		}
	}

	public async createSnapshot(changesets?: Change[]): Promise<Snapshot> {
		return createSnapshot(this, changesets)
	}
}<|MERGE_RESOLUTION|>--- conflicted
+++ resolved
@@ -19,13 +19,8 @@
 import { Runtime, createRuntime } from "./runtime/index.js"
 import { ActionRecord } from "./runtime/AbstractRuntime.js"
 import { validatePayload } from "./schema.js"
-<<<<<<< HEAD
 import { createSnapshot, hashSnapshot, Change } from "./snapshot.js"
-import { topicPattern } from "./utils.js"
-=======
-import { createSnapshot, hashSnapshot } from "./snapshot.js"
 import { initialUpgradeSchema, topicPattern } from "./utils.js"
->>>>>>> a11ec5a4
 
 export type { Model } from "@canvas-js/modeldb"
 export type { PeerId } from "@libp2p/interface"
