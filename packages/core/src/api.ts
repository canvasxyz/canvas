--- conflicted
+++ resolved
@@ -9,14 +9,11 @@
 
 import { register, Counter, Gauge, Summary, Registry } from "prom-client"
 
+import { Message } from "@canvas-js/interfaces"
+
 import { Canvas, CoreEvents } from "./Canvas.js"
 
 import { getErrorMessage } from "./utils.js"
-<<<<<<< HEAD
-=======
-import { logger } from "@libp2p/logger"
-import { Message } from "@canvas-js/interfaces"
->>>>>>> 5c7a3677
 
 interface Options {
 	exposeMetrics: boolean
