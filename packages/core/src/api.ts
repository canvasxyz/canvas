import express from "express"
import "express-async-errors"
import { StatusCodes } from "http-status-codes"

import { Counter, Gauge, Summary, Registry, register } from "prom-client"

import * as json from "@ipld/dag-json"

import { Action, Message, Session, Signature } from "@canvas-js/interfaces"
import { createAPI as createBaseAPI, getLimit, getOrder, getRange } from "@canvas-js/gossiplog/api"
import { assert } from "@canvas-js/utils"

import { Canvas } from "./Canvas.js"
import { SignedMessage } from "@canvas-js/gossiplog"
import { WhereCondition } from "@canvas-js/modeldb"

export interface APIOptions {}

export function createAPI(app: Canvas): express.Express {
	const api = createBaseAPI(app.messageLog)

<<<<<<< HEAD
	api.get(
		"/",
		asyncHandler(async (req, res) => {
			res.json(await app.getApplicationData())
		}),
	)

	api.get("/contract", async (req, res) => {
		res.json({ contract: app.getContract() })
	})

	api.get("/actions/count", async (req, res) => {
		const range = getRange(req)
		const { did, name } = req.query
		assert(did === undefined || typeof did === "string", "invalid `did` query parameter")
		assert(name === undefined || typeof name === "string", "invalid `name` query parameter")
		const count = await app.db.count("$actions", { message_id: range, did, name })
		return void res.json({ count })
	})

	api.get(
		"/actions/count",
		asyncHandler(async (req, res) => {
			const range = getRange(req)
			const { did, name } = req.query
			assert(did === undefined || typeof did === "string", "invalid `did` query parameter")
			assert(name === undefined || typeof name === "string", "invalid `name` query parameter")
			const count = await app.db.count("$actions", { message_id: range, did, name })
			return void res.json({ count })
		}),
	)

	api.get(
		"/actions",
		asyncHandler(async (req, res) => {
			const [range, order, limit] = [getRange(req), getOrder(req), getLimit(req)]

			const { did, name } = req.query
			assert(did === undefined || typeof did === "string", "invalid `did` query parameter")
			assert(name === undefined || typeof name === "string", "invalid `name` query parameter")
=======
	api.get("/", async (req, res) => {
		res.json(await app.getApplicationData())
	})
>>>>>>> 423dd37a

	api.get("/actions/count", async (req, res) => {
		const range = getRange(req)
		const { did, name } = req.query
		assert(did === undefined || typeof did === "string", "invalid `did` query parameter")
		assert(name === undefined || typeof name === "string", "invalid `name` query parameter")
		const count = await app.db.count("$actions", { message_id: range, did, name })
		return void res.json({ count })
	})

	api.get("/actions", async (req, res) => {
		const [range, order, limit] = [getRange(req), getOrder(req), getLimit(req)]

		const { did, name } = req.query
		assert(did === undefined || typeof did === "string", "invalid `did` query parameter")
		assert(name === undefined || typeof name === "string", "invalid `name` query parameter")

		type MessageRecord = { id: string; signature: Signature; message: Message<Action> }
		const results: MessageRecord[] = []

		const where = did !== undefined || name !== undefined ? { did, name } : { message_id: range }

		const messageIds: string[] = (
			await app.db.query("$actions", { select: { message_id: true }, where, limit, orderBy: { message_id: order } })
		).map(({ message_id }) => message_id)
		const signedMessages = await app.db.getMany<SignedMessage<Action>>("$messages", messageIds)

		for (const signedMessage of signedMessages) {
			assert(signedMessage !== null, "internal error - missing record in $messages")
			const { signature, message } = signedMessage
			results.push({ id: signedMessage.id, signature, message })
		}

		res.writeHead(StatusCodes.OK, { "content-type": "application/json" })
		return void res.end(json.encode(results))
	})

	api.get("/sessions/count", async (req, res) => {
		const range = getRange(req)
		const { did, publicKey, minExpiration } = req.query
		assert(did === undefined || typeof did === "string", "invalid `did` query parameter")
		assert(publicKey === undefined || typeof publicKey === "string", "invalid `publicKey` query parameter")
		assert(minExpiration === undefined || typeof minExpiration === "string", "invalid `minExpiration` query parameter")

		if (minExpiration !== undefined) {
			const minExpirationValue = parseInt(minExpiration)
			assert(Number.isSafeInteger(minExpirationValue), "invalid `minExpiration` query parameter")

			let count = 0
			for await (const { expiration } of app.db.iterate("$sessions", {
				where: { message_id: range, did, public_key: publicKey },
			})) {
				if (expiration === null || minExpirationValue <= expiration) {
					count++
				}
			}

			return void res.json({ count })
		} else {
			const count = await app.db.count("$sessions", { message_id: range, did, public_key: publicKey })
			return void res.json({ count })
		}
	})

	api.get("/sessions", async (req, res) => {
		const [range, order, limit] = [getRange(req), getOrder(req), getLimit(req)]
		const { did, publicKey } = req.query

		assert(did === undefined || typeof did === "string", "invalid `did` query parameter")
		assert(publicKey === undefined || typeof publicKey === "string", "invalid `publicKey` query parameter")

		let minExpiration: number | undefined = undefined
		if (typeof req.query.minExpiration === "string") {
			minExpiration = parseInt(req.query.minExpiration)
			assert(Number.isSafeInteger(minExpiration), "invalid `minExpiration` query parameter")
		}

		type MessageRecord = { id: string; signature: Signature; message: Message<Session> }
		const results: MessageRecord[] = []

		const where: WhereCondition = { message_id: range }
		if (did !== undefined) {
			where.did = did
		}

		if (publicKey !== undefined) {
			where.public_key = publicKey
		}

		let messageIds: string[] = []
		if (minExpiration !== undefined) {
			// we have to iterate over $sessions
			// because we can't construct a query that filters the $sessions table
			// based on the expiration field
			for await (const { message_id, expiration } of app.db.iterate<{
				message_id: string
				expiration: number | null
			}>("$sessions", {
				select: { message_id: true, expiration: true },
				where: { message_id: range, did, public_key: publicKey },
				orderBy: { message_id: order },
			})) {
				if (expiration === null || minExpiration <= expiration) {
					const count = messageIds.push(message_id)
					if (count >= limit) {
						break
					}
				}
			}
		} else {
			messageIds = (
				await app.db.query<{
					message_id: string
				}>("$sessions", {
					select: { message_id: true },
					where: { message_id: range, did, public_key: publicKey },
					orderBy: { message_id: order },
					limit,
				})
			).map(({ message_id }) => message_id)
		}

		for (const id of messageIds) {
			const signedMessage = await app.db.get<MessageRecord>("$messages", id)
			assert(signedMessage !== null, "internal error - missing record in $messages")
			const { signature, message } = signedMessage
			results.push({ id, signature, message })
		}

		res.writeHead(StatusCodes.OK, { "content-type": "application/json" })
		return void res.end(json.encode(results))
	})

	api.get("/dids", async (req, res) => {
		const dids = await app.db.query("$dids")
		res.writeHead(StatusCodes.OK, { "content-type": "application/json" })
		return void res.end(json.encode(dids))
	})

	api.get("/dids/count", async (req, res) => {
		const count = await app.db.count("$dids")
		res.writeHead(StatusCodes.OK, { "content-type": "application/json" })
		return void res.end(json.encode({ count: count }))
	})

	api.get("/models/:model/:key", async (req, res) => {
		const { model, key } = req.params
		if (app.db.models[model] === undefined) {
			return void res.status(StatusCodes.NOT_FOUND).end()
		} else {
			const value = await app.db.get(model, key)

			res.writeHead(StatusCodes.OK, { "content-type": "application/json" })
			return void res.end(json.encode(value))
		}
	})

	api.get("/models/:model", async (req, res) => {
		try {
			const { model } = req.params
			const { where: where_, orderBy: orderBy_, limit: limit_ } = req.query

			const where = typeof where_ === "string" ? JSON.parse(where_ as string) : undefined
			const orderBy = typeof orderBy_ === "string" ? JSON.parse(orderBy_ as string) : undefined
			const limit = typeof limit_ === "string" ? parseInt(limit_ as string) : undefined

			const results = await app.db.query(model, { where, orderBy, limit })

			const countWhere = { ...where }
			// if orderBy is given, then exclude the column that is being sorted in the total count
			// because we want to return the number of entries across all pages
			if (orderBy) {
				const orderByKey = Object.keys(orderBy)[0]
				delete countWhere[orderByKey]
			}

			const totalCount = await app.db.count(model, countWhere)

			res.writeHead(StatusCodes.OK, { "content-type": "application/json" })
			return void res.end(json.encode({ totalCount, results }))
		} catch (e: any) {
			res.writeHead(StatusCodes.OK, { "content-type": "application/json" })
			return void res.end(json.encode({ error: e.toString() }))
		}
	})

	return api
}

export function createMetricsAPI(app: Canvas): express.Express {
	const canvasRegister = new Registry()

	const canvasMetrics = {
		canvas_messages: new Counter({
			registers: [canvasRegister],
			name: "canvas_messages",
			help: "number of messages processed",
			labelNames: ["topic", "type"],
		}),

		canvas_sync_duration: new Summary({
			registers: [canvasRegister],
			name: "canvas_sync_duration",
			help: "merkle sync durations",
			labelNames: ["topic", "peer"],
			maxAgeSeconds: 60 * 60,
			ageBuckets: 24,
		}),
	}

	const topic = app.messageLog.topic

	app.messageLog.addEventListener("message", ({ detail: { message } }) => {
		canvasMetrics.canvas_messages.inc({ topic, type: message.payload.type })
	})

	app.messageLog.addEventListener("sync", ({ detail: { peer, duration } }) => {
		canvasMetrics.canvas_sync_duration.observe({ topic, peer }, duration)
	})

	const api = express()

	api.get("/", async (req, res) => {
		const appMetrics = await canvasRegister.metrics()
		const libp2pMetrics = await register.metrics()
		res.header("Content-Type", register.contentType)
		res.write(appMetrics + "\n")
		res.write(libp2pMetrics + "\n")
		return void res.end()
	})

	return api
}<|MERGE_RESOLUTION|>--- conflicted
+++ resolved
@@ -19,52 +19,13 @@
 export function createAPI(app: Canvas): express.Express {
 	const api = createBaseAPI(app.messageLog)
 
-<<<<<<< HEAD
-	api.get(
-		"/",
-		asyncHandler(async (req, res) => {
-			res.json(await app.getApplicationData())
-		}),
-	)
-
-	api.get("/contract", async (req, res) => {
-		res.json({ contract: app.getContract() })
-	})
-
-	api.get("/actions/count", async (req, res) => {
-		const range = getRange(req)
-		const { did, name } = req.query
-		assert(did === undefined || typeof did === "string", "invalid `did` query parameter")
-		assert(name === undefined || typeof name === "string", "invalid `name` query parameter")
-		const count = await app.db.count("$actions", { message_id: range, did, name })
-		return void res.json({ count })
-	})
-
-	api.get(
-		"/actions/count",
-		asyncHandler(async (req, res) => {
-			const range = getRange(req)
-			const { did, name } = req.query
-			assert(did === undefined || typeof did === "string", "invalid `did` query parameter")
-			assert(name === undefined || typeof name === "string", "invalid `name` query parameter")
-			const count = await app.db.count("$actions", { message_id: range, did, name })
-			return void res.json({ count })
-		}),
-	)
-
-	api.get(
-		"/actions",
-		asyncHandler(async (req, res) => {
-			const [range, order, limit] = [getRange(req), getOrder(req), getLimit(req)]
-
-			const { did, name } = req.query
-			assert(did === undefined || typeof did === "string", "invalid `did` query parameter")
-			assert(name === undefined || typeof name === "string", "invalid `name` query parameter")
-=======
 	api.get("/", async (req, res) => {
 		res.json(await app.getApplicationData())
 	})
->>>>>>> 423dd37a
+
+	api.get("/contract", (req, res) => {
+		res.json({ contract: app.getContract() })
+	})
 
 	api.get("/actions/count", async (req, res) => {
 		const range = getRange(req)
