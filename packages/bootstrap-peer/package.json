--- conflicted
+++ resolved
@@ -1,11 +1,7 @@
 {
 	"private": true,
 	"name": "@canvas-js/bootstrap-peer",
-<<<<<<< HEAD
-	"version": "0.13.0-next.6",
-=======
-	"version": "0.12.0",
->>>>>>> cbfca67e
+	"version": "0.13.0-next.8",
 	"type": "module",
 	"author": "Canvas Technologies, Inc. (https://canvas.xyz)",
 	"main": "lib/index.js",
