--- conflicted
+++ resolved
@@ -24,12 +24,8 @@
     "@ipld/dag-json": "^10.1.5",
     "@noble/curves": "^1.3.0",
     "@noble/hashes": "^1.3.1",
-<<<<<<< HEAD
     "ethers": "^6.9.1",
-    "multiformats": "^12.1.3",
+    "multiformats": "^13.0.1",
     "web3": "^4.3.0"
-=======
-    "multiformats": "^13.0.1"
->>>>>>> e06aa618
   }
 }