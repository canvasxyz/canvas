--- conflicted
+++ resolved
@@ -28,13 +28,8 @@
     "react": "^18.2.0"
   },
   "dependencies": {
-<<<<<<< HEAD
-    "@canvas-js/signed-cid": "0.5.0-alpha4",
+    "@canvas-js/signed-cid": "0.6.0-alpha2",
     "@libp2p/logger": "^3.0.2",
-=======
-    "@canvas-js/signed-cid": "0.6.0-alpha2",
-    "@libp2p/logger": "^2.1.1",
->>>>>>> d513784a
     "better-sqlite3": "^8.6.0",
     "fast-deep-equal": "^3.1.3",
     "idb": "^7.1.1",
