{
	"name": "@canvas-js/modeldb",
<<<<<<< HEAD
	"version": "0.13.0-next.6",
=======
	"version": "0.12.0",
>>>>>>> cbfca67e
	"author": "Canvas Technologies, Inc. (https://canvas.xyz)",
	"type": "module",
	"engines": {
		"node": ">=20.0.0"
	},
	"files": [
		"lib"
	],
	"main": "./lib/index.js",
	"types": "./lib/index.d.ts",
	"sideEffects": false,
	"scripts": {
		"test": "ava --serial"
	},
	"devDependencies": {
<<<<<<< HEAD
		"@canvas-js/modeldb-sqlite-wasm": "0.13.0-next.6",
		"@canvas-js/modeldb-durable-objects": "0.13.0-next.6",
=======
		"@canvas-js/modeldb-sqlite-wasm": "0.12.0",
		"@canvas-js/modeldb-durable-objects": "0.12.0",
>>>>>>> cbfca67e
		"@cloudflare/workers-types": "^4.20240925.0",
		"fake-indexeddb": "^6.0.0",
		"nanoid": "^5.0.7",
		"puppeteer": "^23.4.1",
		"vite": "^5.4.8",
		"wrangler": "^3.78.12"
	},
	"dependencies": {
<<<<<<< HEAD
		"@canvas-js/utils": "0.13.0-next.6",
=======
		"@canvas-js/utils": "0.12.0",
>>>>>>> cbfca67e
		"@ipld/dag-json": "^10.2.2",
		"@libp2p/logger": "^5.1.0",
		"uint8arrays": "^5.1.0"
	}
}<|MERGE_RESOLUTION|>--- conflicted
+++ resolved
@@ -1,10 +1,6 @@
 {
 	"name": "@canvas-js/modeldb",
-<<<<<<< HEAD
-	"version": "0.13.0-next.6",
-=======
-	"version": "0.12.0",
->>>>>>> cbfca67e
+	"version": "0.13.0-next.8",
 	"author": "Canvas Technologies, Inc. (https://canvas.xyz)",
 	"type": "module",
 	"engines": {
@@ -20,13 +16,8 @@
 		"test": "ava --serial"
 	},
 	"devDependencies": {
-<<<<<<< HEAD
-		"@canvas-js/modeldb-sqlite-wasm": "0.13.0-next.6",
-		"@canvas-js/modeldb-durable-objects": "0.13.0-next.6",
-=======
-		"@canvas-js/modeldb-sqlite-wasm": "0.12.0",
-		"@canvas-js/modeldb-durable-objects": "0.12.0",
->>>>>>> cbfca67e
+		"@canvas-js/modeldb-sqlite-wasm": "0.13.0-next.8",
+		"@canvas-js/modeldb-durable-objects": "0.13.0-next.8",
 		"@cloudflare/workers-types": "^4.20240925.0",
 		"fake-indexeddb": "^6.0.0",
 		"nanoid": "^5.0.7",
@@ -35,11 +26,7 @@
 		"wrangler": "^3.78.12"
 	},
 	"dependencies": {
-<<<<<<< HEAD
-		"@canvas-js/utils": "0.13.0-next.6",
-=======
-		"@canvas-js/utils": "0.12.0",
->>>>>>> cbfca67e
+		"@canvas-js/utils": "0.13.0-next.8",
 		"@ipld/dag-json": "^10.2.2",
 		"@libp2p/logger": "^5.1.0",
 		"uint8arrays": "^5.1.0"
