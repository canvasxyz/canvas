import "fake-indexeddb/auto"
<<<<<<< HEAD
import os from "node:os"
import fs from "node:fs"
import path from "node:path"
=======
>>>>>>> fa43d88b
import test, { ExecutionContext } from "ava"
import { nanoid } from "nanoid"

import { unstable_dev } from "wrangler"
import type { Unstable_DevWorker } from "wrangler"

import type { AbstractModelDB, ModelSchema } from "@canvas-js/modeldb"
import { ModelDB as ModelDBSqlite } from "@canvas-js/modeldb-sqlite"
import { ModelDB as ModelDBIdb } from "@canvas-js/modeldb-idb"
import { ModelDB as ModelDBPostgres } from "@canvas-js/modeldb-pg"
import { ModelDBProxy as ModelDBDurableObjectsProxy } from "@canvas-js/modeldb-durable-objects"
import { ModelDB as ModelDBSqliteWasm } from "@canvas-js/modeldb-sqlite-wasm"
import { ModelDB as ModelDBSqliteExpo } from "@canvas-js/modeldb-sqlite-expo"

let worker: Unstable_DevWorker

test.before(async (t) => {
	// server = await createServer({
	// 	root: path.resolve(__dirname, "server"),
	// })

	// await server.listen()

	// browser = await puppeteer.launch({
	// 	dumpio: true,
	// 	headless: true,
	// 	args: [
	// 		"--no-sandbox",
	// 		"--disable-setuid-sandbox",
	// 		"--disable-extensions",
	// 		"--enable-chrome-browser-cloud-management",
	// 	],
	// })
	// page = await browser.newPage()

	// page.on("workercreated", (worker) => t.log("Worker created: " + worker.url()))
	// page.on("workerdestroyed", (worker) => t.log("Worker destroyed: " + worker.url()))

	// page.on("console", async (e) => {
	// 	const args = await Promise.all(e.args().map((a) => a.jsonValue()))
	// 	t.log(...args)
	// })

	// const { port } = server.config.server
	// await page.goto(`http://localhost:${port}`)

	worker = await unstable_dev("test/worker-durable-objects.ts", {
		experimental: { disableExperimentalWarning: true },
		logLevel: "error",
	})
})

test.after(async (t) => {
	// await page.close()
	// await browser.close()
	// await server.close()
	await worker.stop()
})

function getConnectionConfig() {
	const { POSTGRES_HOST, POSTGRES_PORT } = process.env
	if (POSTGRES_HOST && POSTGRES_PORT) {
		return {
			user: "postgres",
			database: "test",
			password: "postgres",
			port: parseInt(POSTGRES_PORT),
			host: POSTGRES_HOST,
		}
	} else {
		return "postgresql://localhost:5432/test"
	}
}

export const testOnModelDBNoWasm = (
	name: string,
	run: (
		t: ExecutionContext<unknown>,
		openDB: (t: ExecutionContext, models: ModelSchema) => Promise<AbstractModelDB>,
	) => void,
) => {
	return testOnModelDB(name, run, { sqliteWasm: false, sqlite: true, idb: true, pg: true, do: true, expo: true })
}

export const testOnModelDB = (
	name: string,
	run: (
		t: ExecutionContext<unknown>,
		openDB: (t: ExecutionContext, models: ModelSchema) => Promise<AbstractModelDB>,
	) => void,
	platforms: { sqliteWasm?: boolean; sqlite?: boolean; idb?: boolean; pg?: boolean; do?: boolean; expo?: boolean } = {
		sqliteWasm: true,
		sqlite: true,
		idb: true,
		pg: true,
		do: true,
		expo: true,
	},
) => {
	const macro = test.macro(run)

	const connectionConfig = getConnectionConfig()

	if (platforms.sqlite) {
		test(`Sqlite - ${name}`, macro, async (t, models) => {
			const mdb = await ModelDBSqlite.open({ path: null, models })
			t.teardown(() => mdb.close())
			return mdb
		})
	}

	if (platforms.idb) {
		test(`IDB - ${name}`, macro, async (t, models) => {
			const mdb = await ModelDBIdb.open({ name: nanoid(), models })
			t.teardown(() => mdb.close())
			return mdb
		})
	}

	if (platforms.pg) {
		test.serial(`Postgres - ${name}`, macro, async (t, models) => {
			const mdb = await ModelDBPostgres.open(connectionConfig, { models, clear: true })
			t.teardown(() => mdb.close())
			return mdb
		})
	}

	if (platforms.do) {
		test.serial(`Durable Objects - ${name}`, macro, async (t, models) => {
			const mdb = new ModelDBDurableObjectsProxy(worker, models)
			await mdb.initialize()
			return mdb
		})
	}

	if (platforms.expo) {
		// test(`React Native - ${name}`, macro, async (t, models) => {
		// 	const mdb = new ModelDBSqliteExpo({ path: null, models })
		// 	t.teardown(() => mdb.close())
		// 	return mdb
		// })
	}

	if (platforms.sqliteWasm) {
		test.serial(`Sqlite Wasm - ${name}`, macro, async (t, models) => {
			const mdb = await ModelDBSqliteWasm.initialize({ models, path: null })
			t.teardown(() => mdb.close())
			return mdb
		})
	}
}

export const compareUnordered = (t: ExecutionContext, a: any[], b: any[]) => {
	t.is(a.length, b.length)

	const serializedA = a.map((x) => JSON.stringify(x)).sort()
	const serializedB = b.map((x) => JSON.stringify(x)).sort()
	t.deepEqual(serializedA, serializedB)
}

export async function collect<T>(iter: AsyncIterable<T>): Promise<T[]> {
	const values: T[] = []
	for await (const value of iter) {
		values.push(value)
	}
	return values
}

export function getDirectory(t: ExecutionContext<unknown>): string {
	const directory = path.resolve(os.tmpdir(), nanoid())
	fs.mkdirSync(directory)
	t.log("Created temporary directory", directory)
	t.teardown(() => {
		fs.rmSync(directory, { recursive: true })
		t.log("Removed temporary directory", directory)
	})
	return directory
}<|MERGE_RESOLUTION|>--- conflicted
+++ resolved
@@ -1,10 +1,8 @@
 import "fake-indexeddb/auto"
-<<<<<<< HEAD
 import os from "node:os"
 import fs from "node:fs"
 import path from "node:path"
-=======
->>>>>>> fa43d88b
+
 import test, { ExecutionContext } from "ava"
 import { nanoid } from "nanoid"
 
@@ -150,7 +148,7 @@
 
 	if (platforms.sqliteWasm) {
 		test.serial(`Sqlite Wasm - ${name}`, macro, async (t, models) => {
-			const mdb = await ModelDBSqliteWasm.initialize({ models, path: null })
+			const mdb = await ModelDBSqliteWasm.open({ models, path: null })
 			t.teardown(() => mdb.close())
 			return mdb
 		})
