<<<<<<< HEAD
import { signalInvalidType, merge, update } from "@canvas-js/utils"
=======
import { signalInvalidType, merge, update, JSONValue } from "@canvas-js/utils"
>>>>>>> 9fb8b536

import type {
	Model,
	ModelValue,
	PrimaryKeyValue,
	PrimitiveValue,
	Property,
	PropertyValue,
	ReferenceValue,
	RelationValue,
} from "./types.js"

export type Awaitable<T> = T | Promise<T>

// eslint-disable-next-line no-useless-escape
export const namePattern = /^[a-zA-Z0-9$:_\-\.]+$/

<<<<<<< HEAD
export function updateModelValues(from: ModelValue, into: ModelValue): ModelValue {
	return update(from, into) as ModelValue
}

export function mergeModelValues(from: ModelValue, into: ModelValue): ModelValue {
=======
export function updateModelValues(from: ModelValue | undefined, into: ModelValue | undefined): ModelValue {
	return update(from, into) as ModelValue
}

export function mergeModelValues(from: ModelValue | undefined, into: ModelValue | undefined): ModelValue {
>>>>>>> 9fb8b536
	return merge(from, into) as ModelValue
}

export function isPrimitiveValue(
	value: PrimaryKeyValue | PrimitiveValue | JSONValue,
): value is PrimaryKeyValue | PrimitiveValue {
	return (
		typeof value === "string" ||
		typeof value === "number" ||
		value === null ||
		typeof value === "boolean" ||
		value instanceof Uint8Array
	)
}

export function validateModelValue(model: Model, value: ModelValue) {
	for (const property of model.properties) {
		const propertyValue = value[property.name]
		if (propertyValue === undefined) {
			throw new Error(`write to db.${model.name}: missing ${property.name}`)
		}
		validatePropertyValue(model.name, property, propertyValue)
	}
}

export function validatePropertyValue(modelName: string, property: Property, value: PropertyValue) {
	if (property.kind === "primary") {
		if (typeof value !== "string") {
			throw new TypeError(`write to db.${modelName}.${property.name}: expected a string, received a ${typeof value}`)
		}
	} else if (property.kind === "primitive") {
		if (property.optional && value === null) {
			return
		} else if (property.type === "integer") {
			if (typeof value !== "number") {
				throw new TypeError(
					`write to db.${modelName}.${property.name}: expected an integer, received a ${typeof value}`,
				)
			} else if (!Number.isSafeInteger(value)) {
				throw new TypeError(`write to db.${modelName}.${property.name}: must be a valid Number.isSafeInteger()`)
			}
		} else if (property.type === "number" || property.type === "float") {
			if (typeof value !== "number") {
				throw new TypeError(`write to db.${modelName}.${property.name}: expected a number, received a ${typeof value}`)
			}
		} else if (property.type === "string") {
			if (typeof value !== "string") {
				throw new TypeError(`write to db.${modelName}.${property.name}: expected a string, received a ${typeof value}`)
			}
		} else if (property.type === "bytes") {
			if (value instanceof Uint8Array) {
				return
			} else {
				throw new TypeError(
					`write to db.${modelName}.${property.name}: expected a Uint8Array, received a ${typeof value}`,
				)
			}
		} else if (property.type === "boolean") {
			if (typeof value !== "boolean") {
				throw new TypeError(`write to db.${modelName}.${property.name}: expected a boolean, received a ${typeof value}`)
			}
		} else if (property.type === "json") {
			if (value === null) {
				throw new TypeError(`write to db.${modelName}.${property.name}: must not be null`)
			}

			// TODO: validate IPLD value

			// try {
			// 	json.encode(value)
			// } catch (e) {
			// 	throw new TypeError(`write to db.${modelName}.${property.name}: expected an IPLD-encodable value`)
			// }
		} else {
			signalInvalidType(property.type)
		}
	} else if (property.kind === "reference") {
		if (property.optional && value === null) {
			return
		} else if (typeof value !== "string") {
			throw new TypeError(`write to db.${modelName}.${property.name}: expected a string, received a ${typeof value}`)
		}
	} else if (property.kind === "relation") {
		if (!Array.isArray(value)) {
			throw new TypeError(`write to db.${modelName}.${property.name}: expected an array of strings, not an array`)
		} else if (value.some((value) => typeof value !== "string")) {
			throw new TypeError(`write to db.${modelName}.${property.name}: expected an array of strings`)
		}
	} else {
		signalInvalidType(property)
	}
}<|MERGE_RESOLUTION|>--- conflicted
+++ resolved
@@ -1,8 +1,4 @@
-<<<<<<< HEAD
-import { signalInvalidType, merge, update } from "@canvas-js/utils"
-=======
 import { signalInvalidType, merge, update, JSONValue } from "@canvas-js/utils"
->>>>>>> 9fb8b536
 
 import type {
 	Model,
@@ -20,19 +16,11 @@
 // eslint-disable-next-line no-useless-escape
 export const namePattern = /^[a-zA-Z0-9$:_\-\.]+$/
 
-<<<<<<< HEAD
-export function updateModelValues(from: ModelValue, into: ModelValue): ModelValue {
-	return update(from, into) as ModelValue
-}
-
-export function mergeModelValues(from: ModelValue, into: ModelValue): ModelValue {
-=======
 export function updateModelValues(from: ModelValue | undefined, into: ModelValue | undefined): ModelValue {
 	return update(from, into) as ModelValue
 }
 
 export function mergeModelValues(from: ModelValue | undefined, into: ModelValue | undefined): ModelValue {
->>>>>>> 9fb8b536
 	return merge(from, into) as ModelValue
 }
 
