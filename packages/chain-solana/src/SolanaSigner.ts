import solw3 from "@solana/web3.js"
import { base58btc } from "multiformats/bases/base58"

import { ed25519 } from "@noble/curves/ed25519"

<<<<<<< HEAD
import type { Session, AbstractSessionData } from "@canvas-js/interfaces"
import { AbstractSessionSigner, ed25519 as Ed25519SignatureScheme } from "@canvas-js/signatures"
=======
import type { Awaitable, Session } from "@canvas-js/interfaces"
import { AbstractSessionData, AbstractSessionSigner, Ed25519DelegateSigner } from "@canvas-js/signatures"
>>>>>>> 3b4f6a92
import { assert } from "@canvas-js/utils"

import { validateSessionData, addressPattern, parseAddress } from "./utils.js"
import { SolanaMessage, SolanaSessionData } from "./types.js"

// Tested against Phantom SIWS: https://github.com/phantom/sign-in-with-solana
export const encodeSolanaMessage = (message: SolanaMessage) => {
	return new TextEncoder().encode(`This website wants you to sign in with your Solana account:
${message.address}

Allow it to read and write to the application on your behalf?

URI: ${message.topic}
Version: 1
Chain ID: mainnet
Issued At: ${message.issuedAt}
Expiration Time: ${message.expirationTime}
Resources:
- ${message.publicKey}`)
}

// Solana doesn't publish TypeScript signatures for injected wallets, but we can assume
// most wallets expose a Phantom-like API and use their injected `window.solana` objects directly:
// https://github.com/solana-labs/wallet-adapter/commit/5a274e0a32c55d4376d63a802f0d512947b087af
interface SolanaWindowSigner {
	publicKey?: solw3.PublicKey
	signMessage(message: Uint8Array): Awaitable<{ signature: Uint8Array }>
}

export interface SolanaSignerInit {
	chainId?: string
	signer?: SolanaWindowSigner
	sessionDuration?: number
}

type GenericSigner = {
	address: string
	sign: (msg: Uint8Array) => Promise<Uint8Array>
}

export class SolanaSigner extends AbstractSessionSigner<SolanaSessionData> {
	public readonly match = (chain: string) => addressPattern.test(chain)
	public readonly chainId: string

	#signer: GenericSigner

	public constructor({ signer, sessionDuration, chainId }: SolanaSignerInit = {}) {
		super("chain-solana", Ed25519SignatureScheme, { sessionDuration })

		if (signer) {
			if (!signer.publicKey) {
				throw new Error("Invalid signer")
			}

			this.#signer = {
				address: base58btc.baseEncode(signer.publicKey.toBytes()),
				sign: async (msg) => {
					const { signature } = await signer.signMessage(msg)
					return signature
				},
			}
		} else {
			const privateKey = ed25519.utils.randomPrivateKey()
			const publicKey = ed25519.getPublicKey(privateKey)
			this.#signer = {
				address: base58btc.baseEncode(publicKey),
				sign: async (msg) => ed25519.sign(msg, privateKey),
			}
		}

		// 5ey... is the solana mainnet genesis hash
		this.chainId = chainId ?? "5eykt4UsFv8P8NJdTREpY1vzqKqZKvdp"
	}

	public verifySession(topic: string, session: Session) {
		const { publicKey, address, authorizationData: data, timestamp, duration } = session
		assert(validateSessionData(data), "invalid session")

		const [_, walletAddress] = parseAddress(address)

		const message: SolanaMessage = {
			address: walletAddress,
			topic,
			publicKey,
			issuedAt: new Date(timestamp).toISOString(),
			expirationTime: duration === null ? null : new Date(timestamp + duration).toISOString(),
		}

		const signingPublicKey = base58btc.baseDecode(walletAddress)

		const valid = ed25519.verify(data.signature, encodeSolanaMessage(message), signingPublicKey)
		// get the address who signed this, this is solana specific?
		assert(valid, "invalid signature")
	}

	public getAddress(): string {
		const walletAddress = this.#signer.address
		return `solana:${this.chainId}:${walletAddress}`
	}

	public async authorize(data: AbstractSessionData): Promise<Session<SolanaSessionData>> {
		const { topic, address, publicKey, timestamp, duration } = data

		const issuedAt = new Date(timestamp)

		const [_, walletAddress] = parseAddress(address)

		const message: SolanaMessage = {
			address: walletAddress,
			topic,
			publicKey: publicKey,
			issuedAt: issuedAt.toISOString(),
			expirationTime: null,
		}

		if (duration !== null) {
			const expirationTime = new Date(timestamp + duration)
			message.expirationTime = expirationTime.toISOString()
		}

		const signature = await this.#signer.sign(encodeSolanaMessage(message))

		return {
			type: "session",
			address: address,
			publicKey: publicKey,
			authorizationData: { signature },
			blockhash: null,
			timestamp,
			duration: this.sessionDuration,
		}
	}
}<|MERGE_RESOLUTION|>--- conflicted
+++ resolved
@@ -3,13 +3,8 @@
 
 import { ed25519 } from "@noble/curves/ed25519"
 
-<<<<<<< HEAD
-import type { Session, AbstractSessionData } from "@canvas-js/interfaces"
+import type { Awaitable, Session, AbstractSessionData } from "@canvas-js/interfaces"
 import { AbstractSessionSigner, ed25519 as Ed25519SignatureScheme } from "@canvas-js/signatures"
-=======
-import type { Awaitable, Session } from "@canvas-js/interfaces"
-import { AbstractSessionData, AbstractSessionSigner, Ed25519DelegateSigner } from "@canvas-js/signatures"
->>>>>>> 3b4f6a92
 import { assert } from "@canvas-js/utils"
 
 import { validateSessionData, addressPattern, parseAddress } from "./utils.js"
