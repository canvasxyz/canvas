--- conflicted
+++ resolved
@@ -1,10 +1,6 @@
 {
 	"name": "@canvas-js/chain-solana",
-<<<<<<< HEAD
-	"version": "0.13.0-next.6",
-=======
-	"version": "0.12.0",
->>>>>>> cbfca67e
+	"version": "0.13.0-next.8",
 	"type": "module",
 	"author": "Canvas Technologies, Inc. (https://canvas.xyz)",
 	"main": "lib/index.js",
@@ -16,15 +12,9 @@
 		"test": "ava"
 	},
 	"dependencies": {
-<<<<<<< HEAD
-		"@canvas-js/interfaces": "0.13.0-next.6",
-		"@canvas-js/signatures": "0.13.0-next.6",
-		"@canvas-js/utils": "0.13.0-next.6",
-=======
-		"@canvas-js/interfaces": "0.12.0",
-		"@canvas-js/signatures": "0.12.0",
-		"@canvas-js/utils": "0.12.0",
->>>>>>> cbfca67e
+		"@canvas-js/interfaces": "0.13.0-next.8",
+		"@canvas-js/signatures": "0.13.0-next.8",
+		"@canvas-js/utils": "0.13.0-next.8",
 		"@ipld/dag-json": "^10.2.2",
 		"@libp2p/logger": "^5.1.0",
 		"@noble/curves": "^1.6.0",
@@ -32,10 +22,6 @@
 		"multiformats": "^13.3.0"
 	},
 	"devDependencies": {
-<<<<<<< HEAD
-		"@canvas-js/chain-solana": "0.13.0-next.6"
-=======
-		"@canvas-js/chain-solana": "0.12.0"
->>>>>>> cbfca67e
+		"@canvas-js/chain-solana": "0.13.0-next.8"
 	}
 }