{
  "private": true,
  "name": "@canvas-js/chain-solana",
  "version": "0.5.1",
  "type": "module",
  "author": "Canvas Technologies, Inc. (https://canvas.xyz)",
  "main": "lib/index.js",
  "types": "lib/index.d.ts",
  "files": [
    "lib"
  ],
  "scripts": {
    "test": "ava"
  },
  "dependencies": {
<<<<<<< HEAD
    "@canvas-js/interfaces": "0.5.0",
    "@ipld/dag-cbor": "^9.0.6",
    "@ipld/dag-json": "^10.1.5",
    "@libp2p/logger": "^3.0.4",
    "@noble/curves": "^1.2.0",
=======
    "@canvas-js/interfaces": "0.5.1",
>>>>>>> 409e02b6
    "@solana/web3.js": "^1.87.3",
    "multiformats": "^12.1.3",
    "safe-stable-stringify": "^2.4.3"
  }
}<|MERGE_RESOLUTION|>--- conflicted
+++ resolved
@@ -13,15 +13,11 @@
     "test": "ava"
   },
   "dependencies": {
-<<<<<<< HEAD
-    "@canvas-js/interfaces": "0.5.0",
+    "@canvas-js/interfaces": "0.5.1",
     "@ipld/dag-cbor": "^9.0.6",
     "@ipld/dag-json": "^10.1.5",
     "@libp2p/logger": "^3.0.4",
     "@noble/curves": "^1.2.0",
-=======
-    "@canvas-js/interfaces": "0.5.1",
->>>>>>> 409e02b6
     "@solana/web3.js": "^1.87.3",
     "multiformats": "^12.1.3",
     "safe-stable-stringify": "^2.4.3"
