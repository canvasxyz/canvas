--- conflicted
+++ resolved
@@ -33,25 +33,27 @@
 							}
 						/>
 
-						{tables.map(({ tableName, defaultColumns, enableDownload, defaultSortColumn, defaultSortDirection }, key) => (
-							<Route
-								key={key}
-								path={`/tables/${tableName}`}
-								element={
-									<Suspense>
-										<Table
-											defaultSortColumn={defaultSortColumn}
-											defaultSortDirection={defaultSortDirection}
-											showSidebar={showSidebar}
-											setShowSidebar={setShowSidebar}
-											enableDownload={enableDownload || false}
-											tableName={tableName}
-											defaultColumns={defaultColumns}
-										/>
-									</Suspense>
-								}
-							/>
-						))}
+						{tables.map(
+							({ tableName, defaultColumns, enableDownload, defaultSortColumn, defaultSortDirection }, key) => (
+								<Route
+									key={key}
+									path={`/tables/${tableName}`}
+									element={
+										<Suspense>
+											<Table
+												defaultSortColumn={defaultSortColumn}
+												defaultSortDirection={defaultSortDirection}
+												showSidebar={showSidebar}
+												setShowSidebar={setShowSidebar}
+												enableDownload={enableDownload || false}
+												tableName={tableName}
+												defaultColumns={defaultColumns}
+											/>
+										</Suspense>
+									}
+								/>
+							),
+						)}
 
 						<Route
 							key={"models"}
@@ -63,19 +65,6 @@
 							}
 						/>
 
-<<<<<<< HEAD
-				<Route
-					key={"contract"}
-					path="/contract"
-					element={
-						<Suspense>
-							<ContractView />
-						</Suspense>
-					}
-				/>
-			</Routes>
-			<StagedMigrationsSidebar />
-=======
 						<Route
 							key={"contract"}
 							path="/contract"
@@ -86,9 +75,9 @@
 							}
 						/>
 					</Routes>
+					<StagedMigrationsSidebar />
 				</Box>
 			</Box>
->>>>>>> b3b31a91
 		</Flex>
 	)
 }