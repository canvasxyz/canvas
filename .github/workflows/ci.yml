name: CI
on: [push, workflow_dispatch]

jobs:
  lint:
    name: Lint
    runs-on: ubuntu-latest

    steps:
      - name: Checkout
        uses: actions/checkout@v3

      - name: Setup Node
        uses: actions/setup-node@v1
        with:
          node-version: 18.x

      - name: Install dependencies
        run: npm ci

      - name: Run eslint
        run: npm run lint

  test:
    name: Unit Tests
    runs-on: ubuntu-latest

    steps:
      - name: Checkout
        uses: actions/checkout@v3

      - name: Setup Node
        uses: actions/setup-node@v1
        with:
          node-version: 18.x

      - name: Install dependencies
        run: npm ci

      - name: Build
        run: npm run build

      - name: Run tests
        run: npm run test

      - name: Build Next.js example
        run: npm run build --workspace=@canvas-js/example-chat-next

      - name: Build Webpack example
        run: npm run build --workspace=@canvas-js/example-chat-webpack

<<<<<<< HEAD
      - name: Build Notes example
        run: npm run build --workspace=@canvas-js/example-notes
=======
      - name: Install canvas CLI
        run: ./install.sh
>>>>>>> f30e61f6

      - name: Ensure Next.js example starts
        run: npm run start --workspace=@canvas-js/example-chat-next & sleep 10 ; if [[ $( curl -s -o /dev/null -w "%{http_code}" http://localhost:8000 ) != "200" ]]; then exit 1; else kill $!; fi<|MERGE_RESOLUTION|>--- conflicted
+++ resolved
@@ -49,13 +49,11 @@
       - name: Build Webpack example
         run: npm run build --workspace=@canvas-js/example-chat-webpack
 
-<<<<<<< HEAD
       - name: Build Notes example
         run: npm run build --workspace=@canvas-js/example-notes
-=======
+
       - name: Install canvas CLI
         run: ./install.sh
->>>>>>> f30e61f6
 
       - name: Ensure Next.js example starts
         run: npm run start --workspace=@canvas-js/example-chat-next & sleep 10 ; if [[ $( curl -s -o /dev/null -w "%{http_code}" http://localhost:8000 ) != "200" ]]; then exit 1; else kill $!; fi