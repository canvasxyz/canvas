--- conflicted
+++ resolved
@@ -13,26 +13,8 @@
     "chain-test": "npm run test --workspace=@canvas-js/interfaces"
   },
   "workspaces": [
-<<<<<<< HEAD
-    "packages/interfaces",
-    "packages/core",
-    "packages/cli",
-    "packages/hooks",
-    "packages/chain-ethereum",
-    "packages/chain-cosmos",
-    "packages/chain-near",
-    "packages/chain-solana",
-    "packages/chain-substrate",
-    "examples/chat-advanced",
-    "examples/chat-browser",
-    "examples/chat-webpack",
-    "examples/chat-next",
-    "examples/interwallet",
-    "examples/notes"
-=======
     "packages/*",
     "examples/*"
->>>>>>> 39617cc7
   ],
   "devDependencies": {
     "@typescript-eslint/eslint-plugin": "^5.58.0",
