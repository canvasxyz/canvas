{
	"name": "canvas",
	"private": true,
<<<<<<< HEAD
	"version": "0.13.0-next.16",
=======
	"version": "0.12.5",
>>>>>>> 3d177516
	"type": "module",
	"engines": {
		"node": ">=20.0.0"
	},
	"scripts": {
		"dev": "tsc --build --watch",
		"build": "tsc --build",
		"clean": "tsc --build --clean",
		"clean-all": "rm -rf packages/*/lib/* packages/*/test/lib/* packages/*/tsconfig.tsbuildinfo packages/ethereum-contracts/artifacts/* packages/ethereum-contracts/typechain-types/* examples/*/lib/* examples/*/tsconfig.tsbuildinfo examples/*/tsconfig.node.tsbuildinfo",
		"lint": "eslint .",
		"publish": "npm run clean && npm run build && npm publish -w=packages/ --access public",
		"test": "npm run test -w=packages/interfaces -w=packages/modeldb -w=packages/gossiplog -w=packages/core -w=packages/vm -w packages/chain-atp -w=packages/chain-cosmos -w=packages/chain-ethereum -w=packages/chain-ethereum-viem -w=packages/chain-solana -w=packages/chain-substrate",
		"docs:dev": "vitepress dev docs",
		"docs:build": "vitepress build docs",
		"docs:preview": "vitepress preview docs",
		"docs-gossiplog:dev": "vitepress dev docs-gossiplog",
		"docs-gossiplog:build": "vitepress build docs-gossiplog",
		"docs-gossiplog:preview": "vitepress preview docs-gossiplog",
		"contracts:build": "npm run build -w packages/ethereum-contracts",
		"contracts:clean": "npm run clean -w packages/ethereum-contracts",
		"contracts:test": "npm run test -w packages/ethereum-contracts"
	},
	"workspaces": [
		"packages/*",
		"examples/*"
	],
	"devDependencies": {
		"@ava/typescript": "^5.0.0",
<<<<<<< HEAD
		"@canvas-js/chain-cosmos": "0.13.0-next.16",
		"@canvas-js/chain-ethereum": "0.13.0-next.16",
		"@canvas-js/chain-ethereum-viem": "0.13.0-next.16",
		"@canvas-js/chain-solana": "0.13.0-next.16",
		"@canvas-js/chain-substrate": "0.13.0-next.16",
		"@canvas-js/hooks": "0.13.0-next.16",
		"@canvas-js/interfaces": "0.13.0-next.16",
		"@canvas-js/modeldb": "0.13.0-next.16",
		"@canvas-js/modeldb-durable-objects": "0.13.0-next.16",
		"@canvas-js/modeldb-idb": "0.13.0-next.16",
		"@canvas-js/modeldb-pg": "0.13.0-next.16",
		"@canvas-js/modeldb-sqlite": "0.13.0-next.16",
		"@canvas-js/modeldb-sqlite-wasm": "0.13.0-next.16",
		"@canvas-js/signatures": "0.13.0-next.16",
=======
		"@canvas-js/chain-cosmos": "0.12.5",
		"@canvas-js/chain-ethereum": "0.12.5",
		"@canvas-js/chain-ethereum-viem": "0.12.5",
		"@canvas-js/chain-solana": "0.12.5",
		"@canvas-js/chain-substrate": "0.12.5",
		"@canvas-js/hooks": "0.12.5",
		"@canvas-js/interfaces": "0.12.5",
		"@canvas-js/modeldb": "0.12.5",
		"@canvas-js/modeldb-durable-objects": "0.12.5",
		"@canvas-js/modeldb-idb": "0.12.5",
		"@canvas-js/modeldb-pg": "0.12.5",
		"@canvas-js/modeldb-sqlite": "0.12.5",
		"@canvas-js/modeldb-sqlite-expo": "0.12.5",
		"@canvas-js/modeldb-sqlite-wasm": "0.12.5",
		"@canvas-js/signatures": "0.12.5",
>>>>>>> 3d177516
		"@types/node": "^20.14.6",
		"@typescript-eslint/eslint-plugin": "^6.21.0",
		"@typescript-eslint/parser": "^6.21.0",
		"@vueuse/motion": "^2.2.3",
		"ava": "^6.1.3",
		"eslint": "^8.57.0",
		"eslint-plugin-import": "^2.29.1",
		"ethers": "^6.13.2",
		"markdown-it-footnote": "^3.0.3",
		"markdown-it-named-code-blocks": "^0.2.0",
		"pg": "^8.12.0",
		"protons": "^7.6.0",
		"protons-runtime": "^5.5.0",
		"react": "^18.3.1",
		"react-chessboard": "^4.6.0",
		"typescript": "^5.4.5",
		"veaury": "^2.4.0",
		"vite": "^5.3.3",
		"vitepress": "^1.5.0",
		"vue": "^3.3.7",
		"vue-markdown-render": "^2.2.1"
	},
	"optionalDependencies": {
		"@rollup/rollup-linux-x64-gnu": "4.13.0"
	},
	"dependencies": {
		"@chrisoakman/chessboardjs": "^1.0.0",
		"chess.js": "^0.12.1",
		"chessboardjsx": "^2.4.7"
	}
}<|MERGE_RESOLUTION|>--- conflicted
+++ resolved
@@ -1,11 +1,7 @@
 {
 	"name": "canvas",
 	"private": true,
-<<<<<<< HEAD
-	"version": "0.13.0-next.16",
-=======
 	"version": "0.12.5",
->>>>>>> 3d177516
 	"type": "module",
 	"engines": {
 		"node": ">=20.0.0"
@@ -34,22 +30,6 @@
 	],
 	"devDependencies": {
 		"@ava/typescript": "^5.0.0",
-<<<<<<< HEAD
-		"@canvas-js/chain-cosmos": "0.13.0-next.16",
-		"@canvas-js/chain-ethereum": "0.13.0-next.16",
-		"@canvas-js/chain-ethereum-viem": "0.13.0-next.16",
-		"@canvas-js/chain-solana": "0.13.0-next.16",
-		"@canvas-js/chain-substrate": "0.13.0-next.16",
-		"@canvas-js/hooks": "0.13.0-next.16",
-		"@canvas-js/interfaces": "0.13.0-next.16",
-		"@canvas-js/modeldb": "0.13.0-next.16",
-		"@canvas-js/modeldb-durable-objects": "0.13.0-next.16",
-		"@canvas-js/modeldb-idb": "0.13.0-next.16",
-		"@canvas-js/modeldb-pg": "0.13.0-next.16",
-		"@canvas-js/modeldb-sqlite": "0.13.0-next.16",
-		"@canvas-js/modeldb-sqlite-wasm": "0.13.0-next.16",
-		"@canvas-js/signatures": "0.13.0-next.16",
-=======
 		"@canvas-js/chain-cosmos": "0.12.5",
 		"@canvas-js/chain-ethereum": "0.12.5",
 		"@canvas-js/chain-ethereum-viem": "0.12.5",
@@ -65,7 +45,6 @@
 		"@canvas-js/modeldb-sqlite-expo": "0.12.5",
 		"@canvas-js/modeldb-sqlite-wasm": "0.12.5",
 		"@canvas-js/signatures": "0.12.5",
->>>>>>> 3d177516
 		"@types/node": "^20.14.6",
 		"@typescript-eslint/eslint-plugin": "^6.21.0",
 		"@typescript-eslint/parser": "^6.21.0",
