--- conflicted
+++ resolved
@@ -17,12 +17,9 @@
     "packages/cli",
     "packages/next",
     "packages/hooks",
-<<<<<<< HEAD
     "packages/bootstrap-peer",
     "packages/signers",
     "packages/verifiers",
-=======
->>>>>>> 2b8cd5ec
     "examples/app-store",
     "examples/chat-webpack",
     "examples/chat-next"
