--- conflicted
+++ resolved
@@ -23,19 +23,11 @@
     "examples/*"
   ],
   "devDependencies": {
-<<<<<<< HEAD
     "@ava/typescript": "^5.0.0",
-    "@canvas-js/chain-ethereum": "0.9.1",
-    "@canvas-js/hooks": "0.9.1",
-    "@canvas-js/templates": "0.9.1",
-    "@types/node": "^20.12.12",
-=======
-    "@ava/typescript": "^4.1.0",
     "@canvas-js/chain-ethereum": "0.10.0-alpha.1",
     "@canvas-js/hooks": "0.10.0-alpha.1",
     "@canvas-js/templates": "0.10.0-alpha.1",
-    "@types/node": "^20.10.4",
->>>>>>> 81ea4a45
+    "@types/node": "^20.12.12",
     "@typescript-eslint/eslint-plugin": "^6.14.0",
     "@typescript-eslint/parser": "^6.14.0",
     "@vueuse/motion": "^2.0.0",
