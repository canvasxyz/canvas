--- conflicted
+++ resolved
@@ -1,64 +1,5 @@
 {
-<<<<<<< HEAD
   "name": "canvas",
-  "private": true,
-  "version": "0.8.26",
-  "type": "module",
-  "scripts": {
-    "dev": "tsc --build --watch",
-    "build": "tsc --build",
-    "clean": "tsc --build --clean",
-    "lint": "eslint .",
-    "publish": "npm run clean && npm run build && npm publish -w=packages/ --access public",
-    "test": "npm run test -w=packages/interfaces -w=packages/modeldb -w=packages/gossiplog -w=packages/core -w=packages/vm",
-    "docs:dev": "vitepress dev docs",
-    "docs:build": "vitepress build docs",
-    "docs:preview": "vitepress preview docs",
-    "contracts:build": "npm run build -w packages/ethereum-contracts",
-    "contracts:clean": "npm run clean -w packages/ethereum-contracts",
-    "contracts:test": "npm run test -w packages/ethereum-contracts"
-  },
-  "workspaces": [
-    "packages/*",
-    "examples/*"
-  ],
-  "devDependencies": {
-    "@ava/typescript": "^4.1.0",
-    "@canvas-js/chain-ethereum": "0.8.26",
-    "@canvas-js/hooks": "0.8.26",
-    "@canvas-js/templates": "0.8.26",
-    "@types/node": "^20.10.4",
-    "@typescript-eslint/eslint-plugin": "^6.14.0",
-    "@typescript-eslint/parser": "^6.14.0",
-    "@vueuse/motion": "^2.0.0",
-    "ava": "^6.0.1",
-    "eslint": "^8.55.0",
-    "eslint-plugin-import": "^2.29.0",
-    "ethers": "^6.9.0",
-    "markdown-it-footnote": "^3.0.3",
-    "markdown-it-named-code-blocks": "^0.2.0",
-    "react": "^18.2.0",
-    "react-chessboard": "^4.3.2",
-    "typedoc": "^0.25.7",
-    "typedoc-plugin-markdown": "^4.0.0-next.53",
-    "typedoc-vitepress-theme": "^1.0.0-next.9",
-    "typescript": "^5.3.3",
-    "veaury": "^2.3.12",
-    "vitepress": "^1.0.0-rc.35",
-    "vue": "^3.3.7",
-    "vue-markdown-render": "^2.1.1"
-  },
-  "optionalDependencies": {
-    "@rollup/rollup-linux-x64-gnu": "4.9.5"
-  },
-  "dependencies": {
-    "@chrisoakman/chessboardjs": "^1.0.0",
-    "chess.js": "^0.12.1",
-    "chessboardjsx": "^2.4.7",
-    "typedoc-plugin-markdown": "^4.0.0-next.53"
-  }
-=======
-	"name": "canvas",
 	"private": true,
 	"version": "0.10.0-beta.4",
 	"type": "module",
@@ -121,5 +62,4 @@
 		"chess.js": "^0.12.1",
 		"chessboardjsx": "^2.4.7"
 	}
->>>>>>> d83d8c7d
 }