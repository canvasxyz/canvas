import React, { useEffect, useCallback, useMemo, useState } from "react"
import toast from "react-hot-toast"
import { ethers } from "ethers"

import dynamic from "next/dynamic"
import { StatusCodes } from "http-status-codes"

import { keymap } from "@codemirror/view"
import { defaultKeymap, indentWithTab } from "@codemirror/commands"
import { basicSetup } from "@codemirror/basic-setup"
import { indentUnit } from "@codemirror/language"
import { jsonLanguage } from "@codemirror/lang-json"

import { useCodeMirror } from "utils/client/codemirror"

<<<<<<< HEAD
import Sessions from "components/SpecSessions"
import type { Action, ActionPayload, Session, SessionPayload } from "core/actions"
=======
import type { ActionPayload } from "core"
>>>>>>> 23b905d3

import styles from "./ActionComposer.module.scss"

const extensions = [indentUnit.of("  "), basicSetup, jsonLanguage, keymap.of(defaultKeymap), keymap.of([indentWithTab])]

const getInitialActionValue = (multihash: string, call: string, args: string[], from = "") => `{
	"spec": "${multihash}",
	"from": "${from}",
	"call": "${call}",
	"args": [${args.map((arg) => `${arg}`).join(", ")}],
	"timestamp": ${new Date().valueOf()}
}`

function ActionComposer(props: { multihash: string; actionParameters: Record<string, string[]> }) {
	const [sending, setSending] = useState(false)
	const [generatingSession, setGeneratingSession] = useState(false)
	const [sessionPublicKey, setSessionPublicKey] = useState<string>()
	const [sessionPrivateKey, setSessionPrivateKey] = useState<string>()

	const [state, transaction, view, element] = useCodeMirror<HTMLDivElement>({
		doc: getInitialActionValue(props.multihash, "", []),
		extensions,
	})

	const setEditorValue = useCallback(
		(value: string) => {
			if (view.current !== null && state !== null) {
				const t = state.update({
					changes: { from: 0, to: state?.doc.length, insert: value },
				})
				view.current.dispatch(t)
			}
		},
		[state]
	)

	// initialize a signer, and get wallet address
	const [currentSigner, setCurrentSigner] = useState<any>()
	const [currentAddress, setCurrentAddress] = useState<string>()
	useEffect(() => {
		if (state === null) return
		const provider = new ethers.providers.Web3Provider((window as any).ethereum)
		if (!provider) {
			// TODO handle error
			return
		}
		provider
			.send("eth_requestAccounts", [])
			.then(() => {
				const signer = provider.getSigner()
				setCurrentSigner(signer)
				signer.getAddress().then((address) => {
					setCurrentAddress(address)
					setEditorValue(getInitialActionValue(props.multihash, "", [], address))
				})
			})
			.catch(() => {
				toast.error("Wallet did not return an address")
			})
	}, [state === null])

	/**
	 * Sign with session key
	 */
	const handleSendSessionAction = useCallback(() => {
		if (state === null) {
			return
		}
		const value = state.doc.toJSON().join("\n")
		let payloadObject: ActionPayload
		try {
			payloadObject = JSON.parse(value)
		} catch (e) {
			console.error(value, e)
			toast.error("Invalid JSON")
			return
		}
		const payloadString = JSON.stringify(payloadObject)

		if (!sessionPrivateKey) {
			toast.error("Private key not found in localStorage! Try generating a new session key.")
			return
		}

		const sessionSigner = new ethers.Wallet(sessionPrivateKey)

		setSending(true)
		sessionSigner
			.signMessage(payloadString)
			.then((result: string) => {
				const action: Action = {
					from: payloadObject.from,
					session: sessionSigner.address,
					chainId: "",
					signature: result,
					payload: payloadString,
				}

				fetch(`/api/instance/${props.multihash}/actions`, {
					method: "POST",
					headers: { "Content-Type": "application/json" },
					body: JSON.stringify(action),
				}).then((res) => {
					setSending(false)
					if (res.status === StatusCodes.OK) {
						toast.success("Action sent!")
					} else {
						res.text().then((err) => {
							toast.error(`Action rejected: ${err}`)
						})
					}
				})
			})
			.catch(() => {
				setSending(false)
				toast.error("Signature rejected")
			})
	}, [state, sessionPublicKey])

	/**
	 * Sign without session key
	 */
	const handleSendAction = useCallback(() => {
		if (state === null) {
			return
		}
		const value = state.doc.toJSON().join("\n")
		let payloadObject: ActionPayload
		try {
			payloadObject = JSON.parse(value)
		} catch (e) {
			console.error(value, e)
			toast.error("Invalid JSON")
			return
		}
		const payloadString = JSON.stringify(payloadObject)

		if (!currentSigner) {
			toast.error("Signer not ready. Have you connected Metamask?")
			return
		}

		setSending(true)
		currentSigner
			.signMessage(payloadString)
			.then((result: string) => {
				const action: Action = {
					from: payloadObject.from,
					session: null,
					chainId: "",
					signature: result,
					payload: payloadString,
				}

				fetch(`/api/instance/${props.multihash}/actions`, {
					method: "POST",
					headers: { "Content-Type": "application/json" },
					body: JSON.stringify(action),
				}).then((res) => {
					setSending(false)
					if (res.status === StatusCodes.OK) {
						toast.success("Action sent!")
					} else {
						res.text().then((err) => {
							toast.error(`Action rejected: ${err}`)
						})
					}
				})
			})
			.catch(() => {
				setSending(false)
				toast.error("Signature rejected")
			})
	}, [state, currentSigner])

	/**
	 * Generate new session key
	 */
	const handleGenerateSession = useCallback(() => {
		if (state === null) {
			return
		}
		if (!currentSigner || currentAddress === undefined) {
			toast.error("Signer not ready. Have you connected Metamask?")
			return
		}
		const timestamp = Math.round(+new Date())
		const sessionSigner = ethers.Wallet.createRandom()
		localStorage.setItem(sessionSigner.address, sessionSigner.privateKey) // store private key in localStorage

		const payloadObject: SessionPayload = {
			from: currentAddress,
			spec: props.multihash,
			timestamp,
			metadata: JSON.stringify({ version: 1 }),
			session_public_key: sessionSigner.address,
		}
		const payload = JSON.stringify(payloadObject)

		setGeneratingSession(true)
		currentSigner
			.signMessage(payload)
			.then((result: string) => {
				setGeneratingSession(false)

				const session: Session = {
					from: payloadObject.from,
					signature: result,
					payload,
					session_public_key: sessionSigner.address,
				}

				fetch(`/api/instance/${props.multihash}/sessions`, {
					method: "POST",
					headers: { "Content-Type": "application/json" },
					body: JSON.stringify(session),
				}).then((res) => {
					setSending(false)
					if (res.status === StatusCodes.OK) {
						toast.success("Session saved!")
					} else {
						res.text().then((err) => {
							toast.error(`Session rejected: ${err}`)
						})
					}
				})
			})
			.catch(() => {
				setGeneratingSession(false)
				toast.error("Signature rejected")
			})
	}, [state, currentSigner])

	return (
		<div className="mt-2 mb-4">
			<div className="mb-3">
				{Object.entries(props.actionParameters).map(([call, parameters]) => (
					<div
						key={call}
						className="inline-block text-sm px-2 py-0.5 mb-1 mr-1.5 rounded bg-gray-200 hover:bg-gray-300 cursor-pointer"
						onClick={() => {
							setEditorValue(getInitialActionValue(props.multihash, call, parameters, currentAddress))
						}}
					>
						{call}
					</div>
				))}
			</div>
			<div className={styles.editor} ref={element}></div>
			<button
				className={`mt-3 mr-2 p-2 rounded bg-blue-500 hover:bg-blue-500 font-semibold text-sm text-center text-white ${
					sending || state === null ? "pointer-events-none opacity-50" : ""
				}`}
				disabled={sending || state === null}
				onClick={handleSendAction}
			>
				{sending ? "Sending..." : "Send without session"}
			</button>
			<div className="mt-4">
				<Sessions
					multihash={props.multihash}
					onSelect={(session_public_key: string) => {
						setSessionPublicKey(session_public_key)
						const privateKey = localStorage.getItem(session_public_key)
						if (privateKey !== undefined && privateKey !== null) {
							setSessionPrivateKey(privateKey)
						}
					}}
				/>
			</div>
			<button
				className={`mt-3 mr-2 p-2 rounded bg-blue-500 hover:bg-blue-500 font-semibold text-sm text-center text-white ${
					generatingSession || state === null ? "pointer-events-none opacity-50" : ""
				}`}
				disabled={generatingSession || state === null}
				onClick={handleGenerateSession}
			>
				{generatingSession ? "Generating session..." : "Generate session"}
			</button>
			<button
				className={`mt-3 mr-2 p-2 rounded bg-blue-500 hover:bg-blue-500 font-semibold text-sm text-center text-white ${
					!sessionPrivateKey || sending || state === null ? "pointer-events-none opacity-50" : ""
				}`}
				disabled={!sessionPrivateKey || sending || state === null}
				onClick={handleSendSessionAction}
			>
				{sending ? "Sending..." : "Send"}
			</button>
		</div>
	)
}

export default dynamic(async () => ActionComposer)<|MERGE_RESOLUTION|>--- conflicted
+++ resolved
@@ -11,14 +11,11 @@
 import { indentUnit } from "@codemirror/language"
 import { jsonLanguage } from "@codemirror/lang-json"
 
+import Sessions from "components/SpecSessions"
+
 import { useCodeMirror } from "utils/client/codemirror"
 
-<<<<<<< HEAD
-import Sessions from "components/SpecSessions"
-import type { Action, ActionPayload, Session, SessionPayload } from "core/actions"
-=======
-import type { ActionPayload } from "core"
->>>>>>> 23b905d3
+import type { Action, ActionPayload, Session, SessionPayload } from "core"
 
 import styles from "./ActionComposer.module.scss"
 
