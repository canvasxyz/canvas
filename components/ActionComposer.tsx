--- conflicted
+++ resolved
@@ -12,12 +12,8 @@
 import { jsonLanguage } from "@codemirror/lang-json"
 
 import { useCodeMirror } from "utils/client/codemirror"
-<<<<<<< HEAD
-import { ActionPayload } from "utils/server/types"
-=======
 
 import type { ActionPayload } from "core/actions"
->>>>>>> 295d9c0d
 
 import styles from "./ActionComposer.module.scss"
 
